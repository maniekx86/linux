--- conflicted
+++ resolved
@@ -1100,11 +1100,7 @@
 }
 
 #ifdef CONFIG_PM
-<<<<<<< HEAD
-static int __devinit prodigy_hd2_resume(struct snd_ice1712 *ice)
-=======
 static int prodigy_hd2_resume(struct snd_ice1712 *ice)
->>>>>>> 828d4453
 {
 	/* initialize ak4396 codec and restore previous mixer volumes */
 	struct prodigy_hifi_spec *spec = ice->spec;
