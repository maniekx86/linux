// SPDX-License-Identifier: GPL-2.0
/*
 * Copyright (C) STMicroelectronics SA 2017
 *
 * Authors: Philippe Cornu <philippe.cornu@st.com>
 *          Yannick Fertre <yannick.fertre@st.com>
 *          Fabien Dessenne <fabien.dessenne@st.com>
 *          Mickael Reulier <mickael.reulier@st.com>
 */

#include <linux/clk.h>
#include <linux/component.h>
#include <linux/delay.h>
#include <linux/interrupt.h>
#include <linux/module.h>
#include <linux/of_address.h>
#include <linux/of_graph.h>
#include <linux/pinctrl/consumer.h>
#include <linux/platform_device.h>
#include <linux/pm_runtime.h>
#include <linux/regmap.h>
#include <linux/reset.h>

#include <drm/drm_atomic.h>
#include <drm/drm_atomic_helper.h>
#include <drm/drm_bridge.h>
#include <drm/drm_device.h>
#include <drm/drm_fb_cma_helper.h>
#include <drm/drm_fourcc.h>
#include <drm/drm_gem_atomic_helper.h>
#include <drm/drm_gem_cma_helper.h>
#include <drm/drm_of.h>
#include <drm/drm_plane_helper.h>
#include <drm/drm_probe_helper.h>
#include <drm/drm_simple_kms_helper.h>
#include <drm/drm_vblank.h>

#include <video/videomode.h>

#include "ltdc.h"

#define NB_CRTC 1
#define CRTC_MASK GENMASK(NB_CRTC - 1, 0)

#define MAX_IRQ 4

#define HWVER_10200 0x010200
#define HWVER_10300 0x010300
#define HWVER_20101 0x020101
#define HWVER_40100 0x040100

/*
 * The address of some registers depends on the HW version: such registers have
 * an extra offset specified with layer_ofs.
 */
#define LAY_OFS_0	0x80
#define LAY_OFS_1	0x100
#define LAY_OFS	(ldev->caps.layer_ofs)

/* Global register offsets */
#define LTDC_IDR	0x0000		/* IDentification */
#define LTDC_LCR	0x0004		/* Layer Count */
#define LTDC_SSCR	0x0008		/* Synchronization Size Configuration */
#define LTDC_BPCR	0x000C		/* Back Porch Configuration */
#define LTDC_AWCR	0x0010		/* Active Width Configuration */
#define LTDC_TWCR	0x0014		/* Total Width Configuration */
#define LTDC_GCR	0x0018		/* Global Control */
#define LTDC_GC1R	0x001C		/* Global Configuration 1 */
#define LTDC_GC2R	0x0020		/* Global Configuration 2 */
#define LTDC_SRCR	0x0024		/* Shadow Reload Configuration */
#define LTDC_GACR	0x0028		/* GAmma Correction */
#define LTDC_BCCR	0x002C		/* Background Color Configuration */
#define LTDC_IER	0x0034		/* Interrupt Enable */
#define LTDC_ISR	0x0038		/* Interrupt Status */
#define LTDC_ICR	0x003C		/* Interrupt Clear */
#define LTDC_LIPCR	0x0040		/* Line Interrupt Position Conf. */
#define LTDC_CPSR	0x0044		/* Current Position Status */
#define LTDC_CDSR	0x0048		/* Current Display Status */
#define LTDC_EDCR	0x0060		/* External Display Control */
#define LTDC_CCRCR	0x007C		/* Computed CRC value */
#define LTDC_FUT	0x0090		/* Fifo underrun Threshold */

/* Layer register offsets */
#define LTDC_L1C0R	(ldev->caps.layer_regs[0])	/* L1 configuration 0 */
#define LTDC_L1C1R	(ldev->caps.layer_regs[1])	/* L1 configuration 1 */
#define LTDC_L1RCR	(ldev->caps.layer_regs[2])	/* L1 reload control */
#define LTDC_L1CR	(ldev->caps.layer_regs[3])	/* L1 control register */
#define LTDC_L1WHPCR	(ldev->caps.layer_regs[4])	/* L1 window horizontal position configuration */
#define LTDC_L1WVPCR	(ldev->caps.layer_regs[5])	/* L1 window vertical position configuration */
#define LTDC_L1CKCR	(ldev->caps.layer_regs[6])	/* L1 color keying configuration */
#define LTDC_L1PFCR	(ldev->caps.layer_regs[7])	/* L1 pixel format configuration */
#define LTDC_L1CACR	(ldev->caps.layer_regs[8])	/* L1 constant alpha configuration */
#define LTDC_L1DCCR	(ldev->caps.layer_regs[9])	/* L1 default color configuration */
#define LTDC_L1BFCR	(ldev->caps.layer_regs[10])	/* L1 blending factors configuration */
#define LTDC_L1BLCR	(ldev->caps.layer_regs[11])	/* L1 burst length configuration */
#define LTDC_L1PCR	(ldev->caps.layer_regs[12])	/* L1 planar configuration */
#define LTDC_L1CFBAR	(ldev->caps.layer_regs[13])	/* L1 color frame buffer address */
#define LTDC_L1CFBLR	(ldev->caps.layer_regs[14])	/* L1 color frame buffer length */
#define LTDC_L1CFBLNR	(ldev->caps.layer_regs[15])	/* L1 color frame buffer line number */
#define LTDC_L1AFBA0R	(ldev->caps.layer_regs[16])	/* L1 auxiliary frame buffer address 0 */
#define LTDC_L1AFBA1R	(ldev->caps.layer_regs[17])	/* L1 auxiliary frame buffer address 1 */
#define LTDC_L1AFBLR	(ldev->caps.layer_regs[18])	/* L1 auxiliary frame buffer length */
#define LTDC_L1AFBLNR	(ldev->caps.layer_regs[19])	/* L1 auxiliary frame buffer line number */
#define LTDC_L1CLUTWR	(ldev->caps.layer_regs[20])	/* L1 CLUT write */
#define LTDC_L1CYR0R	(ldev->caps.layer_regs[21])	/* L1 Conversion YCbCr RGB 0 */
#define LTDC_L1CYR1R	(ldev->caps.layer_regs[22])	/* L1 Conversion YCbCr RGB 1 */
#define LTDC_L1FPF0R	(ldev->caps.layer_regs[23])	/* L1 Flexible Pixel Format 0 */
#define LTDC_L1FPF1R	(ldev->caps.layer_regs[24])	/* L1 Flexible Pixel Format 1 */

/* Bit definitions */
#define SSCR_VSH	GENMASK(10, 0)	/* Vertical Synchronization Height */
#define SSCR_HSW	GENMASK(27, 16)	/* Horizontal Synchronization Width */

#define BPCR_AVBP	GENMASK(10, 0)	/* Accumulated Vertical Back Porch */
#define BPCR_AHBP	GENMASK(27, 16)	/* Accumulated Horizontal Back Porch */

#define AWCR_AAH	GENMASK(10, 0)	/* Accumulated Active Height */
#define AWCR_AAW	GENMASK(27, 16)	/* Accumulated Active Width */

#define TWCR_TOTALH	GENMASK(10, 0)	/* TOTAL Height */
#define TWCR_TOTALW	GENMASK(27, 16)	/* TOTAL Width */

#define GCR_LTDCEN	BIT(0)		/* LTDC ENable */
#define GCR_DEN		BIT(16)		/* Dither ENable */
#define GCR_CRCEN	BIT(19)		/* CRC ENable */
#define GCR_PCPOL	BIT(28)		/* Pixel Clock POLarity-Inverted */
#define GCR_DEPOL	BIT(29)		/* Data Enable POLarity-High */
#define GCR_VSPOL	BIT(30)		/* Vertical Synchro POLarity-High */
#define GCR_HSPOL	BIT(31)		/* Horizontal Synchro POLarity-High */

#define GC1R_WBCH	GENMASK(3, 0)	/* Width of Blue CHannel output */
#define GC1R_WGCH	GENMASK(7, 4)	/* Width of Green Channel output */
#define GC1R_WRCH	GENMASK(11, 8)	/* Width of Red Channel output */
#define GC1R_PBEN	BIT(12)		/* Precise Blending ENable */
#define GC1R_DT		GENMASK(15, 14)	/* Dithering Technique */
#define GC1R_GCT	GENMASK(19, 17)	/* Gamma Correction Technique */
#define GC1R_SHREN	BIT(21)		/* SHadow Registers ENabled */
#define GC1R_BCP	BIT(22)		/* Background Colour Programmable */
#define GC1R_BBEN	BIT(23)		/* Background Blending ENabled */
#define GC1R_LNIP	BIT(24)		/* Line Number IRQ Position */
#define GC1R_TP		BIT(25)		/* Timing Programmable */
#define GC1R_IPP	BIT(26)		/* IRQ Polarity Programmable */
#define GC1R_SPP	BIT(27)		/* Sync Polarity Programmable */
#define GC1R_DWP	BIT(28)		/* Dither Width Programmable */
#define GC1R_STREN	BIT(29)		/* STatus Registers ENabled */
#define GC1R_BMEN	BIT(31)		/* Blind Mode ENabled */

#define GC2R_EDCA	BIT(0)		/* External Display Control Ability  */
#define GC2R_STSAEN	BIT(1)		/* Slave Timing Sync Ability ENabled */
#define GC2R_DVAEN	BIT(2)		/* Dual-View Ability ENabled */
#define GC2R_DPAEN	BIT(3)		/* Dual-Port Ability ENabled */
#define GC2R_BW		GENMASK(6, 4)	/* Bus Width (log2 of nb of bytes) */
#define GC2R_EDCEN	BIT(7)		/* External Display Control ENabled */

#define SRCR_IMR	BIT(0)		/* IMmediate Reload */
#define SRCR_VBR	BIT(1)		/* Vertical Blanking Reload */

#define BCCR_BCBLACK	0x00		/* Background Color BLACK */
#define BCCR_BCBLUE	GENMASK(7, 0)	/* Background Color BLUE */
#define BCCR_BCGREEN	GENMASK(15, 8)	/* Background Color GREEN */
#define BCCR_BCRED	GENMASK(23, 16)	/* Background Color RED */
#define BCCR_BCWHITE	GENMASK(23, 0)	/* Background Color WHITE */

#define IER_LIE		BIT(0)		/* Line Interrupt Enable */
#define IER_FUIE	BIT(1)		/* Fifo Underrun Interrupt Enable */
#define IER_TERRIE	BIT(2)		/* Transfer ERRor Interrupt Enable */
#define IER_RRIE	BIT(3)		/* Register Reload Interrupt enable */

#define CPSR_CYPOS	GENMASK(15, 0)	/* Current Y position */

#define ISR_LIF		BIT(0)		/* Line Interrupt Flag */
#define ISR_FUIF	BIT(1)		/* Fifo Underrun Interrupt Flag */
#define ISR_TERRIF	BIT(2)		/* Transfer ERRor Interrupt Flag */
#define ISR_RRIF	BIT(3)		/* Register Reload Interrupt Flag */

#define EDCR_OCYEN	BIT(25)		/* Output Conversion to YCbCr 422: ENable */
#define EDCR_OCYSEL	BIT(26)		/* Output Conversion to YCbCr 422: SELection of the CCIR */
#define EDCR_OCYCO	BIT(27)		/* Output Conversion to YCbCr 422: Chrominance Order */

#define LXCR_LEN	BIT(0)		/* Layer ENable */
#define LXCR_COLKEN	BIT(1)		/* Color Keying Enable */
#define LXCR_CLUTEN	BIT(4)		/* Color Look-Up Table ENable */

#define LXWHPCR_WHSTPOS	GENMASK(11, 0)	/* Window Horizontal StarT POSition */
#define LXWHPCR_WHSPPOS	GENMASK(27, 16)	/* Window Horizontal StoP POSition */

#define LXWVPCR_WVSTPOS	GENMASK(10, 0)	/* Window Vertical StarT POSition */
#define LXWVPCR_WVSPPOS	GENMASK(26, 16)	/* Window Vertical StoP POSition */

#define LXPFCR_PF	GENMASK(2, 0)	/* Pixel Format */
#define PF_FLEXIBLE	0x7		/* Flexible Pixel Format selected */

#define LXCACR_CONSTA	GENMASK(7, 0)	/* CONSTant Alpha */

#define LXBFCR_BF2	GENMASK(2, 0)	/* Blending Factor 2 */
#define LXBFCR_BF1	GENMASK(10, 8)	/* Blending Factor 1 */

#define LXCFBLR_CFBLL	GENMASK(12, 0)	/* Color Frame Buffer Line Length */
#define LXCFBLR_CFBP	GENMASK(28, 16)	/* Color Frame Buffer Pitch in bytes */

#define LXCFBLNR_CFBLN	GENMASK(10, 0)	/* Color Frame Buffer Line Number */

#define LXCR_C1R_YIA	BIT(0)		/* Ycbcr 422 Interleaved Ability */
#define LXCR_C1R_YSPA	BIT(1)		/* Ycbcr 420 Semi-Planar Ability */
#define LXCR_C1R_YFPA	BIT(2)		/* Ycbcr 420 Full-Planar Ability */
#define LXCR_C1R_SCA	BIT(31)		/* SCaling Ability*/

#define LxPCR_YREN	BIT(9)		/* Y Rescale Enable for the color dynamic range */
#define LxPCR_OF	BIT(8)		/* Odd pixel First */
#define LxPCR_CBF	BIT(7)		/* CB component First */
#define LxPCR_YF	BIT(6)		/* Y component First */
#define LxPCR_YCM	GENMASK(5, 4)	/* Ycbcr Conversion Mode */
#define YCM_I		0x0		/* Interleaved 422 */
#define YCM_SP		0x1		/* Semi-Planar 420 */
#define YCM_FP		0x2		/* Full-Planar 420 */
#define LxPCR_YCEN	BIT(3)		/* YCbCr-to-RGB Conversion Enable */

#define LXRCR_IMR	BIT(0)		/* IMmediate Reload */
#define LXRCR_VBR	BIT(1)		/* Vertical Blanking Reload */
#define LXRCR_GRMSK	BIT(2)		/* Global (centralized) Reload MaSKed */

#define CLUT_SIZE	256

#define CONSTA_MAX	0xFF		/* CONSTant Alpha MAX= 1.0 */
#define BF1_PAXCA	0x600		/* Pixel Alpha x Constant Alpha */
#define BF1_CA		0x400		/* Constant Alpha */
#define BF2_1PAXCA	0x007		/* 1 - (Pixel Alpha x Constant Alpha) */
#define BF2_1CA		0x005		/* 1 - Constant Alpha */

#define NB_PF		8		/* Max nb of HW pixel format */

/*
 * Skip the first value and the second in case CRC was enabled during
 * the thread irq. This is to be sure CRC value is relevant for the
 * frame.
 */
#define CRC_SKIP_FRAMES 2

enum ltdc_pix_fmt {
	PF_NONE,
	/* RGB formats */
	PF_ARGB8888,		/* ARGB [32 bits] */
	PF_RGBA8888,		/* RGBA [32 bits] */
	PF_ABGR8888,		/* ABGR [32 bits] */
	PF_BGRA8888,		/* BGRA [32 bits] */
	PF_RGB888,		/* RGB [24 bits] */
	PF_BGR888,		/* BGR [24 bits] */
	PF_RGB565,		/* RGB [16 bits] */
	PF_BGR565,		/* BGR [16 bits] */
	PF_ARGB1555,		/* ARGB A:1 bit RGB:15 bits [16 bits] */
	PF_ARGB4444,		/* ARGB A:4 bits R/G/B: 4 bits each [16 bits] */
	/* Indexed formats */
	PF_L8,			/* Indexed 8 bits [8 bits] */
	PF_AL44,		/* Alpha:4 bits + indexed 4 bits [8 bits] */
	PF_AL88			/* Alpha:8 bits + indexed 8 bits [16 bits] */
};

/* The index gives the encoding of the pixel format for an HW version */
static const enum ltdc_pix_fmt ltdc_pix_fmt_a0[NB_PF] = {
	PF_ARGB8888,		/* 0x00 */
	PF_RGB888,		/* 0x01 */
	PF_RGB565,		/* 0x02 */
	PF_ARGB1555,		/* 0x03 */
	PF_ARGB4444,		/* 0x04 */
	PF_L8,			/* 0x05 */
	PF_AL44,		/* 0x06 */
	PF_AL88			/* 0x07 */
};

static const enum ltdc_pix_fmt ltdc_pix_fmt_a1[NB_PF] = {
	PF_ARGB8888,		/* 0x00 */
	PF_RGB888,		/* 0x01 */
	PF_RGB565,		/* 0x02 */
	PF_RGBA8888,		/* 0x03 */
	PF_AL44,		/* 0x04 */
	PF_L8,			/* 0x05 */
	PF_ARGB1555,		/* 0x06 */
	PF_ARGB4444		/* 0x07 */
};

static const enum ltdc_pix_fmt ltdc_pix_fmt_a2[NB_PF] = {
	PF_ARGB8888,		/* 0x00 */
	PF_ABGR8888,		/* 0x01 */
	PF_RGBA8888,		/* 0x02 */
	PF_BGRA8888,		/* 0x03 */
	PF_RGB565,		/* 0x04 */
	PF_BGR565,		/* 0x05 */
	PF_RGB888,		/* 0x06 */
	PF_NONE			/* 0x07 */
};

static const u32 ltdc_drm_fmt_a0[] = {
	DRM_FORMAT_ARGB8888,
	DRM_FORMAT_XRGB8888,
	DRM_FORMAT_RGB888,
	DRM_FORMAT_RGB565,
	DRM_FORMAT_ARGB1555,
	DRM_FORMAT_XRGB1555,
	DRM_FORMAT_ARGB4444,
	DRM_FORMAT_XRGB4444,
	DRM_FORMAT_C8
};

static const u32 ltdc_drm_fmt_a1[] = {
	DRM_FORMAT_ARGB8888,
	DRM_FORMAT_XRGB8888,
	DRM_FORMAT_RGB888,
	DRM_FORMAT_RGB565,
	DRM_FORMAT_RGBA8888,
	DRM_FORMAT_RGBX8888,
	DRM_FORMAT_ARGB1555,
	DRM_FORMAT_XRGB1555,
	DRM_FORMAT_ARGB4444,
	DRM_FORMAT_XRGB4444,
	DRM_FORMAT_C8
};

static const u32 ltdc_drm_fmt_a2[] = {
	DRM_FORMAT_ARGB8888,
	DRM_FORMAT_XRGB8888,
	DRM_FORMAT_ABGR8888,
	DRM_FORMAT_XBGR8888,
	DRM_FORMAT_RGBA8888,
	DRM_FORMAT_RGBX8888,
	DRM_FORMAT_BGRA8888,
	DRM_FORMAT_BGRX8888,
	DRM_FORMAT_RGB565,
	DRM_FORMAT_BGR565,
	DRM_FORMAT_RGB888,
	DRM_FORMAT_BGR888,
	DRM_FORMAT_ARGB1555,
	DRM_FORMAT_XRGB1555,
	DRM_FORMAT_ARGB4444,
	DRM_FORMAT_XRGB4444,
	DRM_FORMAT_C8
};

static const u32 ltdc_drm_fmt_ycbcr_cp[] = {
	DRM_FORMAT_YUYV,
	DRM_FORMAT_YVYU,
	DRM_FORMAT_UYVY,
	DRM_FORMAT_VYUY
};

static const u32 ltdc_drm_fmt_ycbcr_sp[] = {
	DRM_FORMAT_NV12,
	DRM_FORMAT_NV21
};

static const u32 ltdc_drm_fmt_ycbcr_fp[] = {
	DRM_FORMAT_YUV420,
	DRM_FORMAT_YVU420
};

/* Layer register offsets */
static const u32 ltdc_layer_regs_a0[] = {
	0x80,	/* L1 configuration 0 */
	0x00,	/* not available */
	0x00,	/* not available */
	0x84,	/* L1 control register */
	0x88,	/* L1 window horizontal position configuration */
	0x8c,	/* L1 window vertical position configuration */
	0x90,	/* L1 color keying configuration */
	0x94,	/* L1 pixel format configuration */
	0x98,	/* L1 constant alpha configuration */
	0x9c,	/* L1 default color configuration */
	0xa0,	/* L1 blending factors configuration */
	0x00,	/* not available */
	0x00,	/* not available */
	0xac,	/* L1 color frame buffer address */
	0xb0,	/* L1 color frame buffer length */
	0xb4,	/* L1 color frame buffer line number */
	0x00,	/* not available */
	0x00,	/* not available */
	0x00,	/* not available */
	0x00,	/* not available */
	0xc4,	/* L1 CLUT write */
	0x00,	/* not available */
	0x00,	/* not available */
	0x00,	/* not available */
	0x00	/* not available */
};

static const u32 ltdc_layer_regs_a1[] = {
	0x80,	/* L1 configuration 0 */
	0x84,	/* L1 configuration 1 */
	0x00,	/* L1 reload control */
	0x88,	/* L1 control register */
	0x8c,	/* L1 window horizontal position configuration */
	0x90,	/* L1 window vertical position configuration */
	0x94,	/* L1 color keying configuration */
	0x98,	/* L1 pixel format configuration */
	0x9c,	/* L1 constant alpha configuration */
	0xa0,	/* L1 default color configuration */
	0xa4,	/* L1 blending factors configuration */
	0xa8,	/* L1 burst length configuration */
	0x00,	/* not available */
	0xac,	/* L1 color frame buffer address */
	0xb0,	/* L1 color frame buffer length */
	0xb4,	/* L1 color frame buffer line number */
	0xb8,	/* L1 auxiliary frame buffer address 0 */
	0xbc,	/* L1 auxiliary frame buffer address 1 */
	0xc0,	/* L1 auxiliary frame buffer length */
	0xc4,	/* L1 auxiliary frame buffer line number */
	0xc8,	/* L1 CLUT write */
	0x00,	/* not available */
	0x00,	/* not available */
	0x00,	/* not available */
	0x00	/* not available */
};

static const u32 ltdc_layer_regs_a2[] = {
	0x100,	/* L1 configuration 0 */
	0x104,	/* L1 configuration 1 */
	0x108,	/* L1 reload control */
	0x10c,	/* L1 control register */
	0x110,	/* L1 window horizontal position configuration */
	0x114,	/* L1 window vertical position configuration */
	0x118,	/* L1 color keying configuration */
	0x11c,	/* L1 pixel format configuration */
	0x120,	/* L1 constant alpha configuration */
	0x124,	/* L1 default color configuration */
	0x128,	/* L1 blending factors configuration */
	0x12c,	/* L1 burst length configuration */
	0x130,	/* L1 planar configuration */
	0x134,	/* L1 color frame buffer address */
	0x138,	/* L1 color frame buffer length */
	0x13c,	/* L1 color frame buffer line number */
	0x140,	/* L1 auxiliary frame buffer address 0 */
	0x144,	/* L1 auxiliary frame buffer address 1 */
	0x148,	/* L1 auxiliary frame buffer length */
	0x14c,	/* L1 auxiliary frame buffer line number */
	0x150,	/* L1 CLUT write */
	0x16c,	/* L1 Conversion YCbCr RGB 0 */
	0x170,	/* L1 Conversion YCbCr RGB 1 */
	0x174,	/* L1 Flexible Pixel Format 0 */
	0x178	/* L1 Flexible Pixel Format 1 */
};

static const u64 ltdc_format_modifiers[] = {
	DRM_FORMAT_MOD_LINEAR,
	DRM_FORMAT_MOD_INVALID
};

static const struct regmap_config stm32_ltdc_regmap_cfg = {
	.reg_bits = 32,
	.val_bits = 32,
	.reg_stride = sizeof(u32),
	.max_register = 0x400,
	.use_relaxed_mmio = true,
	.cache_type = REGCACHE_NONE,
};

static const u32 ltdc_ycbcr2rgb_coeffs[DRM_COLOR_ENCODING_MAX][DRM_COLOR_RANGE_MAX][2] = {
	[DRM_COLOR_YCBCR_BT601][DRM_COLOR_YCBCR_LIMITED_RANGE] = {
		0x02040199,	/* (b_cb = 516 / r_cr = 409) */
		0x006400D0	/* (g_cb = 100 / g_cr = 208) */
	},
	[DRM_COLOR_YCBCR_BT601][DRM_COLOR_YCBCR_FULL_RANGE] = {
		0x01C60167,	/* (b_cb = 454 / r_cr = 359) */
		0x005800B7	/* (g_cb = 88 / g_cr = 183) */
	},
	[DRM_COLOR_YCBCR_BT709][DRM_COLOR_YCBCR_LIMITED_RANGE] = {
		0x021D01CB,	/* (b_cb = 541 / r_cr = 459) */
		0x00370089	/* (g_cb = 55 / g_cr = 137) */
	},
	[DRM_COLOR_YCBCR_BT709][DRM_COLOR_YCBCR_FULL_RANGE] = {
		0x01DB0193,	/* (b_cb = 475 / r_cr = 403) */
		0x00300078	/* (g_cb = 48 / g_cr = 120) */
	}
	/* BT2020 not supported */
};

static inline struct ltdc_device *crtc_to_ltdc(struct drm_crtc *crtc)
{
	return (struct ltdc_device *)crtc->dev->dev_private;
}

static inline struct ltdc_device *plane_to_ltdc(struct drm_plane *plane)
{
	return (struct ltdc_device *)plane->dev->dev_private;
}

static inline struct ltdc_device *encoder_to_ltdc(struct drm_encoder *enc)
{
	return (struct ltdc_device *)enc->dev->dev_private;
}

static inline enum ltdc_pix_fmt to_ltdc_pixelformat(u32 drm_fmt)
{
	enum ltdc_pix_fmt pf;

	switch (drm_fmt) {
	case DRM_FORMAT_ARGB8888:
	case DRM_FORMAT_XRGB8888:
		pf = PF_ARGB8888;
		break;
	case DRM_FORMAT_ABGR8888:
	case DRM_FORMAT_XBGR8888:
		pf = PF_ABGR8888;
		break;
	case DRM_FORMAT_RGBA8888:
	case DRM_FORMAT_RGBX8888:
		pf = PF_RGBA8888;
		break;
	case DRM_FORMAT_BGRA8888:
	case DRM_FORMAT_BGRX8888:
		pf = PF_BGRA8888;
		break;
	case DRM_FORMAT_RGB888:
		pf = PF_RGB888;
		break;
	case DRM_FORMAT_BGR888:
		pf = PF_BGR888;
		break;
	case DRM_FORMAT_RGB565:
		pf = PF_RGB565;
		break;
	case DRM_FORMAT_BGR565:
		pf = PF_BGR565;
		break;
	case DRM_FORMAT_ARGB1555:
	case DRM_FORMAT_XRGB1555:
		pf = PF_ARGB1555;
		break;
	case DRM_FORMAT_ARGB4444:
	case DRM_FORMAT_XRGB4444:
		pf = PF_ARGB4444;
		break;
	case DRM_FORMAT_C8:
		pf = PF_L8;
		break;
	default:
		pf = PF_NONE;
		break;
		/* Note: There are no DRM_FORMAT for AL44 and AL88 */
	}

	return pf;
}

static inline u32 ltdc_set_flexible_pixel_format(struct drm_plane *plane, enum ltdc_pix_fmt pix_fmt)
{
	struct ltdc_device *ldev = plane_to_ltdc(plane);
	u32 lofs = plane->index * LAY_OFS, ret = PF_FLEXIBLE;
	int psize, alen, apos, rlen, rpos, glen, gpos, blen, bpos;

	switch (pix_fmt) {
	case PF_BGR888:
		psize = 3;
		alen = 0; apos = 0; rlen = 8; rpos = 0;
		glen = 8; gpos = 8; blen = 8; bpos = 16;
	break;
	case PF_ARGB1555:
		psize = 2;
		alen = 1; apos = 15; rlen = 5; rpos = 10;
		glen = 5; gpos = 5;  blen = 5; bpos = 0;
	break;
	case PF_ARGB4444:
		psize = 2;
		alen = 4; apos = 12; rlen = 4; rpos = 8;
		glen = 4; gpos = 4; blen = 4; bpos = 0;
	break;
	case PF_L8:
		psize = 1;
		alen = 0; apos = 0; rlen = 8; rpos = 0;
		glen = 8; gpos = 0; blen = 8; bpos = 0;
	break;
	case PF_AL44:
		psize = 1;
		alen = 4; apos = 4; rlen = 4; rpos = 0;
		glen = 4; gpos = 0; blen = 4; bpos = 0;
	break;
	case PF_AL88:
		psize = 2;
		alen = 8; apos = 8; rlen = 8; rpos = 0;
		glen = 8; gpos = 0; blen = 8; bpos = 0;
	break;
	default:
		ret = NB_PF; /* error case, trace msg is handled by the caller */
	break;
	}

	if (ret == PF_FLEXIBLE) {
		regmap_write(ldev->regmap, LTDC_L1FPF0R + lofs,
			     (rlen << 14)  + (rpos << 9) + (alen << 5) + apos);

		regmap_write(ldev->regmap, LTDC_L1FPF1R + lofs,
			     (psize << 18) + (blen << 14)  + (bpos << 9) + (glen << 5) + gpos);
	}

	return ret;
}

/*
 * All non-alpha color formats derived from native alpha color formats are
 * either characterized by a FourCC format code
 */
static inline u32 is_xrgb(u32 drm)
{
	return ((drm & 0xFF) == 'X' || ((drm >> 8) & 0xFF) == 'X');
}

static inline void ltdc_set_ycbcr_config(struct drm_plane *plane, u32 drm_pix_fmt)
{
	struct ltdc_device *ldev = plane_to_ltdc(plane);
	struct drm_plane_state *state = plane->state;
	u32 lofs = plane->index * LAY_OFS;
	u32 val;

	switch (drm_pix_fmt) {
	case DRM_FORMAT_YUYV:
		val = (YCM_I << 4) | LxPCR_YF | LxPCR_CBF;
		break;
	case DRM_FORMAT_YVYU:
		val = (YCM_I << 4) | LxPCR_YF;
		break;
	case DRM_FORMAT_UYVY:
		val = (YCM_I << 4) | LxPCR_CBF;
		break;
	case DRM_FORMAT_VYUY:
		val = (YCM_I << 4);
		break;
	case DRM_FORMAT_NV12:
		val = (YCM_SP << 4) | LxPCR_CBF;
		break;
	case DRM_FORMAT_NV21:
		val = (YCM_SP << 4);
		break;
	case DRM_FORMAT_YUV420:
	case DRM_FORMAT_YVU420:
		val = (YCM_FP << 4);
		break;
	default:
		/* RGB or not a YCbCr supported format */
		DRM_ERROR("Unsupported pixel format: %u\n", drm_pix_fmt);
		return;
	}

	/* Enable limited range */
	if (state->color_range == DRM_COLOR_YCBCR_LIMITED_RANGE)
		val |= LxPCR_YREN;

	/* enable ycbcr conversion */
	val |= LxPCR_YCEN;

	regmap_write(ldev->regmap, LTDC_L1PCR + lofs, val);
}

static inline void ltdc_set_ycbcr_coeffs(struct drm_plane *plane)
{
	struct ltdc_device *ldev = plane_to_ltdc(plane);
	struct drm_plane_state *state = plane->state;
	enum drm_color_encoding enc = state->color_encoding;
	enum drm_color_range ran = state->color_range;
	u32 lofs = plane->index * LAY_OFS;

	if (enc != DRM_COLOR_YCBCR_BT601 && enc != DRM_COLOR_YCBCR_BT709) {
		DRM_ERROR("color encoding %d not supported, use bt601 by default\n", enc);
		/* set by default color encoding to DRM_COLOR_YCBCR_BT601 */
		enc = DRM_COLOR_YCBCR_BT601;
<<<<<<< HEAD
	}

	if (ran != DRM_COLOR_YCBCR_LIMITED_RANGE && ran != DRM_COLOR_YCBCR_FULL_RANGE) {
		DRM_ERROR("color range %d not supported, use limited range by default\n", ran);
		/* set by default color range to DRM_COLOR_YCBCR_LIMITED_RANGE */
		ran = DRM_COLOR_YCBCR_LIMITED_RANGE;
	}

	DRM_DEBUG_DRIVER("Color encoding=%d, range=%d\n", enc, ran);
	regmap_write(ldev->regmap, LTDC_L1CYR0R + lofs,
		     ltdc_ycbcr2rgb_coeffs[enc][ran][0]);
	regmap_write(ldev->regmap, LTDC_L1CYR1R + lofs,
		     ltdc_ycbcr2rgb_coeffs[enc][ran][1]);
}

static inline void ltdc_irq_crc_handle(struct ltdc_device *ldev,
				       struct drm_crtc *crtc)
{
	u32 crc;
	int ret;

	if (ldev->crc_skip_count < CRC_SKIP_FRAMES) {
		ldev->crc_skip_count++;
		return;
	}

=======
	}

	if (ran != DRM_COLOR_YCBCR_LIMITED_RANGE && ran != DRM_COLOR_YCBCR_FULL_RANGE) {
		DRM_ERROR("color range %d not supported, use limited range by default\n", ran);
		/* set by default color range to DRM_COLOR_YCBCR_LIMITED_RANGE */
		ran = DRM_COLOR_YCBCR_LIMITED_RANGE;
	}

	DRM_DEBUG_DRIVER("Color encoding=%d, range=%d\n", enc, ran);
	regmap_write(ldev->regmap, LTDC_L1CYR0R + lofs,
		     ltdc_ycbcr2rgb_coeffs[enc][ran][0]);
	regmap_write(ldev->regmap, LTDC_L1CYR1R + lofs,
		     ltdc_ycbcr2rgb_coeffs[enc][ran][1]);
}

static inline void ltdc_irq_crc_handle(struct ltdc_device *ldev,
				       struct drm_crtc *crtc)
{
	u32 crc;
	int ret;

	if (ldev->crc_skip_count < CRC_SKIP_FRAMES) {
		ldev->crc_skip_count++;
		return;
	}

>>>>>>> 88084a3d
	/* Get the CRC of the frame */
	ret = regmap_read(ldev->regmap, LTDC_CCRCR, &crc);
	if (ret)
		return;

	/* Report to DRM the CRC (hw dependent feature) */
	drm_crtc_add_crc_entry(crtc, true, drm_crtc_accurate_vblank_count(crtc), &crc);
}

static irqreturn_t ltdc_irq_thread(int irq, void *arg)
{
	struct drm_device *ddev = arg;
	struct ltdc_device *ldev = ddev->dev_private;
	struct drm_crtc *crtc = drm_crtc_from_index(ddev, 0);

	/* Line IRQ : trigger the vblank event */
	if (ldev->irq_status & ISR_LIF) {
		drm_crtc_handle_vblank(crtc);

		/* Early return if CRC is not active */
		if (ldev->crc_active)
			ltdc_irq_crc_handle(ldev, crtc);
	}

	/* Save FIFO Underrun & Transfer Error status */
	mutex_lock(&ldev->err_lock);
	if (ldev->irq_status & ISR_FUIF)
		ldev->error_status |= ISR_FUIF;
	if (ldev->irq_status & ISR_TERRIF)
		ldev->error_status |= ISR_TERRIF;
	mutex_unlock(&ldev->err_lock);

	return IRQ_HANDLED;
}

static irqreturn_t ltdc_irq(int irq, void *arg)
{
	struct drm_device *ddev = arg;
	struct ltdc_device *ldev = ddev->dev_private;

	/*
	 *  Read & Clear the interrupt status
	 *  In order to write / read registers in this critical section
	 *  very quickly, the regmap functions are not used.
	 */
	ldev->irq_status = readl_relaxed(ldev->regs + LTDC_ISR);
	writel_relaxed(ldev->irq_status, ldev->regs + LTDC_ICR);

	return IRQ_WAKE_THREAD;
}

/*
 * DRM_CRTC
 */

static void ltdc_crtc_update_clut(struct drm_crtc *crtc)
{
	struct ltdc_device *ldev = crtc_to_ltdc(crtc);
	struct drm_color_lut *lut;
	u32 val;
	int i;

	if (!crtc->state->color_mgmt_changed || !crtc->state->gamma_lut)
		return;

	lut = (struct drm_color_lut *)crtc->state->gamma_lut->data;

	for (i = 0; i < CLUT_SIZE; i++, lut++) {
		val = ((lut->red << 8) & 0xff0000) | (lut->green & 0xff00) |
			(lut->blue >> 8) | (i << 24);
		regmap_write(ldev->regmap, LTDC_L1CLUTWR, val);
	}
}

static void ltdc_crtc_atomic_enable(struct drm_crtc *crtc,
				    struct drm_atomic_state *state)
{
	struct ltdc_device *ldev = crtc_to_ltdc(crtc);
	struct drm_device *ddev = crtc->dev;

	DRM_DEBUG_DRIVER("\n");

	pm_runtime_get_sync(ddev->dev);

	/* Sets the background color value */
	regmap_write(ldev->regmap, LTDC_BCCR, BCCR_BCBLACK);

	/* Enable IRQ */
	regmap_set_bits(ldev->regmap, LTDC_IER, IER_RRIE | IER_FUIE | IER_TERRIE);

	/* Commit shadow registers = update planes at next vblank */
	if (!ldev->caps.plane_reg_shadow)
		regmap_set_bits(ldev->regmap, LTDC_SRCR, SRCR_VBR);

	drm_crtc_vblank_on(crtc);
}

static void ltdc_crtc_atomic_disable(struct drm_crtc *crtc,
				     struct drm_atomic_state *state)
{
	struct ltdc_device *ldev = crtc_to_ltdc(crtc);
	struct drm_device *ddev = crtc->dev;

	DRM_DEBUG_DRIVER("\n");

	drm_crtc_vblank_off(crtc);

	/* disable IRQ */
	regmap_clear_bits(ldev->regmap, LTDC_IER, IER_RRIE | IER_FUIE | IER_TERRIE);

	/* immediately commit disable of layers before switching off LTDC */
	if (!ldev->caps.plane_reg_shadow)
		regmap_set_bits(ldev->regmap, LTDC_SRCR, SRCR_IMR);

	pm_runtime_put_sync(ddev->dev);
}

#define CLK_TOLERANCE_HZ 50

static enum drm_mode_status
ltdc_crtc_mode_valid(struct drm_crtc *crtc,
		     const struct drm_display_mode *mode)
{
	struct ltdc_device *ldev = crtc_to_ltdc(crtc);
	int target = mode->clock * 1000;
	int target_min = target - CLK_TOLERANCE_HZ;
	int target_max = target + CLK_TOLERANCE_HZ;
	int result;

	result = clk_round_rate(ldev->pixel_clk, target);

	DRM_DEBUG_DRIVER("clk rate target %d, available %d\n", target, result);

	/* Filter modes according to the max frequency supported by the pads */
	if (result > ldev->caps.pad_max_freq_hz)
		return MODE_CLOCK_HIGH;

	/*
	 * Accept all "preferred" modes:
	 * - this is important for panels because panel clock tolerances are
	 *   bigger than hdmi ones and there is no reason to not accept them
	 *   (the fps may vary a little but it is not a problem).
	 * - the hdmi preferred mode will be accepted too, but userland will
	 *   be able to use others hdmi "valid" modes if necessary.
	 */
	if (mode->type & DRM_MODE_TYPE_PREFERRED)
		return MODE_OK;

	/*
	 * Filter modes according to the clock value, particularly useful for
	 * hdmi modes that require precise pixel clocks.
	 */
	if (result < target_min || result > target_max)
		return MODE_CLOCK_RANGE;

	return MODE_OK;
}

static bool ltdc_crtc_mode_fixup(struct drm_crtc *crtc,
				 const struct drm_display_mode *mode,
				 struct drm_display_mode *adjusted_mode)
{
	struct ltdc_device *ldev = crtc_to_ltdc(crtc);
	int rate = mode->clock * 1000;

	if (clk_set_rate(ldev->pixel_clk, rate) < 0) {
		DRM_ERROR("Cannot set rate (%dHz) for pixel clk\n", rate);
		return false;
	}

	adjusted_mode->clock = clk_get_rate(ldev->pixel_clk) / 1000;

	DRM_DEBUG_DRIVER("requested clock %dkHz, adjusted clock %dkHz\n",
			 mode->clock, adjusted_mode->clock);

	return true;
}

static void ltdc_crtc_mode_set_nofb(struct drm_crtc *crtc)
{
	struct ltdc_device *ldev = crtc_to_ltdc(crtc);
	struct drm_device *ddev = crtc->dev;
	struct drm_connector_list_iter iter;
	struct drm_connector *connector = NULL;
	struct drm_encoder *encoder = NULL, *en_iter;
	struct drm_bridge *bridge = NULL, *br_iter;
	struct drm_display_mode *mode = &crtc->state->adjusted_mode;
	u32 hsync, vsync, accum_hbp, accum_vbp, accum_act_w, accum_act_h;
	u32 total_width, total_height;
	u32 bus_formats = MEDIA_BUS_FMT_RGB888_1X24;
	u32 bus_flags = 0;
	u32 val;
	int ret;

	/* get encoder from crtc */
	drm_for_each_encoder(en_iter, ddev)
		if (en_iter->crtc == crtc) {
			encoder = en_iter;
			break;
		}

	if (encoder) {
		/* get bridge from encoder */
		list_for_each_entry(br_iter, &encoder->bridge_chain, chain_node)
			if (br_iter->encoder == encoder) {
				bridge = br_iter;
				break;
			}

		/* Get the connector from encoder */
		drm_connector_list_iter_begin(ddev, &iter);
		drm_for_each_connector_iter(connector, &iter)
			if (connector->encoder == encoder)
				break;
		drm_connector_list_iter_end(&iter);
	}

	if (bridge && bridge->timings)
		bus_flags = bridge->timings->input_bus_flags;
	else if (connector) {
		bus_flags = connector->display_info.bus_flags;
		if (connector->display_info.num_bus_formats)
			bus_formats = connector->display_info.bus_formats[0];
	}

	if (!pm_runtime_active(ddev->dev)) {
		ret = pm_runtime_get_sync(ddev->dev);
		if (ret) {
			DRM_ERROR("Failed to set mode, cannot get sync\n");
			return;
		}
	}

	DRM_DEBUG_DRIVER("CRTC:%d mode:%s\n", crtc->base.id, mode->name);
	DRM_DEBUG_DRIVER("Video mode: %dx%d", mode->hdisplay, mode->vdisplay);
	DRM_DEBUG_DRIVER(" hfp %d hbp %d hsl %d vfp %d vbp %d vsl %d\n",
			 mode->hsync_start - mode->hdisplay,
			 mode->htotal - mode->hsync_end,
			 mode->hsync_end - mode->hsync_start,
			 mode->vsync_start - mode->vdisplay,
			 mode->vtotal - mode->vsync_end,
			 mode->vsync_end - mode->vsync_start);

	/* Convert video timings to ltdc timings */
	hsync = mode->hsync_end - mode->hsync_start - 1;
	vsync = mode->vsync_end - mode->vsync_start - 1;
	accum_hbp = mode->htotal - mode->hsync_start - 1;
	accum_vbp = mode->vtotal - mode->vsync_start - 1;
	accum_act_w = accum_hbp + mode->hdisplay;
	accum_act_h = accum_vbp + mode->vdisplay;
	total_width = mode->htotal - 1;
	total_height = mode->vtotal - 1;

	/* Configures the HS, VS, DE and PC polarities. Default Active Low */
	val = 0;

	if (mode->flags & DRM_MODE_FLAG_PHSYNC)
		val |= GCR_HSPOL;

	if (mode->flags & DRM_MODE_FLAG_PVSYNC)
		val |= GCR_VSPOL;

	if (bus_flags & DRM_BUS_FLAG_DE_LOW)
		val |= GCR_DEPOL;

	if (bus_flags & DRM_BUS_FLAG_PIXDATA_DRIVE_NEGEDGE)
		val |= GCR_PCPOL;

	regmap_update_bits(ldev->regmap, LTDC_GCR,
			   GCR_HSPOL | GCR_VSPOL | GCR_DEPOL | GCR_PCPOL, val);

	/* Set Synchronization size */
	val = (hsync << 16) | vsync;
	regmap_update_bits(ldev->regmap, LTDC_SSCR, SSCR_VSH | SSCR_HSW, val);

	/* Set Accumulated Back porch */
	val = (accum_hbp << 16) | accum_vbp;
	regmap_update_bits(ldev->regmap, LTDC_BPCR, BPCR_AVBP | BPCR_AHBP, val);

	/* Set Accumulated Active Width */
	val = (accum_act_w << 16) | accum_act_h;
	regmap_update_bits(ldev->regmap, LTDC_AWCR, AWCR_AAW | AWCR_AAH, val);

	/* Set total width & height */
	val = (total_width << 16) | total_height;
	regmap_update_bits(ldev->regmap, LTDC_TWCR, TWCR_TOTALH | TWCR_TOTALW, val);
<<<<<<< HEAD

	regmap_write(ldev->regmap, LTDC_LIPCR, (accum_act_h + 1));

	/* Configure the output format (hw version dependent) */
	if (ldev->caps.ycbcr_output) {
		/* Input video dynamic_range & colorimetry */
		int vic = drm_match_cea_mode(mode);
		u32 val;

=======

	regmap_write(ldev->regmap, LTDC_LIPCR, (accum_act_h + 1));

	/* Configure the output format (hw version dependent) */
	if (ldev->caps.ycbcr_output) {
		/* Input video dynamic_range & colorimetry */
		int vic = drm_match_cea_mode(mode);
		u32 val;

>>>>>>> 88084a3d
		if (vic == 6 || vic == 7 || vic == 21 || vic == 22 ||
		    vic == 2 || vic == 3 || vic == 17 || vic == 18)
			/* ITU-R BT.601 */
			val = 0;
		else
			/* ITU-R BT.709 */
			val = EDCR_OCYSEL;

		switch (bus_formats) {
		case MEDIA_BUS_FMT_YUYV8_1X16:
			/* enable ycbcr output converter */
			regmap_write(ldev->regmap, LTDC_EDCR, EDCR_OCYEN | val);
			break;
		case MEDIA_BUS_FMT_YVYU8_1X16:
			/* enable ycbcr output converter & invert chrominance order */
			regmap_write(ldev->regmap, LTDC_EDCR, EDCR_OCYEN | EDCR_OCYCO | val);
			break;
		default:
			/* disable ycbcr output converter */
			regmap_write(ldev->regmap, LTDC_EDCR, 0);
			break;
		}
	}
}

static void ltdc_crtc_atomic_flush(struct drm_crtc *crtc,
				   struct drm_atomic_state *state)
{
	struct ltdc_device *ldev = crtc_to_ltdc(crtc);
	struct drm_device *ddev = crtc->dev;
	struct drm_pending_vblank_event *event = crtc->state->event;

	DRM_DEBUG_ATOMIC("\n");

	ltdc_crtc_update_clut(crtc);

	/* Commit shadow registers = update planes at next vblank */
	if (!ldev->caps.plane_reg_shadow)
		regmap_set_bits(ldev->regmap, LTDC_SRCR, SRCR_VBR);

	if (event) {
		crtc->state->event = NULL;

		spin_lock_irq(&ddev->event_lock);
		if (drm_crtc_vblank_get(crtc) == 0)
			drm_crtc_arm_vblank_event(crtc, event);
		else
			drm_crtc_send_vblank_event(crtc, event);
		spin_unlock_irq(&ddev->event_lock);
	}
}

static bool ltdc_crtc_get_scanout_position(struct drm_crtc *crtc,
					   bool in_vblank_irq,
					   int *vpos, int *hpos,
					   ktime_t *stime, ktime_t *etime,
					   const struct drm_display_mode *mode)
{
	struct drm_device *ddev = crtc->dev;
	struct ltdc_device *ldev = ddev->dev_private;
	int line, vactive_start, vactive_end, vtotal;

	if (stime)
		*stime = ktime_get();

	/* The active area starts after vsync + front porch and ends
	 * at vsync + front porc + display size.
	 * The total height also include back porch.
	 * We have 3 possible cases to handle:
	 * - line < vactive_start: vpos = line - vactive_start and will be
	 * negative
	 * - vactive_start < line < vactive_end: vpos = line - vactive_start
	 * and will be positive
	 * - line > vactive_end: vpos = line - vtotal - vactive_start
	 * and will negative
	 *
	 * Computation for the two first cases are identical so we can
	 * simplify the code and only test if line > vactive_end
	 */
	if (pm_runtime_active(ddev->dev)) {
		regmap_read(ldev->regmap, LTDC_CPSR, &line);
		line &= CPSR_CYPOS;
		regmap_read(ldev->regmap, LTDC_BPCR, &vactive_start);
		vactive_start &= BPCR_AVBP;
		regmap_read(ldev->regmap, LTDC_AWCR, &vactive_end);
		vactive_end &= AWCR_AAH;
		regmap_read(ldev->regmap, LTDC_TWCR, &vtotal);
		vtotal &= TWCR_TOTALH;

		if (line > vactive_end)
			*vpos = line - vtotal - vactive_start;
		else
			*vpos = line - vactive_start;
	} else {
		*vpos = 0;
	}

	*hpos = 0;

	if (etime)
		*etime = ktime_get();

	return true;
}

static const struct drm_crtc_helper_funcs ltdc_crtc_helper_funcs = {
	.mode_valid = ltdc_crtc_mode_valid,
	.mode_fixup = ltdc_crtc_mode_fixup,
	.mode_set_nofb = ltdc_crtc_mode_set_nofb,
	.atomic_flush = ltdc_crtc_atomic_flush,
	.atomic_enable = ltdc_crtc_atomic_enable,
	.atomic_disable = ltdc_crtc_atomic_disable,
	.get_scanout_position = ltdc_crtc_get_scanout_position,
};

static int ltdc_crtc_enable_vblank(struct drm_crtc *crtc)
{
	struct ltdc_device *ldev = crtc_to_ltdc(crtc);
	struct drm_crtc_state *state = crtc->state;

	DRM_DEBUG_DRIVER("\n");

	if (state->enable)
		regmap_set_bits(ldev->regmap, LTDC_IER, IER_LIE);
	else
		return -EPERM;

	return 0;
}

static void ltdc_crtc_disable_vblank(struct drm_crtc *crtc)
{
	struct ltdc_device *ldev = crtc_to_ltdc(crtc);

	DRM_DEBUG_DRIVER("\n");
	regmap_clear_bits(ldev->regmap, LTDC_IER, IER_LIE);
}

static int ltdc_crtc_set_crc_source(struct drm_crtc *crtc, const char *source)
{
	struct ltdc_device *ldev = crtc_to_ltdc(crtc);
	int ret;

	DRM_DEBUG_DRIVER("\n");

	if (!crtc)
		return -ENODEV;

	if (source && strcmp(source, "auto") == 0) {
		ldev->crc_active = true;
		ret = regmap_set_bits(ldev->regmap, LTDC_GCR, GCR_CRCEN);
	} else if (!source) {
		ldev->crc_active = false;
		ret = regmap_clear_bits(ldev->regmap, LTDC_GCR, GCR_CRCEN);
	} else {
		ret = -EINVAL;
	}

	ldev->crc_skip_count = 0;
	return ret;
}

static int ltdc_crtc_verify_crc_source(struct drm_crtc *crtc,
				       const char *source, size_t *values_cnt)
{
	DRM_DEBUG_DRIVER("\n");

	if (!crtc)
		return -ENODEV;

	if (source && strcmp(source, "auto") != 0) {
		DRM_DEBUG_DRIVER("Unknown CRC source %s for %s\n",
				 source, crtc->name);
		return -EINVAL;
	}

	*values_cnt = 1;
	return 0;
}

static const struct drm_crtc_funcs ltdc_crtc_funcs = {
	.destroy = drm_crtc_cleanup,
	.set_config = drm_atomic_helper_set_config,
	.page_flip = drm_atomic_helper_page_flip,
	.reset = drm_atomic_helper_crtc_reset,
	.atomic_duplicate_state = drm_atomic_helper_crtc_duplicate_state,
	.atomic_destroy_state = drm_atomic_helper_crtc_destroy_state,
	.enable_vblank = ltdc_crtc_enable_vblank,
	.disable_vblank = ltdc_crtc_disable_vblank,
	.get_vblank_timestamp = drm_crtc_vblank_helper_get_vblank_timestamp,
};

static const struct drm_crtc_funcs ltdc_crtc_with_crc_support_funcs = {
	.destroy = drm_crtc_cleanup,
	.set_config = drm_atomic_helper_set_config,
	.page_flip = drm_atomic_helper_page_flip,
	.reset = drm_atomic_helper_crtc_reset,
	.atomic_duplicate_state = drm_atomic_helper_crtc_duplicate_state,
	.atomic_destroy_state = drm_atomic_helper_crtc_destroy_state,
	.enable_vblank = ltdc_crtc_enable_vblank,
	.disable_vblank = ltdc_crtc_disable_vblank,
	.get_vblank_timestamp = drm_crtc_vblank_helper_get_vblank_timestamp,
	.set_crc_source = ltdc_crtc_set_crc_source,
	.verify_crc_source = ltdc_crtc_verify_crc_source,
};

/*
 * DRM_PLANE
 */

static int ltdc_plane_atomic_check(struct drm_plane *plane,
				   struct drm_atomic_state *state)
{
	struct drm_plane_state *new_plane_state = drm_atomic_get_new_plane_state(state,
										 plane);
	struct drm_framebuffer *fb = new_plane_state->fb;
	u32 src_w, src_h;

	DRM_DEBUG_DRIVER("\n");

	if (!fb)
		return 0;

	/* convert src_ from 16:16 format */
	src_w = new_plane_state->src_w >> 16;
	src_h = new_plane_state->src_h >> 16;

	/* Reject scaling */
	if (src_w != new_plane_state->crtc_w || src_h != new_plane_state->crtc_h) {
		DRM_ERROR("Scaling is not supported");
		return -EINVAL;
	}

	return 0;
}

static void ltdc_plane_atomic_update(struct drm_plane *plane,
				     struct drm_atomic_state *state)
{
	struct ltdc_device *ldev = plane_to_ltdc(plane);
	struct drm_plane_state *newstate = drm_atomic_get_new_plane_state(state,
									  plane);
	struct drm_framebuffer *fb = newstate->fb;
	u32 lofs = plane->index * LAY_OFS;
	u32 x0 = newstate->crtc_x;
	u32 x1 = newstate->crtc_x + newstate->crtc_w - 1;
	u32 y0 = newstate->crtc_y;
	u32 y1 = newstate->crtc_y + newstate->crtc_h - 1;
	u32 src_x, src_y, src_w, src_h;
	u32 val, pitch_in_bytes, line_length, line_number, paddr, ahbp, avbp, bpcr;
	enum ltdc_pix_fmt pf;

	if (!newstate->crtc || !fb) {
		DRM_DEBUG_DRIVER("fb or crtc NULL");
		return;
	}

	/* convert src_ from 16:16 format */
	src_x = newstate->src_x >> 16;
	src_y = newstate->src_y >> 16;
	src_w = newstate->src_w >> 16;
	src_h = newstate->src_h >> 16;

	DRM_DEBUG_DRIVER("plane:%d fb:%d (%dx%d)@(%d,%d) -> (%dx%d)@(%d,%d)\n",
			 plane->base.id, fb->base.id,
			 src_w, src_h, src_x, src_y,
			 newstate->crtc_w, newstate->crtc_h,
			 newstate->crtc_x, newstate->crtc_y);

	regmap_read(ldev->regmap, LTDC_BPCR, &bpcr);

	ahbp = (bpcr & BPCR_AHBP) >> 16;
	avbp = bpcr & BPCR_AVBP;

	/* Configures the horizontal start and stop position */
	val = ((x1 + 1 + ahbp) << 16) + (x0 + 1 + ahbp);
	regmap_write_bits(ldev->regmap, LTDC_L1WHPCR + lofs,
			  LXWHPCR_WHSTPOS | LXWHPCR_WHSPPOS, val);

	/* Configures the vertical start and stop position */
	val = ((y1 + 1 + avbp) << 16) + (y0 + 1 + avbp);
	regmap_write_bits(ldev->regmap, LTDC_L1WVPCR + lofs,
			  LXWVPCR_WVSTPOS | LXWVPCR_WVSPPOS, val);

	/* Specifies the pixel format */
	pf = to_ltdc_pixelformat(fb->format->format);
	for (val = 0; val < NB_PF; val++)
		if (ldev->caps.pix_fmt_hw[val] == pf)
			break;

	/* Use the flexible color format feature if necessary and available */
	if (ldev->caps.pix_fmt_flex && val == NB_PF)
		val = ltdc_set_flexible_pixel_format(plane, pf);

	if (val == NB_PF) {
		DRM_ERROR("Pixel format %.4s not supported\n",
			  (char *)&fb->format->format);
		val = 0;	/* set by default ARGB 32 bits */
	}
	regmap_write_bits(ldev->regmap, LTDC_L1PFCR + lofs, LXPFCR_PF, val);

	/* Configures the color frame buffer pitch in bytes & line length */
	pitch_in_bytes = fb->pitches[0];
	line_length = fb->format->cpp[0] *
		      (x1 - x0 + 1) + (ldev->caps.bus_width >> 3) - 1;
	val = ((pitch_in_bytes << 16) | line_length);
	regmap_write_bits(ldev->regmap, LTDC_L1CFBLR + lofs, LXCFBLR_CFBLL | LXCFBLR_CFBP, val);

	/* Specifies the constant alpha value */
	val = newstate->alpha >> 8;
	regmap_write_bits(ldev->regmap, LTDC_L1CACR + lofs, LXCACR_CONSTA, val);

	/* Specifies the blending factors */
	val = BF1_PAXCA | BF2_1PAXCA;
	if (!fb->format->has_alpha)
		val = BF1_CA | BF2_1CA;

	/* Manage hw-specific capabilities */
	if (ldev->caps.non_alpha_only_l1 &&
	    plane->type != DRM_PLANE_TYPE_PRIMARY)
		val = BF1_PAXCA | BF2_1PAXCA;

	regmap_write_bits(ldev->regmap, LTDC_L1BFCR + lofs, LXBFCR_BF2 | LXBFCR_BF1, val);

	/* Configures the frame buffer line number */
	line_number = y1 - y0 + 1;
	regmap_write_bits(ldev->regmap, LTDC_L1CFBLNR + lofs, LXCFBLNR_CFBLN, line_number);

	/* Sets the FB address */
	paddr = (u32)drm_fb_cma_get_gem_addr(fb, newstate, 0);

	DRM_DEBUG_DRIVER("fb: phys 0x%08x", paddr);
	regmap_write(ldev->regmap, LTDC_L1CFBAR + lofs, paddr);

	if (ldev->caps.ycbcr_input) {
		if (fb->format->is_yuv) {
			switch (fb->format->format) {
			case DRM_FORMAT_NV12:
			case DRM_FORMAT_NV21:
			/* Configure the auxiliary frame buffer address 0 & 1 */
			paddr = (u32)drm_fb_cma_get_gem_addr(fb, newstate, 1);
			regmap_write(ldev->regmap, LTDC_L1AFBA0R + lofs, paddr);
			regmap_write(ldev->regmap, LTDC_L1AFBA1R + lofs, paddr + 1);

			/* Configure the buffer length */
			val = ((pitch_in_bytes << 16) | line_length);
			regmap_write(ldev->regmap, LTDC_L1AFBLR + lofs, val);

			/* Configure the frame buffer line number */
			val = (line_number >> 1);
			regmap_write(ldev->regmap, LTDC_L1AFBLNR + lofs, val);
			break;
			case DRM_FORMAT_YUV420:
			/* Configure the auxiliary frame buffer address 0 */
			paddr = (u32)drm_fb_cma_get_gem_addr(fb, newstate, 1);
			regmap_write(ldev->regmap, LTDC_L1AFBA0R + lofs, paddr);

			/* Configure the auxiliary frame buffer address 1 */
			paddr = (u32)drm_fb_cma_get_gem_addr(fb, newstate, 2);
			regmap_write(ldev->regmap, LTDC_L1AFBA1R + lofs, paddr);

			line_length = ((fb->format->cpp[0] * (x1 - x0 + 1)) >> 1) +
				      (ldev->caps.bus_width >> 3) - 1;

			/* Configure the buffer length */
			val = (((pitch_in_bytes >> 1) << 16) | line_length);
			regmap_write(ldev->regmap, LTDC_L1AFBLR + lofs, val);

			/* Configure the frame buffer line number */
			val = (line_number >> 1);
			regmap_write(ldev->regmap, LTDC_L1AFBLNR + lofs, val);
			break;
			case DRM_FORMAT_YVU420:
			/* Configure the auxiliary frame buffer address 0 */
			paddr = (u32)drm_fb_cma_get_gem_addr(fb, newstate, 2);
			regmap_write(ldev->regmap, LTDC_L1AFBA0R + lofs, paddr);

			/* Configure the auxiliary frame buffer address 1 */
			paddr = (u32)drm_fb_cma_get_gem_addr(fb, newstate, 1);
			regmap_write(ldev->regmap, LTDC_L1AFBA1R + lofs, paddr);

			line_length = ((fb->format->cpp[0] * (x1 - x0 + 1)) >> 1) +
				      (ldev->caps.bus_width >> 3) - 1;

			/* Configure the buffer length */
			val = (((pitch_in_bytes >> 1) << 16) | line_length);
			regmap_write(ldev->regmap, LTDC_L1AFBLR + lofs, val);

			/* Configure the frame buffer line number */
			val = (line_number >> 1);
			regmap_write(ldev->regmap, LTDC_L1AFBLNR + lofs, val);
			break;
			}

			/* Configure YCbC conversion coefficient */
			ltdc_set_ycbcr_coeffs(plane);

			/* Configure YCbCr format and enable/disable conversion */
			ltdc_set_ycbcr_config(plane, fb->format->format);
		} else {
			/* disable ycbcr conversion */
			regmap_write(ldev->regmap, LTDC_L1PCR + lofs, 0);
		}
	}

	/* Enable layer and CLUT if needed */
	val = fb->format->format == DRM_FORMAT_C8 ? LXCR_CLUTEN : 0;
	val |= LXCR_LEN;
	regmap_write_bits(ldev->regmap, LTDC_L1CR + lofs, LXCR_LEN | LXCR_CLUTEN, val);

	/* Commit shadow registers = update plane at next vblank */
	if (ldev->caps.plane_reg_shadow)
		regmap_write_bits(ldev->regmap, LTDC_L1RCR + lofs,
				  LXRCR_IMR | LXRCR_VBR | LXRCR_GRMSK, LXRCR_VBR);

	ldev->plane_fpsi[plane->index].counter++;

	mutex_lock(&ldev->err_lock);
	if (ldev->error_status & ISR_FUIF) {
		DRM_WARN("ltdc fifo underrun: please verify display mode\n");
		ldev->error_status &= ~ISR_FUIF;
	}
	if (ldev->error_status & ISR_TERRIF) {
		DRM_WARN("ltdc transfer error\n");
		ldev->error_status &= ~ISR_TERRIF;
	}
	mutex_unlock(&ldev->err_lock);
}

static void ltdc_plane_atomic_disable(struct drm_plane *plane,
				      struct drm_atomic_state *state)
{
	struct drm_plane_state *oldstate = drm_atomic_get_old_plane_state(state,
									  plane);
	struct ltdc_device *ldev = plane_to_ltdc(plane);
	u32 lofs = plane->index * LAY_OFS;

	/* disable layer */
	regmap_write_bits(ldev->regmap, LTDC_L1CR + lofs, LXCR_LEN, 0);

	/* Commit shadow registers = update plane at next vblank */
	if (ldev->caps.plane_reg_shadow)
		regmap_write_bits(ldev->regmap, LTDC_L1RCR + lofs,
				  LXRCR_IMR | LXRCR_VBR | LXRCR_GRMSK, LXRCR_VBR);

	DRM_DEBUG_DRIVER("CRTC:%d plane:%d\n",
			 oldstate->crtc->base.id, plane->base.id);
}

static void ltdc_plane_atomic_print_state(struct drm_printer *p,
					  const struct drm_plane_state *state)
{
	struct drm_plane *plane = state->plane;
	struct ltdc_device *ldev = plane_to_ltdc(plane);
	struct fps_info *fpsi = &ldev->plane_fpsi[plane->index];
	int ms_since_last;
	ktime_t now;

	now = ktime_get();
	ms_since_last = ktime_to_ms(ktime_sub(now, fpsi->last_timestamp));

	drm_printf(p, "\tuser_updates=%dfps\n",
		   DIV_ROUND_CLOSEST(fpsi->counter * 1000, ms_since_last));

	fpsi->last_timestamp = now;
	fpsi->counter = 0;
}

static const struct drm_plane_funcs ltdc_plane_funcs = {
	.update_plane = drm_atomic_helper_update_plane,
	.disable_plane = drm_atomic_helper_disable_plane,
	.destroy = drm_plane_cleanup,
	.reset = drm_atomic_helper_plane_reset,
	.atomic_duplicate_state = drm_atomic_helper_plane_duplicate_state,
	.atomic_destroy_state = drm_atomic_helper_plane_destroy_state,
	.atomic_print_state = ltdc_plane_atomic_print_state,
};

static const struct drm_plane_helper_funcs ltdc_plane_helper_funcs = {
	.atomic_check = ltdc_plane_atomic_check,
	.atomic_update = ltdc_plane_atomic_update,
	.atomic_disable = ltdc_plane_atomic_disable,
};

static struct drm_plane *ltdc_plane_create(struct drm_device *ddev,
					   enum drm_plane_type type,
					   int index)
{
	unsigned long possible_crtcs = CRTC_MASK;
	struct ltdc_device *ldev = ddev->dev_private;
	struct device *dev = ddev->dev;
	struct drm_plane *plane;
	unsigned int i, nb_fmt = 0;
	u32 *formats;
	u32 drm_fmt;
	const u64 *modifiers = ltdc_format_modifiers;
	u32 lofs = index * LAY_OFS;
	u32 val;
	int ret;

	/* Allocate the biggest size according to supported color formats */
	formats = devm_kzalloc(dev, (ldev->caps.pix_fmt_nb +
			       ARRAY_SIZE(ltdc_drm_fmt_ycbcr_cp) +
			       ARRAY_SIZE(ltdc_drm_fmt_ycbcr_sp) +
			       ARRAY_SIZE(ltdc_drm_fmt_ycbcr_fp)) *
			       sizeof(*formats), GFP_KERNEL);

	for (i = 0; i < ldev->caps.pix_fmt_nb; i++) {
		drm_fmt = ldev->caps.pix_fmt_drm[i];

		/* Manage hw-specific capabilities */
		if (ldev->caps.non_alpha_only_l1)
			/* XR24 & RX24 like formats supported only on primary layer */
			if (type != DRM_PLANE_TYPE_PRIMARY && is_xrgb(drm_fmt))
				continue;

		formats[nb_fmt++] = drm_fmt;
	}

	/* Add YCbCr supported pixel formats */
	if (ldev->caps.ycbcr_input) {
		regmap_read(ldev->regmap, LTDC_L1C1R + lofs, &val);
		if (val & LXCR_C1R_YIA) {
			memcpy(&formats[nb_fmt], ltdc_drm_fmt_ycbcr_cp,
			       ARRAY_SIZE(ltdc_drm_fmt_ycbcr_cp) * sizeof(*formats));
			nb_fmt += ARRAY_SIZE(ltdc_drm_fmt_ycbcr_cp);
		}
		if (val & LXCR_C1R_YSPA) {
			memcpy(&formats[nb_fmt], ltdc_drm_fmt_ycbcr_sp,
			       ARRAY_SIZE(ltdc_drm_fmt_ycbcr_sp) * sizeof(*formats));
			nb_fmt += ARRAY_SIZE(ltdc_drm_fmt_ycbcr_sp);
		}
		if (val & LXCR_C1R_YFPA) {
			memcpy(&formats[nb_fmt], ltdc_drm_fmt_ycbcr_fp,
			       ARRAY_SIZE(ltdc_drm_fmt_ycbcr_fp) * sizeof(*formats));
			nb_fmt += ARRAY_SIZE(ltdc_drm_fmt_ycbcr_fp);
		}
	}

	plane = devm_kzalloc(dev, sizeof(*plane), GFP_KERNEL);
	if (!plane)
		return NULL;

	ret = drm_universal_plane_init(ddev, plane, possible_crtcs,
				       &ltdc_plane_funcs, formats, nb_fmt,
				       modifiers, type, NULL);
	if (ret < 0)
		return NULL;

	if (ldev->caps.ycbcr_input) {
		if (val & (LXCR_C1R_YIA | LXCR_C1R_YSPA | LXCR_C1R_YFPA))
			drm_plane_create_color_properties(plane,
							  BIT(DRM_COLOR_YCBCR_BT601) |
							  BIT(DRM_COLOR_YCBCR_BT709),
							  BIT(DRM_COLOR_YCBCR_LIMITED_RANGE) |
							  BIT(DRM_COLOR_YCBCR_FULL_RANGE),
							  DRM_COLOR_YCBCR_BT601,
							  DRM_COLOR_YCBCR_LIMITED_RANGE);
	}

	drm_plane_helper_add(plane, &ltdc_plane_helper_funcs);

	drm_plane_create_alpha_property(plane);

	DRM_DEBUG_DRIVER("plane:%d created\n", plane->base.id);

	return plane;
}

static void ltdc_plane_destroy_all(struct drm_device *ddev)
{
	struct drm_plane *plane, *plane_temp;

	list_for_each_entry_safe(plane, plane_temp,
				 &ddev->mode_config.plane_list, head)
		drm_plane_cleanup(plane);
}

static int ltdc_crtc_init(struct drm_device *ddev, struct drm_crtc *crtc)
{
	struct ltdc_device *ldev = ddev->dev_private;
	struct drm_plane *primary, *overlay;
	unsigned int i;
	int ret;

	primary = ltdc_plane_create(ddev, DRM_PLANE_TYPE_PRIMARY, 0);
	if (!primary) {
		DRM_ERROR("Can not create primary plane\n");
		return -EINVAL;
	}

	drm_plane_create_zpos_immutable_property(primary, 0);

	/* Init CRTC according to its hardware features */
	if (ldev->caps.crc)
		ret = drm_crtc_init_with_planes(ddev, crtc, primary, NULL,
						&ltdc_crtc_with_crc_support_funcs, NULL);
	else
		ret = drm_crtc_init_with_planes(ddev, crtc, primary, NULL,
						&ltdc_crtc_funcs, NULL);
	if (ret) {
		DRM_ERROR("Can not initialize CRTC\n");
		goto cleanup;
	}

	drm_crtc_helper_add(crtc, &ltdc_crtc_helper_funcs);

	drm_mode_crtc_set_gamma_size(crtc, CLUT_SIZE);
	drm_crtc_enable_color_mgmt(crtc, 0, false, CLUT_SIZE);

	DRM_DEBUG_DRIVER("CRTC:%d created\n", crtc->base.id);

	/* Add planes. Note : the first layer is used by primary plane */
	for (i = 1; i < ldev->caps.nb_layers; i++) {
		overlay = ltdc_plane_create(ddev, DRM_PLANE_TYPE_OVERLAY, i);
		if (!overlay) {
			ret = -ENOMEM;
			DRM_ERROR("Can not create overlay plane %d\n", i);
			goto cleanup;
		}
		drm_plane_create_zpos_immutable_property(overlay, i);
	}

	return 0;

cleanup:
	ltdc_plane_destroy_all(ddev);
	return ret;
}

static void ltdc_encoder_disable(struct drm_encoder *encoder)
{
	struct drm_device *ddev = encoder->dev;
	struct ltdc_device *ldev = ddev->dev_private;

	DRM_DEBUG_DRIVER("\n");

	/* Disable LTDC */
	regmap_clear_bits(ldev->regmap, LTDC_GCR, GCR_LTDCEN);

	/* Set to sleep state the pinctrl whatever type of encoder */
	pinctrl_pm_select_sleep_state(ddev->dev);
}

static void ltdc_encoder_enable(struct drm_encoder *encoder)
{
	struct drm_device *ddev = encoder->dev;
	struct ltdc_device *ldev = ddev->dev_private;

	DRM_DEBUG_DRIVER("\n");

	/* Enable LTDC */
	regmap_set_bits(ldev->regmap, LTDC_GCR, GCR_LTDCEN);
}

static void ltdc_encoder_mode_set(struct drm_encoder *encoder,
				  struct drm_display_mode *mode,
				  struct drm_display_mode *adjusted_mode)
{
	struct drm_device *ddev = encoder->dev;

	DRM_DEBUG_DRIVER("\n");

	/*
	 * Set to default state the pinctrl only with DPI type.
	 * Others types like DSI, don't need pinctrl due to
	 * internal bridge (the signals do not come out of the chipset).
	 */
	if (encoder->encoder_type == DRM_MODE_ENCODER_DPI)
		pinctrl_pm_select_default_state(ddev->dev);
}

static const struct drm_encoder_helper_funcs ltdc_encoder_helper_funcs = {
	.disable = ltdc_encoder_disable,
	.enable = ltdc_encoder_enable,
	.mode_set = ltdc_encoder_mode_set,
};

static int ltdc_encoder_init(struct drm_device *ddev, struct drm_bridge *bridge)
{
	struct drm_encoder *encoder;
	int ret;

	encoder = devm_kzalloc(ddev->dev, sizeof(*encoder), GFP_KERNEL);
	if (!encoder)
		return -ENOMEM;

	encoder->possible_crtcs = CRTC_MASK;
	encoder->possible_clones = 0;	/* No cloning support */

	drm_simple_encoder_init(ddev, encoder, DRM_MODE_ENCODER_DPI);

	drm_encoder_helper_add(encoder, &ltdc_encoder_helper_funcs);

	ret = drm_bridge_attach(encoder, bridge, NULL, 0);
	if (ret) {
		if (ret != -EPROBE_DEFER)
			drm_encoder_cleanup(encoder);
		return ret;
	}

	DRM_DEBUG_DRIVER("Bridge encoder:%d created\n", encoder->base.id);

	return 0;
}

static int ltdc_get_caps(struct drm_device *ddev)
{
	struct ltdc_device *ldev = ddev->dev_private;
	u32 bus_width_log2, lcr, gc2r;

	/*
	 * at least 1 layer must be managed & the number of layers
	 * must not exceed LTDC_MAX_LAYER
	 */
	regmap_read(ldev->regmap, LTDC_LCR, &lcr);

	ldev->caps.nb_layers = clamp((int)lcr, 1, LTDC_MAX_LAYER);

	/* set data bus width */
	regmap_read(ldev->regmap, LTDC_GC2R, &gc2r);
	bus_width_log2 = (gc2r & GC2R_BW) >> 4;
	ldev->caps.bus_width = 8 << bus_width_log2;
	regmap_read(ldev->regmap, LTDC_IDR, &ldev->caps.hw_version);

	switch (ldev->caps.hw_version) {
	case HWVER_10200:
	case HWVER_10300:
		ldev->caps.layer_ofs = LAY_OFS_0;
		ldev->caps.layer_regs = ltdc_layer_regs_a0;
		ldev->caps.pix_fmt_hw = ltdc_pix_fmt_a0;
		ldev->caps.pix_fmt_drm = ltdc_drm_fmt_a0;
		ldev->caps.pix_fmt_nb = ARRAY_SIZE(ltdc_drm_fmt_a0);
		ldev->caps.pix_fmt_flex = false;
		/*
		 * Hw older versions support non-alpha color formats derived
		 * from native alpha color formats only on the primary layer.
		 * For instance, RG16 native format without alpha works fine
		 * on 2nd layer but XR24 (derived color format from AR24)
		 * does not work on 2nd layer.
		 */
		ldev->caps.non_alpha_only_l1 = true;
		ldev->caps.pad_max_freq_hz = 90000000;
		if (ldev->caps.hw_version == HWVER_10200)
			ldev->caps.pad_max_freq_hz = 65000000;
		ldev->caps.nb_irq = 2;
		ldev->caps.ycbcr_input = false;
		ldev->caps.ycbcr_output = false;
		ldev->caps.plane_reg_shadow = false;
		ldev->caps.crc = false;
		break;
	case HWVER_20101:
		ldev->caps.layer_ofs = LAY_OFS_0;
		ldev->caps.layer_regs = ltdc_layer_regs_a1;
		ldev->caps.pix_fmt_hw = ltdc_pix_fmt_a1;
		ldev->caps.pix_fmt_drm = ltdc_drm_fmt_a1;
		ldev->caps.pix_fmt_nb = ARRAY_SIZE(ltdc_drm_fmt_a1);
		ldev->caps.pix_fmt_flex = false;
		ldev->caps.non_alpha_only_l1 = false;
		ldev->caps.pad_max_freq_hz = 150000000;
		ldev->caps.nb_irq = 4;
		ldev->caps.ycbcr_input = false;
		ldev->caps.ycbcr_output = false;
		ldev->caps.plane_reg_shadow = false;
		ldev->caps.crc = false;
		break;
	case HWVER_40100:
		ldev->caps.layer_ofs = LAY_OFS_1;
		ldev->caps.layer_regs = ltdc_layer_regs_a2;
		ldev->caps.pix_fmt_hw = ltdc_pix_fmt_a2;
		ldev->caps.pix_fmt_drm = ltdc_drm_fmt_a2;
		ldev->caps.pix_fmt_nb = ARRAY_SIZE(ltdc_drm_fmt_a2);
		ldev->caps.pix_fmt_flex = true;
		ldev->caps.non_alpha_only_l1 = false;
		ldev->caps.pad_max_freq_hz = 90000000;
		ldev->caps.nb_irq = 2;
		ldev->caps.ycbcr_input = true;
		ldev->caps.ycbcr_output = true;
		ldev->caps.plane_reg_shadow = true;
		ldev->caps.crc = true;
		break;
	default:
		return -ENODEV;
	}

	return 0;
}

void ltdc_suspend(struct drm_device *ddev)
{
	struct ltdc_device *ldev = ddev->dev_private;

	DRM_DEBUG_DRIVER("\n");
	clk_disable_unprepare(ldev->pixel_clk);
}

int ltdc_resume(struct drm_device *ddev)
{
	struct ltdc_device *ldev = ddev->dev_private;
	int ret;

	DRM_DEBUG_DRIVER("\n");

	ret = clk_prepare_enable(ldev->pixel_clk);
	if (ret) {
		DRM_ERROR("failed to enable pixel clock (%d)\n", ret);
		return ret;
	}

	return 0;
}

int ltdc_load(struct drm_device *ddev)
{
	struct platform_device *pdev = to_platform_device(ddev->dev);
	struct ltdc_device *ldev = ddev->dev_private;
	struct device *dev = ddev->dev;
	struct device_node *np = dev->of_node;
	struct drm_bridge *bridge;
	struct drm_panel *panel;
	struct drm_crtc *crtc;
	struct reset_control *rstc;
	struct resource *res;
	int irq, i, nb_endpoints;
	int ret = -ENODEV;

	DRM_DEBUG_DRIVER("\n");

	/* Get number of endpoints */
	nb_endpoints = of_graph_get_endpoint_count(np);
	if (!nb_endpoints)
		return -ENODEV;

	ldev->pixel_clk = devm_clk_get(dev, "lcd");
	if (IS_ERR(ldev->pixel_clk)) {
		if (PTR_ERR(ldev->pixel_clk) != -EPROBE_DEFER)
			DRM_ERROR("Unable to get lcd clock\n");
		return PTR_ERR(ldev->pixel_clk);
	}

	if (clk_prepare_enable(ldev->pixel_clk)) {
		DRM_ERROR("Unable to prepare pixel clock\n");
		return -ENODEV;
	}

	/* Get endpoints if any */
	for (i = 0; i < nb_endpoints; i++) {
		ret = drm_of_find_panel_or_bridge(np, 0, i, &panel, &bridge);

		/*
		 * If at least one endpoint is -ENODEV, continue probing,
		 * else if at least one endpoint returned an error
		 * (ie -EPROBE_DEFER) then stop probing.
		 */
		if (ret == -ENODEV)
			continue;
		else if (ret)
			goto err;

		if (panel) {
			bridge = drm_panel_bridge_add_typed(panel,
							    DRM_MODE_CONNECTOR_DPI);
			if (IS_ERR(bridge)) {
				DRM_ERROR("panel-bridge endpoint %d\n", i);
				ret = PTR_ERR(bridge);
				goto err;
			}
		}

		if (bridge) {
			ret = ltdc_encoder_init(ddev, bridge);
			if (ret) {
				if (ret != -EPROBE_DEFER)
					DRM_ERROR("init encoder endpoint %d\n", i);
				goto err;
			}
		}
	}

	rstc = devm_reset_control_get_exclusive(dev, NULL);

	mutex_init(&ldev->err_lock);

	if (!IS_ERR(rstc)) {
		reset_control_assert(rstc);
		usleep_range(10, 20);
		reset_control_deassert(rstc);
	}

	res = platform_get_resource(pdev, IORESOURCE_MEM, 0);
	ldev->regs = devm_ioremap_resource(dev, res);
	if (IS_ERR(ldev->regs)) {
		DRM_ERROR("Unable to get ltdc registers\n");
		ret = PTR_ERR(ldev->regs);
		goto err;
	}

	ldev->regmap = devm_regmap_init_mmio(&pdev->dev, ldev->regs, &stm32_ltdc_regmap_cfg);
	if (IS_ERR(ldev->regmap)) {
		DRM_ERROR("Unable to regmap ltdc registers\n");
		ret = PTR_ERR(ldev->regmap);
		goto err;
	}

	/* Disable interrupts */
	regmap_clear_bits(ldev->regmap, LTDC_IER, IER_LIE | IER_RRIE | IER_FUIE | IER_TERRIE);

	ret = ltdc_get_caps(ddev);
	if (ret) {
		DRM_ERROR("hardware identifier (0x%08x) not supported!\n",
			  ldev->caps.hw_version);
		goto err;
	}

	DRM_DEBUG_DRIVER("ltdc hw version 0x%08x\n", ldev->caps.hw_version);

	for (i = 0; i < ldev->caps.nb_irq; i++) {
		irq = platform_get_irq(pdev, i);
		if (irq < 0) {
			ret = irq;
			goto err;
		}

		ret = devm_request_threaded_irq(dev, irq, ltdc_irq,
						ltdc_irq_thread, IRQF_ONESHOT,
						dev_name(dev), ddev);
		if (ret) {
			DRM_ERROR("Failed to register LTDC interrupt\n");
			goto err;
		}

	}

	crtc = devm_kzalloc(dev, sizeof(*crtc), GFP_KERNEL);
	if (!crtc) {
		DRM_ERROR("Failed to allocate crtc\n");
		ret = -ENOMEM;
		goto err;
	}

	ret = ltdc_crtc_init(ddev, crtc);
	if (ret) {
		DRM_ERROR("Failed to init crtc\n");
		goto err;
	}

	ret = drm_vblank_init(ddev, NB_CRTC);
	if (ret) {
		DRM_ERROR("Failed calling drm_vblank_init()\n");
		goto err;
	}

	clk_disable_unprepare(ldev->pixel_clk);

	pinctrl_pm_select_sleep_state(ddev->dev);

	pm_runtime_enable(ddev->dev);

	return 0;
err:
	for (i = 0; i < nb_endpoints; i++)
		drm_of_panel_bridge_remove(ddev->dev->of_node, 0, i);

	clk_disable_unprepare(ldev->pixel_clk);

	return ret;
}

void ltdc_unload(struct drm_device *ddev)
{
	struct device *dev = ddev->dev;
	int nb_endpoints, i;

	DRM_DEBUG_DRIVER("\n");

	nb_endpoints = of_graph_get_endpoint_count(dev->of_node);

	for (i = 0; i < nb_endpoints; i++)
		drm_of_panel_bridge_remove(ddev->dev->of_node, 0, i);

	pm_runtime_disable(ddev->dev);
}

MODULE_AUTHOR("Philippe Cornu <philippe.cornu@st.com>");
MODULE_AUTHOR("Yannick Fertre <yannick.fertre@st.com>");
MODULE_AUTHOR("Fabien Dessenne <fabien.dessenne@st.com>");
MODULE_AUTHOR("Mickael Reulier <mickael.reulier@st.com>");
MODULE_DESCRIPTION("STMicroelectronics ST DRM LTDC driver");
MODULE_LICENSE("GPL v2");<|MERGE_RESOLUTION|>--- conflicted
+++ resolved
@@ -659,7 +659,6 @@
 		DRM_ERROR("color encoding %d not supported, use bt601 by default\n", enc);
 		/* set by default color encoding to DRM_COLOR_YCBCR_BT601 */
 		enc = DRM_COLOR_YCBCR_BT601;
-<<<<<<< HEAD
 	}
 
 	if (ran != DRM_COLOR_YCBCR_LIMITED_RANGE && ran != DRM_COLOR_YCBCR_FULL_RANGE) {
@@ -686,34 +685,6 @@
 		return;
 	}
 
-=======
-	}
-
-	if (ran != DRM_COLOR_YCBCR_LIMITED_RANGE && ran != DRM_COLOR_YCBCR_FULL_RANGE) {
-		DRM_ERROR("color range %d not supported, use limited range by default\n", ran);
-		/* set by default color range to DRM_COLOR_YCBCR_LIMITED_RANGE */
-		ran = DRM_COLOR_YCBCR_LIMITED_RANGE;
-	}
-
-	DRM_DEBUG_DRIVER("Color encoding=%d, range=%d\n", enc, ran);
-	regmap_write(ldev->regmap, LTDC_L1CYR0R + lofs,
-		     ltdc_ycbcr2rgb_coeffs[enc][ran][0]);
-	regmap_write(ldev->regmap, LTDC_L1CYR1R + lofs,
-		     ltdc_ycbcr2rgb_coeffs[enc][ran][1]);
-}
-
-static inline void ltdc_irq_crc_handle(struct ltdc_device *ldev,
-				       struct drm_crtc *crtc)
-{
-	u32 crc;
-	int ret;
-
-	if (ldev->crc_skip_count < CRC_SKIP_FRAMES) {
-		ldev->crc_skip_count++;
-		return;
-	}
-
->>>>>>> 88084a3d
 	/* Get the CRC of the frame */
 	ret = regmap_read(ldev->regmap, LTDC_CCRCR, &crc);
 	if (ret)
@@ -1000,7 +971,6 @@
 	/* Set total width & height */
 	val = (total_width << 16) | total_height;
 	regmap_update_bits(ldev->regmap, LTDC_TWCR, TWCR_TOTALH | TWCR_TOTALW, val);
-<<<<<<< HEAD
 
 	regmap_write(ldev->regmap, LTDC_LIPCR, (accum_act_h + 1));
 
@@ -1010,17 +980,6 @@
 		int vic = drm_match_cea_mode(mode);
 		u32 val;
 
-=======
-
-	regmap_write(ldev->regmap, LTDC_LIPCR, (accum_act_h + 1));
-
-	/* Configure the output format (hw version dependent) */
-	if (ldev->caps.ycbcr_output) {
-		/* Input video dynamic_range & colorimetry */
-		int vic = drm_match_cea_mode(mode);
-		u32 val;
-
->>>>>>> 88084a3d
 		if (vic == 6 || vic == 7 || vic == 21 || vic == 22 ||
 		    vic == 2 || vic == 3 || vic == 17 || vic == 18)
 			/* ITU-R BT.601 */
