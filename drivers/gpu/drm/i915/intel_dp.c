/*
 * Copyright © 2008 Intel Corporation
 *
 * Permission is hereby granted, free of charge, to any person obtaining a
 * copy of this software and associated documentation files (the "Software"),
 * to deal in the Software without restriction, including without limitation
 * the rights to use, copy, modify, merge, publish, distribute, sublicense,
 * and/or sell copies of the Software, and to permit persons to whom the
 * Software is furnished to do so, subject to the following conditions:
 *
 * The above copyright notice and this permission notice (including the next
 * paragraph) shall be included in all copies or substantial portions of the
 * Software.
 *
 * THE SOFTWARE IS PROVIDED "AS IS", WITHOUT WARRANTY OF ANY KIND, EXPRESS OR
 * IMPLIED, INCLUDING BUT NOT LIMITED TO THE WARRANTIES OF MERCHANTABILITY,
 * FITNESS FOR A PARTICULAR PURPOSE AND NONINFRINGEMENT.  IN NO EVENT SHALL
 * THE AUTHORS OR COPYRIGHT HOLDERS BE LIABLE FOR ANY CLAIM, DAMAGES OR OTHER
 * LIABILITY, WHETHER IN AN ACTION OF CONTRACT, TORT OR OTHERWISE, ARISING
 * FROM, OUT OF OR IN CONNECTION WITH THE SOFTWARE OR THE USE OR OTHER DEALINGS
 * IN THE SOFTWARE.
 *
 * Authors:
 *    Keith Packard <keithp@keithp.com>
 *
 */

#include <linux/i2c.h>
#include <linux/slab.h>
#include <linux/export.h>
#include <linux/types.h>
#include <linux/notifier.h>
#include <linux/reboot.h>
#include <asm/byteorder.h>
#include <drm/drmP.h>
#include <drm/drm_atomic_helper.h>
#include <drm/drm_crtc.h>
#include <drm/drm_crtc_helper.h>
#include <drm/drm_edid.h>
#include "intel_drv.h"
#include <drm/i915_drm.h>
#include "i915_drv.h"

#define DP_LINK_CHECK_TIMEOUT	(10 * 1000)
#define DP_DPRX_ESI_LEN 14

/* Compliance test status bits  */
#define INTEL_DP_RESOLUTION_SHIFT_MASK	0
#define INTEL_DP_RESOLUTION_PREFERRED	(1 << INTEL_DP_RESOLUTION_SHIFT_MASK)
#define INTEL_DP_RESOLUTION_STANDARD	(2 << INTEL_DP_RESOLUTION_SHIFT_MASK)
#define INTEL_DP_RESOLUTION_FAILSAFE	(3 << INTEL_DP_RESOLUTION_SHIFT_MASK)

struct dp_link_dpll {
	int clock;
	struct dpll dpll;
};

static const struct dp_link_dpll gen4_dpll[] = {
	{ 162000,
		{ .p1 = 2, .p2 = 10, .n = 2, .m1 = 23, .m2 = 8 } },
	{ 270000,
		{ .p1 = 1, .p2 = 10, .n = 1, .m1 = 14, .m2 = 2 } }
};

static const struct dp_link_dpll pch_dpll[] = {
	{ 162000,
		{ .p1 = 2, .p2 = 10, .n = 1, .m1 = 12, .m2 = 9 } },
	{ 270000,
		{ .p1 = 1, .p2 = 10, .n = 2, .m1 = 14, .m2 = 8 } }
};

static const struct dp_link_dpll vlv_dpll[] = {
	{ 162000,
		{ .p1 = 3, .p2 = 2, .n = 5, .m1 = 3, .m2 = 81 } },
	{ 270000,
		{ .p1 = 2, .p2 = 2, .n = 1, .m1 = 2, .m2 = 27 } }
};

/*
 * CHV supports eDP 1.4 that have  more link rates.
 * Below only provides the fixed rate but exclude variable rate.
 */
static const struct dp_link_dpll chv_dpll[] = {
	/*
	 * CHV requires to program fractional division for m2.
	 * m2 is stored in fixed point format using formula below
	 * (m2_int << 22) | m2_fraction
	 */
	{ 162000,	/* m2_int = 32, m2_fraction = 1677722 */
		{ .p1 = 4, .p2 = 2, .n = 1, .m1 = 2, .m2 = 0x819999a } },
	{ 270000,	/* m2_int = 27, m2_fraction = 0 */
		{ .p1 = 4, .p2 = 1, .n = 1, .m1 = 2, .m2 = 0x6c00000 } },
	{ 540000,	/* m2_int = 27, m2_fraction = 0 */
		{ .p1 = 2, .p2 = 1, .n = 1, .m1 = 2, .m2 = 0x6c00000 } }
};

static const int bxt_rates[] = { 162000, 216000, 243000, 270000,
				  324000, 432000, 540000 };
static const int skl_rates[] = { 162000, 216000, 270000,
				  324000, 432000, 540000 };
static const int cnl_rates[] = { 162000, 216000, 270000,
				 324000, 432000, 540000,
				 648000, 810000 };
static const int default_rates[] = { 162000, 270000, 540000 };

/**
 * intel_dp_is_edp - is the given port attached to an eDP panel (either CPU or PCH)
 * @intel_dp: DP struct
 *
 * If a CPU or PCH DP output is attached to an eDP panel, this function
 * will return true, and false otherwise.
 */
bool intel_dp_is_edp(struct intel_dp *intel_dp)
{
	struct intel_digital_port *intel_dig_port = dp_to_dig_port(intel_dp);

	return intel_dig_port->base.type == INTEL_OUTPUT_EDP;
}

static struct drm_device *intel_dp_to_dev(struct intel_dp *intel_dp)
{
	struct intel_digital_port *intel_dig_port = dp_to_dig_port(intel_dp);

	return intel_dig_port->base.base.dev;
}

static struct intel_dp *intel_attached_dp(struct drm_connector *connector)
{
	return enc_to_intel_dp(&intel_attached_encoder(connector)->base);
}

static void intel_dp_link_down(struct intel_encoder *encoder,
			       const struct intel_crtc_state *old_crtc_state);
static bool edp_panel_vdd_on(struct intel_dp *intel_dp);
static void edp_panel_vdd_off(struct intel_dp *intel_dp, bool sync);
static void vlv_init_panel_power_sequencer(struct intel_encoder *encoder,
					   const struct intel_crtc_state *crtc_state);
static void vlv_steal_power_sequencer(struct drm_i915_private *dev_priv,
				      enum pipe pipe);
static void intel_dp_unset_edid(struct intel_dp *intel_dp);

/* update sink rates from dpcd */
static void intel_dp_set_sink_rates(struct intel_dp *intel_dp)
{
	int i, max_rate;

	max_rate = drm_dp_bw_code_to_link_rate(intel_dp->dpcd[DP_MAX_LINK_RATE]);

	for (i = 0; i < ARRAY_SIZE(default_rates); i++) {
		if (default_rates[i] > max_rate)
			break;
		intel_dp->sink_rates[i] = default_rates[i];
	}

	intel_dp->num_sink_rates = i;
}

/* Theoretical max between source and sink */
static int intel_dp_max_common_rate(struct intel_dp *intel_dp)
{
	return intel_dp->common_rates[intel_dp->num_common_rates - 1];
}

/* Theoretical max between source and sink */
static int intel_dp_max_common_lane_count(struct intel_dp *intel_dp)
{
	struct intel_digital_port *intel_dig_port = dp_to_dig_port(intel_dp);
	int source_max = intel_dig_port->max_lanes;
	int sink_max = drm_dp_max_lane_count(intel_dp->dpcd);

	return min(source_max, sink_max);
}

int intel_dp_max_lane_count(struct intel_dp *intel_dp)
{
	return intel_dp->max_link_lane_count;
}

int
intel_dp_link_required(int pixel_clock, int bpp)
{
	/* pixel_clock is in kHz, divide bpp by 8 for bit to Byte conversion */
	return DIV_ROUND_UP(pixel_clock * bpp, 8);
}

int
intel_dp_max_data_rate(int max_link_clock, int max_lanes)
{
	/* max_link_clock is the link symbol clock (LS_Clk) in kHz and not the
	 * link rate that is generally expressed in Gbps. Since, 8 bits of data
	 * is transmitted every LS_Clk per lane, there is no need to account for
	 * the channel encoding that is done in the PHY layer here.
	 */

	return max_link_clock * max_lanes;
}

static int
intel_dp_downstream_max_dotclock(struct intel_dp *intel_dp)
{
	struct intel_digital_port *intel_dig_port = dp_to_dig_port(intel_dp);
	struct intel_encoder *encoder = &intel_dig_port->base;
	struct drm_i915_private *dev_priv = to_i915(encoder->base.dev);
	int max_dotclk = dev_priv->max_dotclk_freq;
	int ds_max_dotclk;

	int type = intel_dp->downstream_ports[0] & DP_DS_PORT_TYPE_MASK;

	if (type != DP_DS_PORT_TYPE_VGA)
		return max_dotclk;

	ds_max_dotclk = drm_dp_downstream_max_clock(intel_dp->dpcd,
						    intel_dp->downstream_ports);

	if (ds_max_dotclk != 0)
		max_dotclk = min(max_dotclk, ds_max_dotclk);

	return max_dotclk;
}

static void
intel_dp_set_source_rates(struct intel_dp *intel_dp)
{
	struct intel_digital_port *dig_port = dp_to_dig_port(intel_dp);
	struct drm_i915_private *dev_priv = to_i915(dig_port->base.base.dev);
	enum port port = dig_port->base.port;
	const int *source_rates;
	int size;
	u32 voltage;

	/* This should only be done once */
	WARN_ON(intel_dp->source_rates || intel_dp->num_source_rates);

	if (IS_GEN9_LP(dev_priv)) {
		source_rates = bxt_rates;
		size = ARRAY_SIZE(bxt_rates);
	} else if (IS_CANNONLAKE(dev_priv)) {
		source_rates = cnl_rates;
		size = ARRAY_SIZE(cnl_rates);
		voltage = I915_READ(CNL_PORT_COMP_DW3) & VOLTAGE_INFO_MASK;
		if (port == PORT_A || port == PORT_D ||
		    voltage == VOLTAGE_INFO_0_85V)
			size -= 2;
	} else if (IS_GEN9_BC(dev_priv)) {
		source_rates = skl_rates;
		size = ARRAY_SIZE(skl_rates);
	} else if ((IS_HASWELL(dev_priv) && !IS_HSW_ULX(dev_priv)) ||
		   IS_BROADWELL(dev_priv)) {
		source_rates = default_rates;
		size = ARRAY_SIZE(default_rates);
	} else {
		source_rates = default_rates;
		size = ARRAY_SIZE(default_rates) - 1;
	}

	intel_dp->source_rates = source_rates;
	intel_dp->num_source_rates = size;
}

static int intersect_rates(const int *source_rates, int source_len,
			   const int *sink_rates, int sink_len,
			   int *common_rates)
{
	int i = 0, j = 0, k = 0;

	while (i < source_len && j < sink_len) {
		if (source_rates[i] == sink_rates[j]) {
			if (WARN_ON(k >= DP_MAX_SUPPORTED_RATES))
				return k;
			common_rates[k] = source_rates[i];
			++k;
			++i;
			++j;
		} else if (source_rates[i] < sink_rates[j]) {
			++i;
		} else {
			++j;
		}
	}
	return k;
}

/* return index of rate in rates array, or -1 if not found */
static int intel_dp_rate_index(const int *rates, int len, int rate)
{
	int i;

	for (i = 0; i < len; i++)
		if (rate == rates[i])
			return i;

	return -1;
}

static void intel_dp_set_common_rates(struct intel_dp *intel_dp)
{
	WARN_ON(!intel_dp->num_source_rates || !intel_dp->num_sink_rates);

	intel_dp->num_common_rates = intersect_rates(intel_dp->source_rates,
						     intel_dp->num_source_rates,
						     intel_dp->sink_rates,
						     intel_dp->num_sink_rates,
						     intel_dp->common_rates);

	/* Paranoia, there should always be something in common. */
	if (WARN_ON(intel_dp->num_common_rates == 0)) {
		intel_dp->common_rates[0] = default_rates[0];
		intel_dp->num_common_rates = 1;
	}
}

/* get length of common rates potentially limited by max_rate */
static int intel_dp_common_len_rate_limit(struct intel_dp *intel_dp,
					  int max_rate)
{
	const int *common_rates = intel_dp->common_rates;
	int i, common_len = intel_dp->num_common_rates;

	/* Limit results by potentially reduced max rate */
	for (i = 0; i < common_len; i++) {
		if (common_rates[common_len - i - 1] <= max_rate)
			return common_len - i;
	}

	return 0;
}

static bool intel_dp_link_params_valid(struct intel_dp *intel_dp, int link_rate,
				       uint8_t lane_count)
{
	/*
	 * FIXME: we need to synchronize the current link parameters with
	 * hardware readout. Currently fast link training doesn't work on
	 * boot-up.
	 */
	if (link_rate == 0 ||
	    link_rate > intel_dp->max_link_rate)
		return false;

	if (lane_count == 0 ||
	    lane_count > intel_dp_max_lane_count(intel_dp))
		return false;

	return true;
}

int intel_dp_get_link_train_fallback_values(struct intel_dp *intel_dp,
					    int link_rate, uint8_t lane_count)
{
	int index;

	index = intel_dp_rate_index(intel_dp->common_rates,
				    intel_dp->num_common_rates,
				    link_rate);
	if (index > 0) {
		intel_dp->max_link_rate = intel_dp->common_rates[index - 1];
		intel_dp->max_link_lane_count = lane_count;
	} else if (lane_count > 1) {
		intel_dp->max_link_rate = intel_dp_max_common_rate(intel_dp);
		intel_dp->max_link_lane_count = lane_count >> 1;
	} else {
		DRM_ERROR("Link Training Unsuccessful\n");
		return -1;
	}

	return 0;
}

static enum drm_mode_status
intel_dp_mode_valid(struct drm_connector *connector,
		    struct drm_display_mode *mode)
{
	struct intel_dp *intel_dp = intel_attached_dp(connector);
	struct intel_connector *intel_connector = to_intel_connector(connector);
	struct drm_display_mode *fixed_mode = intel_connector->panel.fixed_mode;
	int target_clock = mode->clock;
	int max_rate, mode_rate, max_lanes, max_link_clock;
	int max_dotclk;

	max_dotclk = intel_dp_downstream_max_dotclock(intel_dp);

	if (intel_dp_is_edp(intel_dp) && fixed_mode) {
		if (mode->hdisplay > fixed_mode->hdisplay)
			return MODE_PANEL;

		if (mode->vdisplay > fixed_mode->vdisplay)
			return MODE_PANEL;

		target_clock = fixed_mode->clock;
	}

	max_link_clock = intel_dp_max_link_rate(intel_dp);
	max_lanes = intel_dp_max_lane_count(intel_dp);

	max_rate = intel_dp_max_data_rate(max_link_clock, max_lanes);
	mode_rate = intel_dp_link_required(target_clock, 18);

	if (mode_rate > max_rate || target_clock > max_dotclk)
		return MODE_CLOCK_HIGH;

	if (mode->clock < 10000)
		return MODE_CLOCK_LOW;

	if (mode->flags & DRM_MODE_FLAG_DBLCLK)
		return MODE_H_ILLEGAL;

	return MODE_OK;
}

uint32_t intel_dp_pack_aux(const uint8_t *src, int src_bytes)
{
	int	i;
	uint32_t v = 0;

	if (src_bytes > 4)
		src_bytes = 4;
	for (i = 0; i < src_bytes; i++)
		v |= ((uint32_t) src[i]) << ((3-i) * 8);
	return v;
}

static void intel_dp_unpack_aux(uint32_t src, uint8_t *dst, int dst_bytes)
{
	int i;
	if (dst_bytes > 4)
		dst_bytes = 4;
	for (i = 0; i < dst_bytes; i++)
		dst[i] = src >> ((3-i) * 8);
}

static void
intel_dp_init_panel_power_sequencer(struct intel_dp *intel_dp);
static void
intel_dp_init_panel_power_sequencer_registers(struct intel_dp *intel_dp,
					      bool force_disable_vdd);
static void
intel_dp_pps_init(struct intel_dp *intel_dp);

static void pps_lock(struct intel_dp *intel_dp)
{
	struct drm_i915_private *dev_priv = to_i915(intel_dp_to_dev(intel_dp));

	/*
	 * See intel_power_sequencer_reset() why we need
	 * a power domain reference here.
	 */
	intel_display_power_get(dev_priv, intel_dp->aux_power_domain);

	mutex_lock(&dev_priv->pps_mutex);
}

static void pps_unlock(struct intel_dp *intel_dp)
{
	struct drm_i915_private *dev_priv = to_i915(intel_dp_to_dev(intel_dp));

	mutex_unlock(&dev_priv->pps_mutex);

	intel_display_power_put(dev_priv, intel_dp->aux_power_domain);
}

static void
vlv_power_sequencer_kick(struct intel_dp *intel_dp)
{
	struct drm_i915_private *dev_priv = to_i915(intel_dp_to_dev(intel_dp));
	struct intel_digital_port *intel_dig_port = dp_to_dig_port(intel_dp);
	enum pipe pipe = intel_dp->pps_pipe;
	bool pll_enabled, release_cl_override = false;
	enum dpio_phy phy = DPIO_PHY(pipe);
	enum dpio_channel ch = vlv_pipe_to_channel(pipe);
	uint32_t DP;

	if (WARN(I915_READ(intel_dp->output_reg) & DP_PORT_EN,
		 "skipping pipe %c power seqeuncer kick due to port %c being active\n",
		 pipe_name(pipe), port_name(intel_dig_port->base.port)))
		return;

	DRM_DEBUG_KMS("kicking pipe %c power sequencer for port %c\n",
		      pipe_name(pipe), port_name(intel_dig_port->base.port));

	/* Preserve the BIOS-computed detected bit. This is
	 * supposed to be read-only.
	 */
	DP = I915_READ(intel_dp->output_reg) & DP_DETECTED;
	DP |= DP_VOLTAGE_0_4 | DP_PRE_EMPHASIS_0;
	DP |= DP_PORT_WIDTH(1);
	DP |= DP_LINK_TRAIN_PAT_1;

	if (IS_CHERRYVIEW(dev_priv))
		DP |= DP_PIPE_SELECT_CHV(pipe);
	else if (pipe == PIPE_B)
		DP |= DP_PIPEB_SELECT;

	pll_enabled = I915_READ(DPLL(pipe)) & DPLL_VCO_ENABLE;

	/*
	 * The DPLL for the pipe must be enabled for this to work.
	 * So enable temporarily it if it's not already enabled.
	 */
	if (!pll_enabled) {
		release_cl_override = IS_CHERRYVIEW(dev_priv) &&
			!chv_phy_powergate_ch(dev_priv, phy, ch, true);

		if (vlv_force_pll_on(dev_priv, pipe, IS_CHERRYVIEW(dev_priv) ?
				     &chv_dpll[0].dpll : &vlv_dpll[0].dpll)) {
			DRM_ERROR("Failed to force on pll for pipe %c!\n",
				  pipe_name(pipe));
			return;
		}
	}

	/*
	 * Similar magic as in intel_dp_enable_port().
	 * We _must_ do this port enable + disable trick
	 * to make this power seqeuencer lock onto the port.
	 * Otherwise even VDD force bit won't work.
	 */
	I915_WRITE(intel_dp->output_reg, DP);
	POSTING_READ(intel_dp->output_reg);

	I915_WRITE(intel_dp->output_reg, DP | DP_PORT_EN);
	POSTING_READ(intel_dp->output_reg);

	I915_WRITE(intel_dp->output_reg, DP & ~DP_PORT_EN);
	POSTING_READ(intel_dp->output_reg);

	if (!pll_enabled) {
		vlv_force_pll_off(dev_priv, pipe);

		if (release_cl_override)
			chv_phy_powergate_ch(dev_priv, phy, ch, false);
	}
}

static enum pipe vlv_find_free_pps(struct drm_i915_private *dev_priv)
{
	struct intel_encoder *encoder;
	unsigned int pipes = (1 << PIPE_A) | (1 << PIPE_B);

	/*
	 * We don't have power sequencer currently.
	 * Pick one that's not used by other ports.
	 */
	for_each_intel_encoder(&dev_priv->drm, encoder) {
		struct intel_dp *intel_dp;

		if (encoder->type != INTEL_OUTPUT_DP &&
		    encoder->type != INTEL_OUTPUT_EDP)
			continue;

		intel_dp = enc_to_intel_dp(&encoder->base);

		if (encoder->type == INTEL_OUTPUT_EDP) {
			WARN_ON(intel_dp->active_pipe != INVALID_PIPE &&
				intel_dp->active_pipe != intel_dp->pps_pipe);

			if (intel_dp->pps_pipe != INVALID_PIPE)
				pipes &= ~(1 << intel_dp->pps_pipe);
		} else {
			WARN_ON(intel_dp->pps_pipe != INVALID_PIPE);

			if (intel_dp->active_pipe != INVALID_PIPE)
				pipes &= ~(1 << intel_dp->active_pipe);
		}
	}

	if (pipes == 0)
		return INVALID_PIPE;

	return ffs(pipes) - 1;
}

static enum pipe
vlv_power_sequencer_pipe(struct intel_dp *intel_dp)
{
	struct drm_i915_private *dev_priv = to_i915(intel_dp_to_dev(intel_dp));
	struct intel_digital_port *intel_dig_port = dp_to_dig_port(intel_dp);
	enum pipe pipe;

	lockdep_assert_held(&dev_priv->pps_mutex);

	/* We should never land here with regular DP ports */
	WARN_ON(!intel_dp_is_edp(intel_dp));

	WARN_ON(intel_dp->active_pipe != INVALID_PIPE &&
		intel_dp->active_pipe != intel_dp->pps_pipe);

	if (intel_dp->pps_pipe != INVALID_PIPE)
		return intel_dp->pps_pipe;

	pipe = vlv_find_free_pps(dev_priv);

	/*
	 * Didn't find one. This should not happen since there
	 * are two power sequencers and up to two eDP ports.
	 */
	if (WARN_ON(pipe == INVALID_PIPE))
		pipe = PIPE_A;

	vlv_steal_power_sequencer(dev_priv, pipe);
	intel_dp->pps_pipe = pipe;

	DRM_DEBUG_KMS("picked pipe %c power sequencer for port %c\n",
		      pipe_name(intel_dp->pps_pipe),
		      port_name(intel_dig_port->base.port));

	/* init power sequencer on this pipe and port */
	intel_dp_init_panel_power_sequencer(intel_dp);
	intel_dp_init_panel_power_sequencer_registers(intel_dp, true);

	/*
	 * Even vdd force doesn't work until we've made
	 * the power sequencer lock in on the port.
	 */
	vlv_power_sequencer_kick(intel_dp);

	return intel_dp->pps_pipe;
}

static int
bxt_power_sequencer_idx(struct intel_dp *intel_dp)
{
	struct drm_i915_private *dev_priv = to_i915(intel_dp_to_dev(intel_dp));

	lockdep_assert_held(&dev_priv->pps_mutex);

	/* We should never land here with regular DP ports */
	WARN_ON(!intel_dp_is_edp(intel_dp));

	/*
	 * TODO: BXT has 2 PPS instances. The correct port->PPS instance
	 * mapping needs to be retrieved from VBT, for now just hard-code to
	 * use instance #0 always.
	 */
	if (!intel_dp->pps_reset)
		return 0;

	intel_dp->pps_reset = false;

	/*
	 * Only the HW needs to be reprogrammed, the SW state is fixed and
	 * has been setup during connector init.
	 */
	intel_dp_init_panel_power_sequencer_registers(intel_dp, false);

	return 0;
}

typedef bool (*vlv_pipe_check)(struct drm_i915_private *dev_priv,
			       enum pipe pipe);

static bool vlv_pipe_has_pp_on(struct drm_i915_private *dev_priv,
			       enum pipe pipe)
{
	return I915_READ(PP_STATUS(pipe)) & PP_ON;
}

static bool vlv_pipe_has_vdd_on(struct drm_i915_private *dev_priv,
				enum pipe pipe)
{
	return I915_READ(PP_CONTROL(pipe)) & EDP_FORCE_VDD;
}

static bool vlv_pipe_any(struct drm_i915_private *dev_priv,
			 enum pipe pipe)
{
	return true;
}

static enum pipe
vlv_initial_pps_pipe(struct drm_i915_private *dev_priv,
		     enum port port,
		     vlv_pipe_check pipe_check)
{
	enum pipe pipe;

	for (pipe = PIPE_A; pipe <= PIPE_B; pipe++) {
		u32 port_sel = I915_READ(PP_ON_DELAYS(pipe)) &
			PANEL_PORT_SELECT_MASK;

		if (port_sel != PANEL_PORT_SELECT_VLV(port))
			continue;

		if (!pipe_check(dev_priv, pipe))
			continue;

		return pipe;
	}

	return INVALID_PIPE;
}

static void
vlv_initial_power_sequencer_setup(struct intel_dp *intel_dp)
{
	struct drm_i915_private *dev_priv = to_i915(intel_dp_to_dev(intel_dp));
	struct intel_digital_port *intel_dig_port = dp_to_dig_port(intel_dp);
	enum port port = intel_dig_port->base.port;

	lockdep_assert_held(&dev_priv->pps_mutex);

	/* try to find a pipe with this port selected */
	/* first pick one where the panel is on */
	intel_dp->pps_pipe = vlv_initial_pps_pipe(dev_priv, port,
						  vlv_pipe_has_pp_on);
	/* didn't find one? pick one where vdd is on */
	if (intel_dp->pps_pipe == INVALID_PIPE)
		intel_dp->pps_pipe = vlv_initial_pps_pipe(dev_priv, port,
							  vlv_pipe_has_vdd_on);
	/* didn't find one? pick one with just the correct port */
	if (intel_dp->pps_pipe == INVALID_PIPE)
		intel_dp->pps_pipe = vlv_initial_pps_pipe(dev_priv, port,
							  vlv_pipe_any);

	/* didn't find one? just let vlv_power_sequencer_pipe() pick one when needed */
	if (intel_dp->pps_pipe == INVALID_PIPE) {
		DRM_DEBUG_KMS("no initial power sequencer for port %c\n",
			      port_name(port));
		return;
	}

	DRM_DEBUG_KMS("initial power sequencer for port %c: pipe %c\n",
		      port_name(port), pipe_name(intel_dp->pps_pipe));

	intel_dp_init_panel_power_sequencer(intel_dp);
	intel_dp_init_panel_power_sequencer_registers(intel_dp, false);
}

void intel_power_sequencer_reset(struct drm_i915_private *dev_priv)
{
	struct intel_encoder *encoder;

	if (WARN_ON(!IS_VALLEYVIEW(dev_priv) && !IS_CHERRYVIEW(dev_priv) &&
		    !IS_GEN9_LP(dev_priv)))
		return;

	/*
	 * We can't grab pps_mutex here due to deadlock with power_domain
	 * mutex when power_domain functions are called while holding pps_mutex.
	 * That also means that in order to use pps_pipe the code needs to
	 * hold both a power domain reference and pps_mutex, and the power domain
	 * reference get/put must be done while _not_ holding pps_mutex.
	 * pps_{lock,unlock}() do these steps in the correct order, so one
	 * should use them always.
	 */

	for_each_intel_encoder(&dev_priv->drm, encoder) {
		struct intel_dp *intel_dp;

		if (encoder->type != INTEL_OUTPUT_DP &&
		    encoder->type != INTEL_OUTPUT_EDP &&
		    encoder->type != INTEL_OUTPUT_DDI)
			continue;

		intel_dp = enc_to_intel_dp(&encoder->base);

		/* Skip pure DVI/HDMI DDI encoders */
		if (!i915_mmio_reg_valid(intel_dp->output_reg))
			continue;

		WARN_ON(intel_dp->active_pipe != INVALID_PIPE);

		if (encoder->type != INTEL_OUTPUT_EDP)
			continue;

		if (IS_GEN9_LP(dev_priv))
			intel_dp->pps_reset = true;
		else
			intel_dp->pps_pipe = INVALID_PIPE;
	}
}

struct pps_registers {
	i915_reg_t pp_ctrl;
	i915_reg_t pp_stat;
	i915_reg_t pp_on;
	i915_reg_t pp_off;
	i915_reg_t pp_div;
};

static void intel_pps_get_registers(struct intel_dp *intel_dp,
				    struct pps_registers *regs)
{
	struct drm_i915_private *dev_priv = to_i915(intel_dp_to_dev(intel_dp));
	int pps_idx = 0;

	memset(regs, 0, sizeof(*regs));

	if (IS_GEN9_LP(dev_priv))
		pps_idx = bxt_power_sequencer_idx(intel_dp);
	else if (IS_VALLEYVIEW(dev_priv) || IS_CHERRYVIEW(dev_priv))
		pps_idx = vlv_power_sequencer_pipe(intel_dp);

	regs->pp_ctrl = PP_CONTROL(pps_idx);
	regs->pp_stat = PP_STATUS(pps_idx);
	regs->pp_on = PP_ON_DELAYS(pps_idx);
	regs->pp_off = PP_OFF_DELAYS(pps_idx);
	if (!IS_GEN9_LP(dev_priv) && !HAS_PCH_CNP(dev_priv))
		regs->pp_div = PP_DIVISOR(pps_idx);
}

static i915_reg_t
_pp_ctrl_reg(struct intel_dp *intel_dp)
{
	struct pps_registers regs;

	intel_pps_get_registers(intel_dp, &regs);

	return regs.pp_ctrl;
}

static i915_reg_t
_pp_stat_reg(struct intel_dp *intel_dp)
{
	struct pps_registers regs;

	intel_pps_get_registers(intel_dp, &regs);

	return regs.pp_stat;
}

/* Reboot notifier handler to shutdown panel power to guarantee T12 timing
   This function only applicable when panel PM state is not to be tracked */
static int edp_notify_handler(struct notifier_block *this, unsigned long code,
			      void *unused)
{
	struct intel_dp *intel_dp = container_of(this, typeof(* intel_dp),
						 edp_notifier);
	struct drm_i915_private *dev_priv = to_i915(intel_dp_to_dev(intel_dp));

	if (!intel_dp_is_edp(intel_dp) || code != SYS_RESTART)
		return 0;

	pps_lock(intel_dp);

	if (IS_VALLEYVIEW(dev_priv) || IS_CHERRYVIEW(dev_priv)) {
		enum pipe pipe = vlv_power_sequencer_pipe(intel_dp);
		i915_reg_t pp_ctrl_reg, pp_div_reg;
		u32 pp_div;

		pp_ctrl_reg = PP_CONTROL(pipe);
		pp_div_reg  = PP_DIVISOR(pipe);
		pp_div = I915_READ(pp_div_reg);
		pp_div &= PP_REFERENCE_DIVIDER_MASK;

		/* 0x1F write to PP_DIV_REG sets max cycle delay */
		I915_WRITE(pp_div_reg, pp_div | 0x1F);
		I915_WRITE(pp_ctrl_reg, PANEL_UNLOCK_REGS | PANEL_POWER_OFF);
		msleep(intel_dp->panel_power_cycle_delay);
	}

	pps_unlock(intel_dp);

	return 0;
}

static bool edp_have_panel_power(struct intel_dp *intel_dp)
{
	struct drm_i915_private *dev_priv = to_i915(intel_dp_to_dev(intel_dp));

	lockdep_assert_held(&dev_priv->pps_mutex);

	if ((IS_VALLEYVIEW(dev_priv) || IS_CHERRYVIEW(dev_priv)) &&
	    intel_dp->pps_pipe == INVALID_PIPE)
		return false;

	return (I915_READ(_pp_stat_reg(intel_dp)) & PP_ON) != 0;
}

static bool edp_have_panel_vdd(struct intel_dp *intel_dp)
{
	struct drm_i915_private *dev_priv = to_i915(intel_dp_to_dev(intel_dp));

	lockdep_assert_held(&dev_priv->pps_mutex);

	if ((IS_VALLEYVIEW(dev_priv) || IS_CHERRYVIEW(dev_priv)) &&
	    intel_dp->pps_pipe == INVALID_PIPE)
		return false;

	return I915_READ(_pp_ctrl_reg(intel_dp)) & EDP_FORCE_VDD;
}

static void
intel_dp_check_edp(struct intel_dp *intel_dp)
{
	struct drm_i915_private *dev_priv = to_i915(intel_dp_to_dev(intel_dp));

	if (!intel_dp_is_edp(intel_dp))
		return;

	if (!edp_have_panel_power(intel_dp) && !edp_have_panel_vdd(intel_dp)) {
		WARN(1, "eDP powered off while attempting aux channel communication.\n");
		DRM_DEBUG_KMS("Status 0x%08x Control 0x%08x\n",
			      I915_READ(_pp_stat_reg(intel_dp)),
			      I915_READ(_pp_ctrl_reg(intel_dp)));
	}
}

static uint32_t
intel_dp_aux_wait_done(struct intel_dp *intel_dp, bool has_aux_irq)
{
	struct drm_i915_private *dev_priv = to_i915(intel_dp_to_dev(intel_dp));
	i915_reg_t ch_ctl = intel_dp->aux_ch_ctl_reg;
	uint32_t status;
	bool done;

#define C (((status = I915_READ_NOTRACE(ch_ctl)) & DP_AUX_CH_CTL_SEND_BUSY) == 0)
	if (has_aux_irq)
		done = wait_event_timeout(dev_priv->gmbus_wait_queue, C,
					  msecs_to_jiffies_timeout(10));
	else
		done = wait_for(C, 10) == 0;
	if (!done)
		DRM_ERROR("dp aux hw did not signal timeout (has irq: %i)!\n",
			  has_aux_irq);
#undef C

	return status;
}

static uint32_t g4x_get_aux_clock_divider(struct intel_dp *intel_dp, int index)
{
	struct intel_digital_port *intel_dig_port = dp_to_dig_port(intel_dp);
	struct drm_i915_private *dev_priv = to_i915(intel_dig_port->base.base.dev);

	if (index)
		return 0;

	/*
	 * The clock divider is based off the hrawclk, and would like to run at
	 * 2MHz.  So, take the hrawclk value and divide by 2000 and use that
	 */
	return DIV_ROUND_CLOSEST(dev_priv->rawclk_freq, 2000);
}

static uint32_t ilk_get_aux_clock_divider(struct intel_dp *intel_dp, int index)
{
	struct intel_digital_port *intel_dig_port = dp_to_dig_port(intel_dp);
	struct drm_i915_private *dev_priv = to_i915(intel_dig_port->base.base.dev);

	if (index)
		return 0;

	/*
	 * The clock divider is based off the cdclk or PCH rawclk, and would
	 * like to run at 2MHz.  So, take the cdclk or PCH rawclk value and
	 * divide by 2000 and use that
	 */
	if (intel_dig_port->base.port == PORT_A)
		return DIV_ROUND_CLOSEST(dev_priv->cdclk.hw.cdclk, 2000);
	else
		return DIV_ROUND_CLOSEST(dev_priv->rawclk_freq, 2000);
}

static uint32_t hsw_get_aux_clock_divider(struct intel_dp *intel_dp, int index)
{
	struct intel_digital_port *intel_dig_port = dp_to_dig_port(intel_dp);
	struct drm_i915_private *dev_priv = to_i915(intel_dig_port->base.base.dev);

	if (intel_dig_port->base.port != PORT_A && HAS_PCH_LPT_H(dev_priv)) {
		/* Workaround for non-ULT HSW */
		switch (index) {
		case 0: return 63;
		case 1: return 72;
		default: return 0;
		}
	}

	return ilk_get_aux_clock_divider(intel_dp, index);
}

static uint32_t skl_get_aux_clock_divider(struct intel_dp *intel_dp, int index)
{
	/*
	 * SKL doesn't need us to program the AUX clock divider (Hardware will
	 * derive the clock from CDCLK automatically). We still implement the
	 * get_aux_clock_divider vfunc to plug-in into the existing code.
	 */
	return index ? 0 : 1;
}

static uint32_t g4x_get_aux_send_ctl(struct intel_dp *intel_dp,
				     bool has_aux_irq,
				     int send_bytes,
				     uint32_t aux_clock_divider)
{
	struct intel_digital_port *intel_dig_port = dp_to_dig_port(intel_dp);
	struct drm_i915_private *dev_priv =
			to_i915(intel_dig_port->base.base.dev);
	uint32_t precharge, timeout;

	if (IS_GEN6(dev_priv))
		precharge = 3;
	else
		precharge = 5;

	if (IS_BROADWELL(dev_priv))
		timeout = DP_AUX_CH_CTL_TIME_OUT_600us;
	else
		timeout = DP_AUX_CH_CTL_TIME_OUT_400us;

	return DP_AUX_CH_CTL_SEND_BUSY |
	       DP_AUX_CH_CTL_DONE |
	       (has_aux_irq ? DP_AUX_CH_CTL_INTERRUPT : 0) |
	       DP_AUX_CH_CTL_TIME_OUT_ERROR |
	       timeout |
	       DP_AUX_CH_CTL_RECEIVE_ERROR |
	       (send_bytes << DP_AUX_CH_CTL_MESSAGE_SIZE_SHIFT) |
	       (precharge << DP_AUX_CH_CTL_PRECHARGE_2US_SHIFT) |
	       (aux_clock_divider << DP_AUX_CH_CTL_BIT_CLOCK_2X_SHIFT);
}

static uint32_t skl_get_aux_send_ctl(struct intel_dp *intel_dp,
				      bool has_aux_irq,
				      int send_bytes,
				      uint32_t unused)
{
	return DP_AUX_CH_CTL_SEND_BUSY |
	       DP_AUX_CH_CTL_DONE |
	       (has_aux_irq ? DP_AUX_CH_CTL_INTERRUPT : 0) |
	       DP_AUX_CH_CTL_TIME_OUT_ERROR |
	       DP_AUX_CH_CTL_TIME_OUT_MAX |
	       DP_AUX_CH_CTL_RECEIVE_ERROR |
	       (send_bytes << DP_AUX_CH_CTL_MESSAGE_SIZE_SHIFT) |
	       DP_AUX_CH_CTL_FW_SYNC_PULSE_SKL(32) |
	       DP_AUX_CH_CTL_SYNC_PULSE_SKL(32);
}

static int
intel_dp_aux_ch(struct intel_dp *intel_dp,
		const uint8_t *send, int send_bytes,
		uint8_t *recv, int recv_size)
{
	struct intel_digital_port *intel_dig_port = dp_to_dig_port(intel_dp);
	struct drm_i915_private *dev_priv =
			to_i915(intel_dig_port->base.base.dev);
	i915_reg_t ch_ctl = intel_dp->aux_ch_ctl_reg;
	uint32_t aux_clock_divider;
	int i, ret, recv_bytes;
	uint32_t status;
	int try, clock = 0;
	bool has_aux_irq = HAS_AUX_IRQ(dev_priv);
	bool vdd;

	pps_lock(intel_dp);

	/*
	 * We will be called with VDD already enabled for dpcd/edid/oui reads.
	 * In such cases we want to leave VDD enabled and it's up to upper layers
	 * to turn it off. But for eg. i2c-dev access we need to turn it on/off
	 * ourselves.
	 */
	vdd = edp_panel_vdd_on(intel_dp);

	/* dp aux is extremely sensitive to irq latency, hence request the
	 * lowest possible wakeup latency and so prevent the cpu from going into
	 * deep sleep states.
	 */
	pm_qos_update_request(&dev_priv->pm_qos, 0);

	intel_dp_check_edp(intel_dp);

	/* Try to wait for any previous AUX channel activity */
	for (try = 0; try < 3; try++) {
		status = I915_READ_NOTRACE(ch_ctl);
		if ((status & DP_AUX_CH_CTL_SEND_BUSY) == 0)
			break;
		msleep(1);
	}

	if (try == 3) {
		static u32 last_status = -1;
		const u32 status = I915_READ(ch_ctl);

		if (status != last_status) {
			WARN(1, "dp_aux_ch not started status 0x%08x\n",
			     status);
			last_status = status;
		}

		ret = -EBUSY;
		goto out;
	}

	/* Only 5 data registers! */
	if (WARN_ON(send_bytes > 20 || recv_size > 20)) {
		ret = -E2BIG;
		goto out;
	}

	while ((aux_clock_divider = intel_dp->get_aux_clock_divider(intel_dp, clock++))) {
		u32 send_ctl = intel_dp->get_aux_send_ctl(intel_dp,
							  has_aux_irq,
							  send_bytes,
							  aux_clock_divider);

		/* Must try at least 3 times according to DP spec */
		for (try = 0; try < 5; try++) {
			/* Load the send data into the aux channel data registers */
			for (i = 0; i < send_bytes; i += 4)
				I915_WRITE(intel_dp->aux_ch_data_reg[i >> 2],
					   intel_dp_pack_aux(send + i,
							     send_bytes - i));

			/* Send the command and wait for it to complete */
			I915_WRITE(ch_ctl, send_ctl);

			status = intel_dp_aux_wait_done(intel_dp, has_aux_irq);

			/* Clear done status and any errors */
			I915_WRITE(ch_ctl,
				   status |
				   DP_AUX_CH_CTL_DONE |
				   DP_AUX_CH_CTL_TIME_OUT_ERROR |
				   DP_AUX_CH_CTL_RECEIVE_ERROR);

			if (status & DP_AUX_CH_CTL_TIME_OUT_ERROR)
				continue;

			/* DP CTS 1.2 Core Rev 1.1, 4.2.1.1 & 4.2.1.2
			 *   400us delay required for errors and timeouts
			 *   Timeout errors from the HW already meet this
			 *   requirement so skip to next iteration
			 */
			if (status & DP_AUX_CH_CTL_RECEIVE_ERROR) {
				usleep_range(400, 500);
				continue;
			}
			if (status & DP_AUX_CH_CTL_DONE)
				goto done;
		}
	}

	if ((status & DP_AUX_CH_CTL_DONE) == 0) {
		DRM_ERROR("dp_aux_ch not done status 0x%08x\n", status);
		ret = -EBUSY;
		goto out;
	}

done:
	/* Check for timeout or receive error.
	 * Timeouts occur when the sink is not connected
	 */
	if (status & DP_AUX_CH_CTL_RECEIVE_ERROR) {
		DRM_ERROR("dp_aux_ch receive error status 0x%08x\n", status);
		ret = -EIO;
		goto out;
	}

	/* Timeouts occur when the device isn't connected, so they're
	 * "normal" -- don't fill the kernel log with these */
	if (status & DP_AUX_CH_CTL_TIME_OUT_ERROR) {
		DRM_DEBUG_KMS("dp_aux_ch timeout status 0x%08x\n", status);
		ret = -ETIMEDOUT;
		goto out;
	}

	/* Unload any bytes sent back from the other side */
	recv_bytes = ((status & DP_AUX_CH_CTL_MESSAGE_SIZE_MASK) >>
		      DP_AUX_CH_CTL_MESSAGE_SIZE_SHIFT);

	/*
	 * By BSpec: "Message sizes of 0 or >20 are not allowed."
	 * We have no idea of what happened so we return -EBUSY so
	 * drm layer takes care for the necessary retries.
	 */
	if (recv_bytes == 0 || recv_bytes > 20) {
		DRM_DEBUG_KMS("Forbidden recv_bytes = %d on aux transaction\n",
			      recv_bytes);
		/*
		 * FIXME: This patch was created on top of a series that
		 * organize the retries at drm level. There EBUSY should
		 * also take care for 1ms wait before retrying.
		 * That aux retries re-org is still needed and after that is
		 * merged we remove this sleep from here.
		 */
		usleep_range(1000, 1500);
		ret = -EBUSY;
		goto out;
	}

	if (recv_bytes > recv_size)
		recv_bytes = recv_size;

	for (i = 0; i < recv_bytes; i += 4)
		intel_dp_unpack_aux(I915_READ(intel_dp->aux_ch_data_reg[i >> 2]),
				    recv + i, recv_bytes - i);

	ret = recv_bytes;
out:
	pm_qos_update_request(&dev_priv->pm_qos, PM_QOS_DEFAULT_VALUE);

	if (vdd)
		edp_panel_vdd_off(intel_dp, false);

	pps_unlock(intel_dp);

	return ret;
}

#define BARE_ADDRESS_SIZE	3
#define HEADER_SIZE		(BARE_ADDRESS_SIZE + 1)
static ssize_t
intel_dp_aux_transfer(struct drm_dp_aux *aux, struct drm_dp_aux_msg *msg)
{
	struct intel_dp *intel_dp = container_of(aux, struct intel_dp, aux);
	uint8_t txbuf[20], rxbuf[20];
	size_t txsize, rxsize;
	int ret;

	txbuf[0] = (msg->request << 4) |
		((msg->address >> 16) & 0xf);
	txbuf[1] = (msg->address >> 8) & 0xff;
	txbuf[2] = msg->address & 0xff;
	txbuf[3] = msg->size - 1;

	switch (msg->request & ~DP_AUX_I2C_MOT) {
	case DP_AUX_NATIVE_WRITE:
	case DP_AUX_I2C_WRITE:
	case DP_AUX_I2C_WRITE_STATUS_UPDATE:
		txsize = msg->size ? HEADER_SIZE + msg->size : BARE_ADDRESS_SIZE;
		rxsize = 2; /* 0 or 1 data bytes */

		if (WARN_ON(txsize > 20))
			return -E2BIG;

		WARN_ON(!msg->buffer != !msg->size);

		if (msg->buffer)
			memcpy(txbuf + HEADER_SIZE, msg->buffer, msg->size);

		ret = intel_dp_aux_ch(intel_dp, txbuf, txsize, rxbuf, rxsize);
		if (ret > 0) {
			msg->reply = rxbuf[0] >> 4;

			if (ret > 1) {
				/* Number of bytes written in a short write. */
				ret = clamp_t(int, rxbuf[1], 0, msg->size);
			} else {
				/* Return payload size. */
				ret = msg->size;
			}
		}
		break;

	case DP_AUX_NATIVE_READ:
	case DP_AUX_I2C_READ:
		txsize = msg->size ? HEADER_SIZE : BARE_ADDRESS_SIZE;
		rxsize = msg->size + 1;

		if (WARN_ON(rxsize > 20))
			return -E2BIG;

		ret = intel_dp_aux_ch(intel_dp, txbuf, txsize, rxbuf, rxsize);
		if (ret > 0) {
			msg->reply = rxbuf[0] >> 4;
			/*
			 * Assume happy day, and copy the data. The caller is
			 * expected to check msg->reply before touching it.
			 *
			 * Return payload size.
			 */
			ret--;
			memcpy(msg->buffer, rxbuf + 1, ret);
		}
		break;

	default:
		ret = -EINVAL;
		break;
	}

	return ret;
}

static enum port intel_aux_port(struct drm_i915_private *dev_priv,
				enum port port)
{
	const struct ddi_vbt_port_info *info =
		&dev_priv->vbt.ddi_port_info[port];
	enum port aux_port;

	if (!info->alternate_aux_channel) {
		DRM_DEBUG_KMS("using AUX %c for port %c (platform default)\n",
			      port_name(port), port_name(port));
		return port;
	}

	switch (info->alternate_aux_channel) {
	case DP_AUX_A:
		aux_port = PORT_A;
		break;
	case DP_AUX_B:
		aux_port = PORT_B;
		break;
	case DP_AUX_C:
		aux_port = PORT_C;
		break;
	case DP_AUX_D:
		aux_port = PORT_D;
		break;
	default:
		MISSING_CASE(info->alternate_aux_channel);
		aux_port = PORT_A;
		break;
	}

	DRM_DEBUG_KMS("using AUX %c for port %c (VBT)\n",
		      port_name(aux_port), port_name(port));

	return aux_port;
}

static i915_reg_t g4x_aux_ctl_reg(struct drm_i915_private *dev_priv,
				  enum port port)
{
	switch (port) {
	case PORT_B:
	case PORT_C:
	case PORT_D:
		return DP_AUX_CH_CTL(port);
	default:
		MISSING_CASE(port);
		return DP_AUX_CH_CTL(PORT_B);
	}
}

static i915_reg_t g4x_aux_data_reg(struct drm_i915_private *dev_priv,
				   enum port port, int index)
{
	switch (port) {
	case PORT_B:
	case PORT_C:
	case PORT_D:
		return DP_AUX_CH_DATA(port, index);
	default:
		MISSING_CASE(port);
		return DP_AUX_CH_DATA(PORT_B, index);
	}
}

static i915_reg_t ilk_aux_ctl_reg(struct drm_i915_private *dev_priv,
				  enum port port)
{
	switch (port) {
	case PORT_A:
		return DP_AUX_CH_CTL(port);
	case PORT_B:
	case PORT_C:
	case PORT_D:
		return PCH_DP_AUX_CH_CTL(port);
	default:
		MISSING_CASE(port);
		return DP_AUX_CH_CTL(PORT_A);
	}
}

static i915_reg_t ilk_aux_data_reg(struct drm_i915_private *dev_priv,
				   enum port port, int index)
{
	switch (port) {
	case PORT_A:
		return DP_AUX_CH_DATA(port, index);
	case PORT_B:
	case PORT_C:
	case PORT_D:
		return PCH_DP_AUX_CH_DATA(port, index);
	default:
		MISSING_CASE(port);
		return DP_AUX_CH_DATA(PORT_A, index);
	}
}

static i915_reg_t skl_aux_ctl_reg(struct drm_i915_private *dev_priv,
				  enum port port)
{
	switch (port) {
	case PORT_A:
	case PORT_B:
	case PORT_C:
	case PORT_D:
		return DP_AUX_CH_CTL(port);
	default:
		MISSING_CASE(port);
		return DP_AUX_CH_CTL(PORT_A);
	}
}

static i915_reg_t skl_aux_data_reg(struct drm_i915_private *dev_priv,
				   enum port port, int index)
{
	switch (port) {
	case PORT_A:
	case PORT_B:
	case PORT_C:
	case PORT_D:
		return DP_AUX_CH_DATA(port, index);
	default:
		MISSING_CASE(port);
		return DP_AUX_CH_DATA(PORT_A, index);
	}
}

static i915_reg_t intel_aux_ctl_reg(struct drm_i915_private *dev_priv,
				    enum port port)
{
	if (INTEL_INFO(dev_priv)->gen >= 9)
		return skl_aux_ctl_reg(dev_priv, port);
	else if (HAS_PCH_SPLIT(dev_priv))
		return ilk_aux_ctl_reg(dev_priv, port);
	else
		return g4x_aux_ctl_reg(dev_priv, port);
}

static i915_reg_t intel_aux_data_reg(struct drm_i915_private *dev_priv,
				     enum port port, int index)
{
	if (INTEL_INFO(dev_priv)->gen >= 9)
		return skl_aux_data_reg(dev_priv, port, index);
	else if (HAS_PCH_SPLIT(dev_priv))
		return ilk_aux_data_reg(dev_priv, port, index);
	else
		return g4x_aux_data_reg(dev_priv, port, index);
}

static void intel_aux_reg_init(struct intel_dp *intel_dp)
{
	struct drm_i915_private *dev_priv = to_i915(intel_dp_to_dev(intel_dp));
	enum port port = intel_aux_port(dev_priv,
					dp_to_dig_port(intel_dp)->base.port);
	int i;

	intel_dp->aux_ch_ctl_reg = intel_aux_ctl_reg(dev_priv, port);
	for (i = 0; i < ARRAY_SIZE(intel_dp->aux_ch_data_reg); i++)
		intel_dp->aux_ch_data_reg[i] = intel_aux_data_reg(dev_priv, port, i);
}

static void
intel_dp_aux_fini(struct intel_dp *intel_dp)
{
	kfree(intel_dp->aux.name);
}

static void
intel_dp_aux_init(struct intel_dp *intel_dp)
{
	struct intel_digital_port *intel_dig_port = dp_to_dig_port(intel_dp);
	enum port port = intel_dig_port->base.port;

	intel_aux_reg_init(intel_dp);
	drm_dp_aux_init(&intel_dp->aux);

	/* Failure to allocate our preferred name is not critical */
	intel_dp->aux.name = kasprintf(GFP_KERNEL, "DPDDC-%c", port_name(port));
	intel_dp->aux.transfer = intel_dp_aux_transfer;
}

bool intel_dp_source_supports_hbr2(struct intel_dp *intel_dp)
{
	int max_rate = intel_dp->source_rates[intel_dp->num_source_rates - 1];

	return max_rate >= 540000;
}

static void
intel_dp_set_clock(struct intel_encoder *encoder,
		   struct intel_crtc_state *pipe_config)
{
	struct drm_i915_private *dev_priv = to_i915(encoder->base.dev);
	const struct dp_link_dpll *divisor = NULL;
	int i, count = 0;

	if (IS_G4X(dev_priv)) {
		divisor = gen4_dpll;
		count = ARRAY_SIZE(gen4_dpll);
	} else if (HAS_PCH_SPLIT(dev_priv)) {
		divisor = pch_dpll;
		count = ARRAY_SIZE(pch_dpll);
	} else if (IS_CHERRYVIEW(dev_priv)) {
		divisor = chv_dpll;
		count = ARRAY_SIZE(chv_dpll);
	} else if (IS_VALLEYVIEW(dev_priv)) {
		divisor = vlv_dpll;
		count = ARRAY_SIZE(vlv_dpll);
	}

	if (divisor && count) {
		for (i = 0; i < count; i++) {
			if (pipe_config->port_clock == divisor[i].clock) {
				pipe_config->dpll = divisor[i].dpll;
				pipe_config->clock_set = true;
				break;
			}
		}
	}
}

static void snprintf_int_array(char *str, size_t len,
			       const int *array, int nelem)
{
	int i;

	str[0] = '\0';

	for (i = 0; i < nelem; i++) {
		int r = snprintf(str, len, "%s%d", i ? ", " : "", array[i]);
		if (r >= len)
			return;
		str += r;
		len -= r;
	}
}

static void intel_dp_print_rates(struct intel_dp *intel_dp)
{
	char str[128]; /* FIXME: too big for stack? */

	if ((drm_debug & DRM_UT_KMS) == 0)
		return;

	snprintf_int_array(str, sizeof(str),
			   intel_dp->source_rates, intel_dp->num_source_rates);
	DRM_DEBUG_KMS("source rates: %s\n", str);

	snprintf_int_array(str, sizeof(str),
			   intel_dp->sink_rates, intel_dp->num_sink_rates);
	DRM_DEBUG_KMS("sink rates: %s\n", str);

	snprintf_int_array(str, sizeof(str),
			   intel_dp->common_rates, intel_dp->num_common_rates);
	DRM_DEBUG_KMS("common rates: %s\n", str);
}

int
intel_dp_max_link_rate(struct intel_dp *intel_dp)
{
	int len;

	len = intel_dp_common_len_rate_limit(intel_dp, intel_dp->max_link_rate);
	if (WARN_ON(len <= 0))
		return 162000;

	return intel_dp->common_rates[len - 1];
}

int intel_dp_rate_select(struct intel_dp *intel_dp, int rate)
{
	int i = intel_dp_rate_index(intel_dp->sink_rates,
				    intel_dp->num_sink_rates, rate);

	if (WARN_ON(i < 0))
		i = 0;

	return i;
}

void intel_dp_compute_rate(struct intel_dp *intel_dp, int port_clock,
			   uint8_t *link_bw, uint8_t *rate_select)
{
	/* eDP 1.4 rate select method. */
	if (intel_dp->use_rate_select) {
		*link_bw = 0;
		*rate_select =
			intel_dp_rate_select(intel_dp, port_clock);
	} else {
		*link_bw = drm_dp_link_rate_to_bw_code(port_clock);
		*rate_select = 0;
	}
}

static int intel_dp_compute_bpp(struct intel_dp *intel_dp,
				struct intel_crtc_state *pipe_config)
{
	int bpp, bpc;

	bpp = pipe_config->pipe_bpp;
	bpc = drm_dp_downstream_max_bpc(intel_dp->dpcd, intel_dp->downstream_ports);

	if (bpc > 0)
		bpp = min(bpp, 3*bpc);

	/* For DP Compliance we override the computed bpp for the pipe */
	if (intel_dp->compliance.test_data.bpc != 0) {
		pipe_config->pipe_bpp =	3*intel_dp->compliance.test_data.bpc;
		pipe_config->dither_force_disable = pipe_config->pipe_bpp == 6*3;
		DRM_DEBUG_KMS("Setting pipe_bpp to %d\n",
			      pipe_config->pipe_bpp);
	}
	return bpp;
}

static bool intel_edp_compare_alt_mode(struct drm_display_mode *m1,
				       struct drm_display_mode *m2)
{
	bool bres = false;

	if (m1 && m2)
		bres = (m1->hdisplay == m2->hdisplay &&
			m1->hsync_start == m2->hsync_start &&
			m1->hsync_end == m2->hsync_end &&
			m1->htotal == m2->htotal &&
			m1->vdisplay == m2->vdisplay &&
			m1->vsync_start == m2->vsync_start &&
			m1->vsync_end == m2->vsync_end &&
			m1->vtotal == m2->vtotal);
	return bres;
}

bool
intel_dp_compute_config(struct intel_encoder *encoder,
			struct intel_crtc_state *pipe_config,
			struct drm_connector_state *conn_state)
{
	struct drm_i915_private *dev_priv = to_i915(encoder->base.dev);
	struct drm_display_mode *adjusted_mode = &pipe_config->base.adjusted_mode;
	struct intel_dp *intel_dp = enc_to_intel_dp(&encoder->base);
	enum port port = encoder->port;
	struct intel_crtc *intel_crtc = to_intel_crtc(pipe_config->base.crtc);
	struct intel_connector *intel_connector = intel_dp->attached_connector;
	struct intel_digital_connector_state *intel_conn_state =
		to_intel_digital_connector_state(conn_state);
	int lane_count, clock;
	int min_lane_count = 1;
	int max_lane_count = intel_dp_max_lane_count(intel_dp);
	/* Conveniently, the link BW constants become indices with a shift...*/
	int min_clock = 0;
	int max_clock;
	int bpp, mode_rate;
	int link_avail, link_clock;
	int common_len;
	uint8_t link_bw, rate_select;
	bool reduce_m_n = drm_dp_has_quirk(&intel_dp->desc,
					   DP_DPCD_QUIRK_LIMITED_M_N);

	common_len = intel_dp_common_len_rate_limit(intel_dp,
						    intel_dp->max_link_rate);

	/* No common link rates between source and sink */
	WARN_ON(common_len <= 0);

	max_clock = common_len - 1;

	if (HAS_PCH_SPLIT(dev_priv) && !HAS_DDI(dev_priv) && port != PORT_A)
		pipe_config->has_pch_encoder = true;

	pipe_config->has_drrs = false;
	if (IS_G4X(dev_priv) || port == PORT_A)
		pipe_config->has_audio = false;
	else if (intel_conn_state->force_audio == HDMI_AUDIO_AUTO)
		pipe_config->has_audio = intel_dp->has_audio;
	else
		pipe_config->has_audio = intel_conn_state->force_audio == HDMI_AUDIO_ON;

	if (intel_dp_is_edp(intel_dp) && intel_connector->panel.fixed_mode) {
		struct drm_display_mode *panel_mode =
			intel_connector->panel.alt_fixed_mode;
		struct drm_display_mode *req_mode = &pipe_config->base.mode;

		if (!intel_edp_compare_alt_mode(req_mode, panel_mode))
			panel_mode = intel_connector->panel.fixed_mode;

		drm_mode_debug_printmodeline(panel_mode);

		intel_fixed_panel_mode(panel_mode, adjusted_mode);

		if (INTEL_GEN(dev_priv) >= 9) {
			int ret;
			ret = skl_update_scaler_crtc(pipe_config);
			if (ret)
				return ret;
		}

		if (HAS_GMCH_DISPLAY(dev_priv))
			intel_gmch_panel_fitting(intel_crtc, pipe_config,
						 conn_state->scaling_mode);
		else
			intel_pch_panel_fitting(intel_crtc, pipe_config,
						conn_state->scaling_mode);
	}

	if ((IS_VALLEYVIEW(dev_priv) || IS_CHERRYVIEW(dev_priv)) &&
	    adjusted_mode->flags & DRM_MODE_FLAG_INTERLACE)
		return false;

	if (adjusted_mode->flags & DRM_MODE_FLAG_DBLCLK)
		return false;

	/* Use values requested by Compliance Test Request */
	if (intel_dp->compliance.test_type == DP_TEST_LINK_TRAINING) {
		int index;

		/* Validate the compliance test data since max values
		 * might have changed due to link train fallback.
		 */
		if (intel_dp_link_params_valid(intel_dp, intel_dp->compliance.test_link_rate,
					       intel_dp->compliance.test_lane_count)) {
			index = intel_dp_rate_index(intel_dp->common_rates,
						    intel_dp->num_common_rates,
						    intel_dp->compliance.test_link_rate);
			if (index >= 0)
				min_clock = max_clock = index;
			min_lane_count = max_lane_count = intel_dp->compliance.test_lane_count;
		}
	}
	DRM_DEBUG_KMS("DP link computation with max lane count %i "
		      "max bw %d pixel clock %iKHz\n",
		      max_lane_count, intel_dp->common_rates[max_clock],
		      adjusted_mode->crtc_clock);

	/* Walk through all bpp values. Luckily they're all nicely spaced with 2
	 * bpc in between. */
	bpp = intel_dp_compute_bpp(intel_dp, pipe_config);
	if (intel_dp_is_edp(intel_dp)) {

		/* Get bpp from vbt only for panels that dont have bpp in edid */
		if (intel_connector->base.display_info.bpc == 0 &&
			(dev_priv->vbt.edp.bpp && dev_priv->vbt.edp.bpp < bpp)) {
			DRM_DEBUG_KMS("clamping bpp for eDP panel to BIOS-provided %i\n",
				      dev_priv->vbt.edp.bpp);
			bpp = dev_priv->vbt.edp.bpp;
		}

		/*
		 * Use the maximum clock and number of lanes the eDP panel
		 * advertizes being capable of. The panels are generally
		 * designed to support only a single clock and lane
		 * configuration, and typically these values correspond to the
		 * native resolution of the panel.
		 */
		min_lane_count = max_lane_count;
		min_clock = max_clock;
	}

	for (; bpp >= 6*3; bpp -= 2*3) {
		mode_rate = intel_dp_link_required(adjusted_mode->crtc_clock,
						   bpp);

		for (clock = min_clock; clock <= max_clock; clock++) {
			for (lane_count = min_lane_count;
				lane_count <= max_lane_count;
				lane_count <<= 1) {

				link_clock = intel_dp->common_rates[clock];
				link_avail = intel_dp_max_data_rate(link_clock,
								    lane_count);

				if (mode_rate <= link_avail) {
					goto found;
				}
			}
		}
	}

	return false;

found:
	if (intel_conn_state->broadcast_rgb == INTEL_BROADCAST_RGB_AUTO) {
		/*
		 * See:
		 * CEA-861-E - 5.1 Default Encoding Parameters
		 * VESA DisplayPort Ver.1.2a - 5.1.1.1 Video Colorimetry
		 */
		pipe_config->limited_color_range =
			bpp != 18 &&
			drm_default_rgb_quant_range(adjusted_mode) ==
			HDMI_QUANTIZATION_RANGE_LIMITED;
	} else {
		pipe_config->limited_color_range =
			intel_conn_state->broadcast_rgb == INTEL_BROADCAST_RGB_LIMITED;
	}

	pipe_config->lane_count = lane_count;

	pipe_config->pipe_bpp = bpp;
	pipe_config->port_clock = intel_dp->common_rates[clock];

	intel_dp_compute_rate(intel_dp, pipe_config->port_clock,
			      &link_bw, &rate_select);

	DRM_DEBUG_KMS("DP link bw %02x rate select %02x lane count %d clock %d bpp %d\n",
		      link_bw, rate_select, pipe_config->lane_count,
		      pipe_config->port_clock, bpp);
	DRM_DEBUG_KMS("DP link bw required %i available %i\n",
		      mode_rate, link_avail);

	intel_link_compute_m_n(bpp, lane_count,
			       adjusted_mode->crtc_clock,
			       pipe_config->port_clock,
			       &pipe_config->dp_m_n,
			       reduce_m_n);

	if (intel_connector->panel.downclock_mode != NULL &&
		dev_priv->drrs.type == SEAMLESS_DRRS_SUPPORT) {
			pipe_config->has_drrs = true;
			intel_link_compute_m_n(bpp, lane_count,
				intel_connector->panel.downclock_mode->clock,
				pipe_config->port_clock,
				&pipe_config->dp_m2_n2,
				reduce_m_n);
	}

	/*
	 * DPLL0 VCO may need to be adjusted to get the correct
	 * clock for eDP. This will affect cdclk as well.
	 */
	if (intel_dp_is_edp(intel_dp) && IS_GEN9_BC(dev_priv)) {
		int vco;

		switch (pipe_config->port_clock / 2) {
		case 108000:
		case 216000:
			vco = 8640000;
			break;
		default:
			vco = 8100000;
			break;
		}

		to_intel_atomic_state(pipe_config->base.state)->cdclk.logical.vco = vco;
	}

	if (!HAS_DDI(dev_priv))
		intel_dp_set_clock(encoder, pipe_config);

	intel_psr_compute_config(intel_dp, pipe_config);

	return true;
}

void intel_dp_set_link_params(struct intel_dp *intel_dp,
			      int link_rate, uint8_t lane_count,
			      bool link_mst)
{
	intel_dp->link_rate = link_rate;
	intel_dp->lane_count = lane_count;
	intel_dp->link_mst = link_mst;
}

static void intel_dp_prepare(struct intel_encoder *encoder,
			     const struct intel_crtc_state *pipe_config)
{
	struct drm_i915_private *dev_priv = to_i915(encoder->base.dev);
	struct intel_dp *intel_dp = enc_to_intel_dp(&encoder->base);
	enum port port = encoder->port;
	struct intel_crtc *crtc = to_intel_crtc(pipe_config->base.crtc);
	const struct drm_display_mode *adjusted_mode = &pipe_config->base.adjusted_mode;

	intel_dp_set_link_params(intel_dp, pipe_config->port_clock,
				 pipe_config->lane_count,
				 intel_crtc_has_type(pipe_config,
						     INTEL_OUTPUT_DP_MST));

	/*
	 * There are four kinds of DP registers:
	 *
	 * 	IBX PCH
	 * 	SNB CPU
	 *	IVB CPU
	 * 	CPT PCH
	 *
	 * IBX PCH and CPU are the same for almost everything,
	 * except that the CPU DP PLL is configured in this
	 * register
	 *
	 * CPT PCH is quite different, having many bits moved
	 * to the TRANS_DP_CTL register instead. That
	 * configuration happens (oddly) in ironlake_pch_enable
	 */

	/* Preserve the BIOS-computed detected bit. This is
	 * supposed to be read-only.
	 */
	intel_dp->DP = I915_READ(intel_dp->output_reg) & DP_DETECTED;

	/* Handle DP bits in common between all three register formats */
	intel_dp->DP |= DP_VOLTAGE_0_4 | DP_PRE_EMPHASIS_0;
	intel_dp->DP |= DP_PORT_WIDTH(pipe_config->lane_count);

	/* Split out the IBX/CPU vs CPT settings */

	if (IS_GEN7(dev_priv) && port == PORT_A) {
		if (adjusted_mode->flags & DRM_MODE_FLAG_PHSYNC)
			intel_dp->DP |= DP_SYNC_HS_HIGH;
		if (adjusted_mode->flags & DRM_MODE_FLAG_PVSYNC)
			intel_dp->DP |= DP_SYNC_VS_HIGH;
		intel_dp->DP |= DP_LINK_TRAIN_OFF_CPT;

		if (drm_dp_enhanced_frame_cap(intel_dp->dpcd))
			intel_dp->DP |= DP_ENHANCED_FRAMING;

		intel_dp->DP |= crtc->pipe << 29;
	} else if (HAS_PCH_CPT(dev_priv) && port != PORT_A) {
		u32 trans_dp;

		intel_dp->DP |= DP_LINK_TRAIN_OFF_CPT;

		trans_dp = I915_READ(TRANS_DP_CTL(crtc->pipe));
		if (drm_dp_enhanced_frame_cap(intel_dp->dpcd))
			trans_dp |= TRANS_DP_ENH_FRAMING;
		else
			trans_dp &= ~TRANS_DP_ENH_FRAMING;
		I915_WRITE(TRANS_DP_CTL(crtc->pipe), trans_dp);
	} else {
		if (IS_G4X(dev_priv) && pipe_config->limited_color_range)
			intel_dp->DP |= DP_COLOR_RANGE_16_235;

		if (adjusted_mode->flags & DRM_MODE_FLAG_PHSYNC)
			intel_dp->DP |= DP_SYNC_HS_HIGH;
		if (adjusted_mode->flags & DRM_MODE_FLAG_PVSYNC)
			intel_dp->DP |= DP_SYNC_VS_HIGH;
		intel_dp->DP |= DP_LINK_TRAIN_OFF;

		if (drm_dp_enhanced_frame_cap(intel_dp->dpcd))
			intel_dp->DP |= DP_ENHANCED_FRAMING;

		if (IS_CHERRYVIEW(dev_priv))
			intel_dp->DP |= DP_PIPE_SELECT_CHV(crtc->pipe);
		else if (crtc->pipe == PIPE_B)
			intel_dp->DP |= DP_PIPEB_SELECT;
	}
}

#define IDLE_ON_MASK		(PP_ON | PP_SEQUENCE_MASK | 0                     | PP_SEQUENCE_STATE_MASK)
#define IDLE_ON_VALUE   	(PP_ON | PP_SEQUENCE_NONE | 0                     | PP_SEQUENCE_STATE_ON_IDLE)

#define IDLE_OFF_MASK		(PP_ON | PP_SEQUENCE_MASK | 0                     | 0)
#define IDLE_OFF_VALUE		(0     | PP_SEQUENCE_NONE | 0                     | 0)

#define IDLE_CYCLE_MASK		(PP_ON | PP_SEQUENCE_MASK | PP_CYCLE_DELAY_ACTIVE | PP_SEQUENCE_STATE_MASK)
#define IDLE_CYCLE_VALUE	(0     | PP_SEQUENCE_NONE | 0                     | PP_SEQUENCE_STATE_OFF_IDLE)

static void intel_pps_verify_state(struct intel_dp *intel_dp);

static void wait_panel_status(struct intel_dp *intel_dp,
				       u32 mask,
				       u32 value)
{
	struct drm_i915_private *dev_priv = to_i915(intel_dp_to_dev(intel_dp));
	i915_reg_t pp_stat_reg, pp_ctrl_reg;

	lockdep_assert_held(&dev_priv->pps_mutex);

	intel_pps_verify_state(intel_dp);

	pp_stat_reg = _pp_stat_reg(intel_dp);
	pp_ctrl_reg = _pp_ctrl_reg(intel_dp);

	DRM_DEBUG_KMS("mask %08x value %08x status %08x control %08x\n",
			mask, value,
			I915_READ(pp_stat_reg),
			I915_READ(pp_ctrl_reg));

	if (intel_wait_for_register(dev_priv,
				    pp_stat_reg, mask, value,
				    5000))
		DRM_ERROR("Panel status timeout: status %08x control %08x\n",
				I915_READ(pp_stat_reg),
				I915_READ(pp_ctrl_reg));

	DRM_DEBUG_KMS("Wait complete\n");
}

static void wait_panel_on(struct intel_dp *intel_dp)
{
	DRM_DEBUG_KMS("Wait for panel power on\n");
	wait_panel_status(intel_dp, IDLE_ON_MASK, IDLE_ON_VALUE);
}

static void wait_panel_off(struct intel_dp *intel_dp)
{
	DRM_DEBUG_KMS("Wait for panel power off time\n");
	wait_panel_status(intel_dp, IDLE_OFF_MASK, IDLE_OFF_VALUE);
}

static void wait_panel_power_cycle(struct intel_dp *intel_dp)
{
	ktime_t panel_power_on_time;
	s64 panel_power_off_duration;

	DRM_DEBUG_KMS("Wait for panel power cycle\n");

	/* take the difference of currrent time and panel power off time
	 * and then make panel wait for t11_t12 if needed. */
	panel_power_on_time = ktime_get_boottime();
	panel_power_off_duration = ktime_ms_delta(panel_power_on_time, intel_dp->panel_power_off_time);

	/* When we disable the VDD override bit last we have to do the manual
	 * wait. */
	if (panel_power_off_duration < (s64)intel_dp->panel_power_cycle_delay)
		wait_remaining_ms_from_jiffies(jiffies,
				       intel_dp->panel_power_cycle_delay - panel_power_off_duration);

	wait_panel_status(intel_dp, IDLE_CYCLE_MASK, IDLE_CYCLE_VALUE);
}

static void wait_backlight_on(struct intel_dp *intel_dp)
{
	wait_remaining_ms_from_jiffies(intel_dp->last_power_on,
				       intel_dp->backlight_on_delay);
}

static void edp_wait_backlight_off(struct intel_dp *intel_dp)
{
	wait_remaining_ms_from_jiffies(intel_dp->last_backlight_off,
				       intel_dp->backlight_off_delay);
}

/* Read the current pp_control value, unlocking the register if it
 * is locked
 */

static  u32 ironlake_get_pp_control(struct intel_dp *intel_dp)
{
	struct drm_i915_private *dev_priv = to_i915(intel_dp_to_dev(intel_dp));
	u32 control;

	lockdep_assert_held(&dev_priv->pps_mutex);

	control = I915_READ(_pp_ctrl_reg(intel_dp));
	if (WARN_ON(!HAS_DDI(dev_priv) &&
		    (control & PANEL_UNLOCK_MASK) != PANEL_UNLOCK_REGS)) {
		control &= ~PANEL_UNLOCK_MASK;
		control |= PANEL_UNLOCK_REGS;
	}
	return control;
}

/*
 * Must be paired with edp_panel_vdd_off().
 * Must hold pps_mutex around the whole on/off sequence.
 * Can be nested with intel_edp_panel_vdd_{on,off}() calls.
 */
static bool edp_panel_vdd_on(struct intel_dp *intel_dp)
{
	struct drm_i915_private *dev_priv = to_i915(intel_dp_to_dev(intel_dp));
	struct intel_digital_port *intel_dig_port = dp_to_dig_port(intel_dp);
	u32 pp;
	i915_reg_t pp_stat_reg, pp_ctrl_reg;
	bool need_to_disable = !intel_dp->want_panel_vdd;

	lockdep_assert_held(&dev_priv->pps_mutex);

	if (!intel_dp_is_edp(intel_dp))
		return false;

	cancel_delayed_work(&intel_dp->panel_vdd_work);
	intel_dp->want_panel_vdd = true;

	if (edp_have_panel_vdd(intel_dp))
		return need_to_disable;

	intel_display_power_get(dev_priv, intel_dp->aux_power_domain);

	DRM_DEBUG_KMS("Turning eDP port %c VDD on\n",
		      port_name(intel_dig_port->base.port));

	if (!edp_have_panel_power(intel_dp))
		wait_panel_power_cycle(intel_dp);

	pp = ironlake_get_pp_control(intel_dp);
	pp |= EDP_FORCE_VDD;

	pp_stat_reg = _pp_stat_reg(intel_dp);
	pp_ctrl_reg = _pp_ctrl_reg(intel_dp);

	I915_WRITE(pp_ctrl_reg, pp);
	POSTING_READ(pp_ctrl_reg);
	DRM_DEBUG_KMS("PP_STATUS: 0x%08x PP_CONTROL: 0x%08x\n",
			I915_READ(pp_stat_reg), I915_READ(pp_ctrl_reg));
	/*
	 * If the panel wasn't on, delay before accessing aux channel
	 */
	if (!edp_have_panel_power(intel_dp)) {
		DRM_DEBUG_KMS("eDP port %c panel power wasn't enabled\n",
			      port_name(intel_dig_port->base.port));
		msleep(intel_dp->panel_power_up_delay);
	}

	return need_to_disable;
}

/*
 * Must be paired with intel_edp_panel_vdd_off() or
 * intel_edp_panel_off().
 * Nested calls to these functions are not allowed since
 * we drop the lock. Caller must use some higher level
 * locking to prevent nested calls from other threads.
 */
void intel_edp_panel_vdd_on(struct intel_dp *intel_dp)
{
	bool vdd;

	if (!intel_dp_is_edp(intel_dp))
		return;

	pps_lock(intel_dp);
	vdd = edp_panel_vdd_on(intel_dp);
	pps_unlock(intel_dp);

	I915_STATE_WARN(!vdd, "eDP port %c VDD already requested on\n",
	     port_name(dp_to_dig_port(intel_dp)->base.port));
}

static void edp_panel_vdd_off_sync(struct intel_dp *intel_dp)
{
	struct drm_i915_private *dev_priv = to_i915(intel_dp_to_dev(intel_dp));
	struct intel_digital_port *intel_dig_port =
		dp_to_dig_port(intel_dp);
	u32 pp;
	i915_reg_t pp_stat_reg, pp_ctrl_reg;

	lockdep_assert_held(&dev_priv->pps_mutex);

	WARN_ON(intel_dp->want_panel_vdd);

	if (!edp_have_panel_vdd(intel_dp))
		return;

	DRM_DEBUG_KMS("Turning eDP port %c VDD off\n",
		      port_name(intel_dig_port->base.port));

	pp = ironlake_get_pp_control(intel_dp);
	pp &= ~EDP_FORCE_VDD;

	pp_ctrl_reg = _pp_ctrl_reg(intel_dp);
	pp_stat_reg = _pp_stat_reg(intel_dp);

	I915_WRITE(pp_ctrl_reg, pp);
	POSTING_READ(pp_ctrl_reg);

	/* Make sure sequencer is idle before allowing subsequent activity */
	DRM_DEBUG_KMS("PP_STATUS: 0x%08x PP_CONTROL: 0x%08x\n",
	I915_READ(pp_stat_reg), I915_READ(pp_ctrl_reg));

	if ((pp & PANEL_POWER_ON) == 0)
		intel_dp->panel_power_off_time = ktime_get_boottime();

	intel_display_power_put(dev_priv, intel_dp->aux_power_domain);
}

static void edp_panel_vdd_work(struct work_struct *__work)
{
	struct intel_dp *intel_dp = container_of(to_delayed_work(__work),
						 struct intel_dp, panel_vdd_work);

	pps_lock(intel_dp);
	if (!intel_dp->want_panel_vdd)
		edp_panel_vdd_off_sync(intel_dp);
	pps_unlock(intel_dp);
}

static void edp_panel_vdd_schedule_off(struct intel_dp *intel_dp)
{
	unsigned long delay;

	/*
	 * Queue the timer to fire a long time from now (relative to the power
	 * down delay) to keep the panel power up across a sequence of
	 * operations.
	 */
	delay = msecs_to_jiffies(intel_dp->panel_power_cycle_delay * 5);
	schedule_delayed_work(&intel_dp->panel_vdd_work, delay);
}

/*
 * Must be paired with edp_panel_vdd_on().
 * Must hold pps_mutex around the whole on/off sequence.
 * Can be nested with intel_edp_panel_vdd_{on,off}() calls.
 */
static void edp_panel_vdd_off(struct intel_dp *intel_dp, bool sync)
{
	struct drm_i915_private *dev_priv = to_i915(intel_dp_to_dev(intel_dp));

	lockdep_assert_held(&dev_priv->pps_mutex);

	if (!intel_dp_is_edp(intel_dp))
		return;

	I915_STATE_WARN(!intel_dp->want_panel_vdd, "eDP port %c VDD not forced on",
	     port_name(dp_to_dig_port(intel_dp)->base.port));

	intel_dp->want_panel_vdd = false;

	if (sync)
		edp_panel_vdd_off_sync(intel_dp);
	else
		edp_panel_vdd_schedule_off(intel_dp);
}

static void edp_panel_on(struct intel_dp *intel_dp)
{
	struct drm_i915_private *dev_priv = to_i915(intel_dp_to_dev(intel_dp));
	u32 pp;
	i915_reg_t pp_ctrl_reg;

	lockdep_assert_held(&dev_priv->pps_mutex);

	if (!intel_dp_is_edp(intel_dp))
		return;

	DRM_DEBUG_KMS("Turn eDP port %c panel power on\n",
		      port_name(dp_to_dig_port(intel_dp)->base.port));

	if (WARN(edp_have_panel_power(intel_dp),
		 "eDP port %c panel power already on\n",
		 port_name(dp_to_dig_port(intel_dp)->base.port)))
		return;

	wait_panel_power_cycle(intel_dp);

	pp_ctrl_reg = _pp_ctrl_reg(intel_dp);
	pp = ironlake_get_pp_control(intel_dp);
	if (IS_GEN5(dev_priv)) {
		/* ILK workaround: disable reset around power sequence */
		pp &= ~PANEL_POWER_RESET;
		I915_WRITE(pp_ctrl_reg, pp);
		POSTING_READ(pp_ctrl_reg);
	}

	pp |= PANEL_POWER_ON;
	if (!IS_GEN5(dev_priv))
		pp |= PANEL_POWER_RESET;

	I915_WRITE(pp_ctrl_reg, pp);
	POSTING_READ(pp_ctrl_reg);

	wait_panel_on(intel_dp);
	intel_dp->last_power_on = jiffies;

	if (IS_GEN5(dev_priv)) {
		pp |= PANEL_POWER_RESET; /* restore panel reset bit */
		I915_WRITE(pp_ctrl_reg, pp);
		POSTING_READ(pp_ctrl_reg);
	}
}

void intel_edp_panel_on(struct intel_dp *intel_dp)
{
	if (!intel_dp_is_edp(intel_dp))
		return;

	pps_lock(intel_dp);
	edp_panel_on(intel_dp);
	pps_unlock(intel_dp);
}


static void edp_panel_off(struct intel_dp *intel_dp)
{
	struct drm_i915_private *dev_priv = to_i915(intel_dp_to_dev(intel_dp));
	u32 pp;
	i915_reg_t pp_ctrl_reg;

	lockdep_assert_held(&dev_priv->pps_mutex);

	if (!intel_dp_is_edp(intel_dp))
		return;

	DRM_DEBUG_KMS("Turn eDP port %c panel power off\n",
		      port_name(dp_to_dig_port(intel_dp)->base.port));

	WARN(!intel_dp->want_panel_vdd, "Need eDP port %c VDD to turn off panel\n",
	     port_name(dp_to_dig_port(intel_dp)->base.port));

	pp = ironlake_get_pp_control(intel_dp);
	/* We need to switch off panel power _and_ force vdd, for otherwise some
	 * panels get very unhappy and cease to work. */
	pp &= ~(PANEL_POWER_ON | PANEL_POWER_RESET | EDP_FORCE_VDD |
		EDP_BLC_ENABLE);

	pp_ctrl_reg = _pp_ctrl_reg(intel_dp);

	intel_dp->want_panel_vdd = false;

	I915_WRITE(pp_ctrl_reg, pp);
	POSTING_READ(pp_ctrl_reg);

	wait_panel_off(intel_dp);
	intel_dp->panel_power_off_time = ktime_get_boottime();

	/* We got a reference when we enabled the VDD. */
	intel_display_power_put(dev_priv, intel_dp->aux_power_domain);
}

void intel_edp_panel_off(struct intel_dp *intel_dp)
{
	if (!intel_dp_is_edp(intel_dp))
		return;

	pps_lock(intel_dp);
	edp_panel_off(intel_dp);
	pps_unlock(intel_dp);
}

/* Enable backlight in the panel power control. */
static void _intel_edp_backlight_on(struct intel_dp *intel_dp)
{
	struct drm_i915_private *dev_priv = to_i915(intel_dp_to_dev(intel_dp));
	u32 pp;
	i915_reg_t pp_ctrl_reg;

	/*
	 * If we enable the backlight right away following a panel power
	 * on, we may see slight flicker as the panel syncs with the eDP
	 * link.  So delay a bit to make sure the image is solid before
	 * allowing it to appear.
	 */
	wait_backlight_on(intel_dp);

	pps_lock(intel_dp);

	pp = ironlake_get_pp_control(intel_dp);
	pp |= EDP_BLC_ENABLE;

	pp_ctrl_reg = _pp_ctrl_reg(intel_dp);

	I915_WRITE(pp_ctrl_reg, pp);
	POSTING_READ(pp_ctrl_reg);

	pps_unlock(intel_dp);
}

/* Enable backlight PWM and backlight PP control. */
void intel_edp_backlight_on(const struct intel_crtc_state *crtc_state,
			    const struct drm_connector_state *conn_state)
{
	struct intel_dp *intel_dp = enc_to_intel_dp(conn_state->best_encoder);

	if (!intel_dp_is_edp(intel_dp))
		return;

	DRM_DEBUG_KMS("\n");

	intel_panel_enable_backlight(crtc_state, conn_state);
	_intel_edp_backlight_on(intel_dp);
}

/* Disable backlight in the panel power control. */
static void _intel_edp_backlight_off(struct intel_dp *intel_dp)
{
	struct drm_i915_private *dev_priv = to_i915(intel_dp_to_dev(intel_dp));
	u32 pp;
	i915_reg_t pp_ctrl_reg;

	if (!intel_dp_is_edp(intel_dp))
		return;

	pps_lock(intel_dp);

	pp = ironlake_get_pp_control(intel_dp);
	pp &= ~EDP_BLC_ENABLE;

	pp_ctrl_reg = _pp_ctrl_reg(intel_dp);

	I915_WRITE(pp_ctrl_reg, pp);
	POSTING_READ(pp_ctrl_reg);

	pps_unlock(intel_dp);

	intel_dp->last_backlight_off = jiffies;
	edp_wait_backlight_off(intel_dp);
}

/* Disable backlight PP control and backlight PWM. */
void intel_edp_backlight_off(const struct drm_connector_state *old_conn_state)
{
	struct intel_dp *intel_dp = enc_to_intel_dp(old_conn_state->best_encoder);

	if (!intel_dp_is_edp(intel_dp))
		return;

	DRM_DEBUG_KMS("\n");

	_intel_edp_backlight_off(intel_dp);
	intel_panel_disable_backlight(old_conn_state);
}

/*
 * Hook for controlling the panel power control backlight through the bl_power
 * sysfs attribute. Take care to handle multiple calls.
 */
static void intel_edp_backlight_power(struct intel_connector *connector,
				      bool enable)
{
	struct intel_dp *intel_dp = intel_attached_dp(&connector->base);
	bool is_enabled;

	pps_lock(intel_dp);
	is_enabled = ironlake_get_pp_control(intel_dp) & EDP_BLC_ENABLE;
	pps_unlock(intel_dp);

	if (is_enabled == enable)
		return;

	DRM_DEBUG_KMS("panel power control backlight %s\n",
		      enable ? "enable" : "disable");

	if (enable)
		_intel_edp_backlight_on(intel_dp);
	else
		_intel_edp_backlight_off(intel_dp);
}

static void assert_dp_port(struct intel_dp *intel_dp, bool state)
{
	struct intel_digital_port *dig_port = dp_to_dig_port(intel_dp);
	struct drm_i915_private *dev_priv = to_i915(dig_port->base.base.dev);
	bool cur_state = I915_READ(intel_dp->output_reg) & DP_PORT_EN;

	I915_STATE_WARN(cur_state != state,
			"DP port %c state assertion failure (expected %s, current %s)\n",
			port_name(dig_port->base.port),
			onoff(state), onoff(cur_state));
}
#define assert_dp_port_disabled(d) assert_dp_port((d), false)

static void assert_edp_pll(struct drm_i915_private *dev_priv, bool state)
{
	bool cur_state = I915_READ(DP_A) & DP_PLL_ENABLE;

	I915_STATE_WARN(cur_state != state,
			"eDP PLL state assertion failure (expected %s, current %s)\n",
			onoff(state), onoff(cur_state));
}
#define assert_edp_pll_enabled(d) assert_edp_pll((d), true)
#define assert_edp_pll_disabled(d) assert_edp_pll((d), false)

static void ironlake_edp_pll_on(struct intel_dp *intel_dp,
				const struct intel_crtc_state *pipe_config)
{
	struct intel_crtc *crtc = to_intel_crtc(pipe_config->base.crtc);
	struct drm_i915_private *dev_priv = to_i915(crtc->base.dev);

	assert_pipe_disabled(dev_priv, crtc->pipe);
	assert_dp_port_disabled(intel_dp);
	assert_edp_pll_disabled(dev_priv);

	DRM_DEBUG_KMS("enabling eDP PLL for clock %d\n",
		      pipe_config->port_clock);

	intel_dp->DP &= ~DP_PLL_FREQ_MASK;

	if (pipe_config->port_clock == 162000)
		intel_dp->DP |= DP_PLL_FREQ_162MHZ;
	else
		intel_dp->DP |= DP_PLL_FREQ_270MHZ;

	I915_WRITE(DP_A, intel_dp->DP);
	POSTING_READ(DP_A);
	udelay(500);

	/*
	 * [DevILK] Work around required when enabling DP PLL
	 * while a pipe is enabled going to FDI:
	 * 1. Wait for the start of vertical blank on the enabled pipe going to FDI
	 * 2. Program DP PLL enable
	 */
	if (IS_GEN5(dev_priv))
		intel_wait_for_vblank_if_active(dev_priv, !crtc->pipe);

	intel_dp->DP |= DP_PLL_ENABLE;

	I915_WRITE(DP_A, intel_dp->DP);
	POSTING_READ(DP_A);
	udelay(200);
}

static void ironlake_edp_pll_off(struct intel_dp *intel_dp,
				 const struct intel_crtc_state *old_crtc_state)
{
	struct intel_crtc *crtc = to_intel_crtc(old_crtc_state->base.crtc);
	struct drm_i915_private *dev_priv = to_i915(crtc->base.dev);

	assert_pipe_disabled(dev_priv, crtc->pipe);
	assert_dp_port_disabled(intel_dp);
	assert_edp_pll_enabled(dev_priv);

	DRM_DEBUG_KMS("disabling eDP PLL\n");

	intel_dp->DP &= ~DP_PLL_ENABLE;

	I915_WRITE(DP_A, intel_dp->DP);
	POSTING_READ(DP_A);
	udelay(200);
}

static bool downstream_hpd_needs_d0(struct intel_dp *intel_dp)
{
	/*
	 * DPCD 1.2+ should support BRANCH_DEVICE_CTRL, and thus
	 * be capable of signalling downstream hpd with a long pulse.
	 * Whether or not that means D3 is safe to use is not clear,
	 * but let's assume so until proven otherwise.
	 *
	 * FIXME should really check all downstream ports...
	 */
	return intel_dp->dpcd[DP_DPCD_REV] == 0x11 &&
		intel_dp->dpcd[DP_DOWNSTREAMPORT_PRESENT] & DP_DWN_STRM_PORT_PRESENT &&
		intel_dp->downstream_ports[0] & DP_DS_PORT_HPD;
}

/* If the sink supports it, try to set the power state appropriately */
void intel_dp_sink_dpms(struct intel_dp *intel_dp, int mode)
{
	int ret, i;

	/* Should have a valid DPCD by this point */
	if (intel_dp->dpcd[DP_DPCD_REV] < 0x11)
		return;

	if (mode != DRM_MODE_DPMS_ON) {
		if (downstream_hpd_needs_d0(intel_dp))
			return;

		ret = drm_dp_dpcd_writeb(&intel_dp->aux, DP_SET_POWER,
					 DP_SET_POWER_D3);
	} else {
		struct intel_lspcon *lspcon = dp_to_lspcon(intel_dp);

		/*
		 * When turning on, we need to retry for 1ms to give the sink
		 * time to wake up.
		 */
		for (i = 0; i < 3; i++) {
			ret = drm_dp_dpcd_writeb(&intel_dp->aux, DP_SET_POWER,
						 DP_SET_POWER_D0);
			if (ret == 1)
				break;
			msleep(1);
		}

		if (ret == 1 && lspcon->active)
			lspcon_wait_pcon_mode(lspcon);
	}

	if (ret != 1)
		DRM_DEBUG_KMS("failed to %s sink power state\n",
			      mode == DRM_MODE_DPMS_ON ? "enable" : "disable");
}

static bool intel_dp_get_hw_state(struct intel_encoder *encoder,
				  enum pipe *pipe)
{
	struct drm_i915_private *dev_priv = to_i915(encoder->base.dev);
	struct intel_dp *intel_dp = enc_to_intel_dp(&encoder->base);
	enum port port = encoder->port;
	u32 tmp;
	bool ret;

	if (!intel_display_power_get_if_enabled(dev_priv,
						encoder->power_domain))
		return false;

	ret = false;

	tmp = I915_READ(intel_dp->output_reg);

	if (!(tmp & DP_PORT_EN))
		goto out;

	if (IS_GEN7(dev_priv) && port == PORT_A) {
		*pipe = PORT_TO_PIPE_CPT(tmp);
	} else if (HAS_PCH_CPT(dev_priv) && port != PORT_A) {
		enum pipe p;

		for_each_pipe(dev_priv, p) {
			u32 trans_dp = I915_READ(TRANS_DP_CTL(p));
			if (TRANS_DP_PIPE_TO_PORT(trans_dp) == port) {
				*pipe = p;
				ret = true;

				goto out;
			}
		}

		DRM_DEBUG_KMS("No pipe for dp port 0x%x found\n",
			      i915_mmio_reg_offset(intel_dp->output_reg));
	} else if (IS_CHERRYVIEW(dev_priv)) {
		*pipe = DP_PORT_TO_PIPE_CHV(tmp);
	} else {
		*pipe = PORT_TO_PIPE(tmp);
	}

	ret = true;

out:
	intel_display_power_put(dev_priv, encoder->power_domain);

	return ret;
}

static void intel_dp_get_config(struct intel_encoder *encoder,
				struct intel_crtc_state *pipe_config)
{
	struct drm_i915_private *dev_priv = to_i915(encoder->base.dev);
	struct intel_dp *intel_dp = enc_to_intel_dp(&encoder->base);
	u32 tmp, flags = 0;
	enum port port = encoder->port;
	struct intel_crtc *crtc = to_intel_crtc(pipe_config->base.crtc);

	if (encoder->type == INTEL_OUTPUT_EDP)
		pipe_config->output_types |= BIT(INTEL_OUTPUT_EDP);
	else
		pipe_config->output_types |= BIT(INTEL_OUTPUT_DP);

	tmp = I915_READ(intel_dp->output_reg);

	pipe_config->has_audio = tmp & DP_AUDIO_OUTPUT_ENABLE && port != PORT_A;

	if (HAS_PCH_CPT(dev_priv) && port != PORT_A) {
		u32 trans_dp = I915_READ(TRANS_DP_CTL(crtc->pipe));

		if (trans_dp & TRANS_DP_HSYNC_ACTIVE_HIGH)
			flags |= DRM_MODE_FLAG_PHSYNC;
		else
			flags |= DRM_MODE_FLAG_NHSYNC;

		if (trans_dp & TRANS_DP_VSYNC_ACTIVE_HIGH)
			flags |= DRM_MODE_FLAG_PVSYNC;
		else
			flags |= DRM_MODE_FLAG_NVSYNC;
	} else {
		if (tmp & DP_SYNC_HS_HIGH)
			flags |= DRM_MODE_FLAG_PHSYNC;
		else
			flags |= DRM_MODE_FLAG_NHSYNC;

		if (tmp & DP_SYNC_VS_HIGH)
			flags |= DRM_MODE_FLAG_PVSYNC;
		else
			flags |= DRM_MODE_FLAG_NVSYNC;
	}

	pipe_config->base.adjusted_mode.flags |= flags;

	if (IS_G4X(dev_priv) && tmp & DP_COLOR_RANGE_16_235)
		pipe_config->limited_color_range = true;

	pipe_config->lane_count =
		((tmp & DP_PORT_WIDTH_MASK) >> DP_PORT_WIDTH_SHIFT) + 1;

	intel_dp_get_m_n(crtc, pipe_config);

	if (port == PORT_A) {
		if ((I915_READ(DP_A) & DP_PLL_FREQ_MASK) == DP_PLL_FREQ_162MHZ)
			pipe_config->port_clock = 162000;
		else
			pipe_config->port_clock = 270000;
	}

	pipe_config->base.adjusted_mode.crtc_clock =
		intel_dotclock_calculate(pipe_config->port_clock,
					 &pipe_config->dp_m_n);

	if (intel_dp_is_edp(intel_dp) && dev_priv->vbt.edp.bpp &&
	    pipe_config->pipe_bpp > dev_priv->vbt.edp.bpp) {
		/*
		 * This is a big fat ugly hack.
		 *
		 * Some machines in UEFI boot mode provide us a VBT that has 18
		 * bpp and 1.62 GHz link bandwidth for eDP, which for reasons
		 * unknown we fail to light up. Yet the same BIOS boots up with
		 * 24 bpp and 2.7 GHz link. Use the same bpp as the BIOS uses as
		 * max, not what it tells us to use.
		 *
		 * Note: This will still be broken if the eDP panel is not lit
		 * up by the BIOS, and thus we can't get the mode at module
		 * load.
		 */
		DRM_DEBUG_KMS("pipe has %d bpp for eDP panel, overriding BIOS-provided max %d bpp\n",
			      pipe_config->pipe_bpp, dev_priv->vbt.edp.bpp);
		dev_priv->vbt.edp.bpp = pipe_config->pipe_bpp;
	}
}

static void intel_disable_dp(struct intel_encoder *encoder,
			     const struct intel_crtc_state *old_crtc_state,
			     const struct drm_connector_state *old_conn_state)
{
	struct intel_dp *intel_dp = enc_to_intel_dp(&encoder->base);

	if (old_crtc_state->has_audio)
<<<<<<< HEAD
		intel_audio_codec_disable(encoder);
=======
		intel_audio_codec_disable(encoder,
					  old_crtc_state, old_conn_state);
>>>>>>> 661e50bc

	/* Make sure the panel is off before trying to change the mode. But also
	 * ensure that we have vdd while we switch off the panel. */
	intel_edp_panel_vdd_on(intel_dp);
	intel_edp_backlight_off(old_conn_state);
	intel_dp_sink_dpms(intel_dp, DRM_MODE_DPMS_OFF);
	intel_edp_panel_off(intel_dp);
}

static void g4x_disable_dp(struct intel_encoder *encoder,
			   const struct intel_crtc_state *old_crtc_state,
			   const struct drm_connector_state *old_conn_state)
{
<<<<<<< HEAD
	struct intel_dp *intel_dp = enc_to_intel_dp(&encoder->base);

	intel_disable_dp(encoder, old_crtc_state, old_conn_state);

	/* disable the port before the pipe on g4x */
	intel_dp_link_down(intel_dp);
=======
	intel_disable_dp(encoder, old_crtc_state, old_conn_state);

	/* disable the port before the pipe on g4x */
	intel_dp_link_down(encoder, old_crtc_state);
>>>>>>> 661e50bc
}

static void ilk_disable_dp(struct intel_encoder *encoder,
			   const struct intel_crtc_state *old_crtc_state,
			   const struct drm_connector_state *old_conn_state)
{
	intel_disable_dp(encoder, old_crtc_state, old_conn_state);
}

static void vlv_disable_dp(struct intel_encoder *encoder,
			   const struct intel_crtc_state *old_crtc_state,
			   const struct drm_connector_state *old_conn_state)
{
	struct intel_dp *intel_dp = enc_to_intel_dp(&encoder->base);

	intel_psr_disable(intel_dp, old_crtc_state);

	intel_disable_dp(encoder, old_crtc_state, old_conn_state);
}

static void ilk_post_disable_dp(struct intel_encoder *encoder,
				const struct intel_crtc_state *old_crtc_state,
				const struct drm_connector_state *old_conn_state)
{
	struct intel_dp *intel_dp = enc_to_intel_dp(&encoder->base);
	enum port port = encoder->port;

	intel_dp_link_down(encoder, old_crtc_state);

	/* Only ilk+ has port A */
	if (port == PORT_A)
		ironlake_edp_pll_off(intel_dp, old_crtc_state);
}

static void vlv_post_disable_dp(struct intel_encoder *encoder,
				const struct intel_crtc_state *old_crtc_state,
				const struct drm_connector_state *old_conn_state)
{
	intel_dp_link_down(encoder, old_crtc_state);
}

static void chv_post_disable_dp(struct intel_encoder *encoder,
				const struct intel_crtc_state *old_crtc_state,
				const struct drm_connector_state *old_conn_state)
{
	struct drm_i915_private *dev_priv = to_i915(encoder->base.dev);

	intel_dp_link_down(encoder, old_crtc_state);

	mutex_lock(&dev_priv->sb_lock);

	/* Assert data lane reset */
	chv_data_lane_soft_reset(encoder, old_crtc_state, true);

	mutex_unlock(&dev_priv->sb_lock);
}

static void
_intel_dp_set_link_train(struct intel_dp *intel_dp,
			 uint32_t *DP,
			 uint8_t dp_train_pat)
{
	struct drm_i915_private *dev_priv = to_i915(intel_dp_to_dev(intel_dp));
	struct intel_digital_port *intel_dig_port = dp_to_dig_port(intel_dp);
	enum port port = intel_dig_port->base.port;

	if (dp_train_pat & DP_TRAINING_PATTERN_MASK)
		DRM_DEBUG_KMS("Using DP training pattern TPS%d\n",
			      dp_train_pat & DP_TRAINING_PATTERN_MASK);

	if (HAS_DDI(dev_priv)) {
		uint32_t temp = I915_READ(DP_TP_CTL(port));

		if (dp_train_pat & DP_LINK_SCRAMBLING_DISABLE)
			temp |= DP_TP_CTL_SCRAMBLE_DISABLE;
		else
			temp &= ~DP_TP_CTL_SCRAMBLE_DISABLE;

		temp &= ~DP_TP_CTL_LINK_TRAIN_MASK;
		switch (dp_train_pat & DP_TRAINING_PATTERN_MASK) {
		case DP_TRAINING_PATTERN_DISABLE:
			temp |= DP_TP_CTL_LINK_TRAIN_NORMAL;

			break;
		case DP_TRAINING_PATTERN_1:
			temp |= DP_TP_CTL_LINK_TRAIN_PAT1;
			break;
		case DP_TRAINING_PATTERN_2:
			temp |= DP_TP_CTL_LINK_TRAIN_PAT2;
			break;
		case DP_TRAINING_PATTERN_3:
			temp |= DP_TP_CTL_LINK_TRAIN_PAT3;
			break;
		}
		I915_WRITE(DP_TP_CTL(port), temp);

	} else if ((IS_GEN7(dev_priv) && port == PORT_A) ||
		   (HAS_PCH_CPT(dev_priv) && port != PORT_A)) {
		*DP &= ~DP_LINK_TRAIN_MASK_CPT;

		switch (dp_train_pat & DP_TRAINING_PATTERN_MASK) {
		case DP_TRAINING_PATTERN_DISABLE:
			*DP |= DP_LINK_TRAIN_OFF_CPT;
			break;
		case DP_TRAINING_PATTERN_1:
			*DP |= DP_LINK_TRAIN_PAT_1_CPT;
			break;
		case DP_TRAINING_PATTERN_2:
			*DP |= DP_LINK_TRAIN_PAT_2_CPT;
			break;
		case DP_TRAINING_PATTERN_3:
			DRM_DEBUG_KMS("TPS3 not supported, using TPS2 instead\n");
			*DP |= DP_LINK_TRAIN_PAT_2_CPT;
			break;
		}

	} else {
		if (IS_CHERRYVIEW(dev_priv))
			*DP &= ~DP_LINK_TRAIN_MASK_CHV;
		else
			*DP &= ~DP_LINK_TRAIN_MASK;

		switch (dp_train_pat & DP_TRAINING_PATTERN_MASK) {
		case DP_TRAINING_PATTERN_DISABLE:
			*DP |= DP_LINK_TRAIN_OFF;
			break;
		case DP_TRAINING_PATTERN_1:
			*DP |= DP_LINK_TRAIN_PAT_1;
			break;
		case DP_TRAINING_PATTERN_2:
			*DP |= DP_LINK_TRAIN_PAT_2;
			break;
		case DP_TRAINING_PATTERN_3:
			if (IS_CHERRYVIEW(dev_priv)) {
				*DP |= DP_LINK_TRAIN_PAT_3_CHV;
			} else {
				DRM_DEBUG_KMS("TPS3 not supported, using TPS2 instead\n");
				*DP |= DP_LINK_TRAIN_PAT_2;
			}
			break;
		}
	}
}

static void intel_dp_enable_port(struct intel_dp *intel_dp,
				 const struct intel_crtc_state *old_crtc_state)
{
	struct drm_i915_private *dev_priv = to_i915(intel_dp_to_dev(intel_dp));

	/* enable with pattern 1 (as per spec) */

	intel_dp_program_link_training_pattern(intel_dp, DP_TRAINING_PATTERN_1);

	/*
	 * Magic for VLV/CHV. We _must_ first set up the register
	 * without actually enabling the port, and then do another
	 * write to enable the port. Otherwise link training will
	 * fail when the power sequencer is freshly used for this port.
	 */
	intel_dp->DP |= DP_PORT_EN;
	if (old_crtc_state->has_audio)
		intel_dp->DP |= DP_AUDIO_OUTPUT_ENABLE;

	I915_WRITE(intel_dp->output_reg, intel_dp->DP);
	POSTING_READ(intel_dp->output_reg);
}

static void intel_enable_dp(struct intel_encoder *encoder,
			    const struct intel_crtc_state *pipe_config,
			    const struct drm_connector_state *conn_state)
{
	struct drm_i915_private *dev_priv = to_i915(encoder->base.dev);
	struct intel_dp *intel_dp = enc_to_intel_dp(&encoder->base);
	struct intel_crtc *crtc = to_intel_crtc(pipe_config->base.crtc);
	uint32_t dp_reg = I915_READ(intel_dp->output_reg);
	enum pipe pipe = crtc->pipe;

	if (WARN_ON(dp_reg & DP_PORT_EN))
		return;

	pps_lock(intel_dp);

	if (IS_VALLEYVIEW(dev_priv) || IS_CHERRYVIEW(dev_priv))
		vlv_init_panel_power_sequencer(encoder, pipe_config);

	intel_dp_enable_port(intel_dp, pipe_config);

	edp_panel_vdd_on(intel_dp);
	edp_panel_on(intel_dp);
	edp_panel_vdd_off(intel_dp, true);

	pps_unlock(intel_dp);

	if (IS_VALLEYVIEW(dev_priv) || IS_CHERRYVIEW(dev_priv)) {
		unsigned int lane_mask = 0x0;

		if (IS_CHERRYVIEW(dev_priv))
			lane_mask = intel_dp_unused_lane_mask(pipe_config->lane_count);

		vlv_wait_port_ready(dev_priv, dp_to_dig_port(intel_dp),
				    lane_mask);
	}

	intel_dp_sink_dpms(intel_dp, DRM_MODE_DPMS_ON);
	intel_dp_start_link_train(intel_dp);
	intel_dp_stop_link_train(intel_dp);

	if (pipe_config->has_audio) {
		DRM_DEBUG_DRIVER("Enabling DP audio on pipe %c\n",
				 pipe_name(pipe));
		intel_audio_codec_enable(encoder, pipe_config, conn_state);
	}
}

static void g4x_enable_dp(struct intel_encoder *encoder,
			  const struct intel_crtc_state *pipe_config,
			  const struct drm_connector_state *conn_state)
{
	intel_enable_dp(encoder, pipe_config, conn_state);
	intel_edp_backlight_on(pipe_config, conn_state);
}

static void vlv_enable_dp(struct intel_encoder *encoder,
			  const struct intel_crtc_state *pipe_config,
			  const struct drm_connector_state *conn_state)
{
	struct intel_dp *intel_dp = enc_to_intel_dp(&encoder->base);

	intel_edp_backlight_on(pipe_config, conn_state);
	intel_psr_enable(intel_dp, pipe_config);
}

static void g4x_pre_enable_dp(struct intel_encoder *encoder,
			      const struct intel_crtc_state *pipe_config,
			      const struct drm_connector_state *conn_state)
{
	struct intel_dp *intel_dp = enc_to_intel_dp(&encoder->base);
	enum port port = encoder->port;

	intel_dp_prepare(encoder, pipe_config);

	/* Only ilk+ has port A */
	if (port == PORT_A)
		ironlake_edp_pll_on(intel_dp, pipe_config);
}

static void vlv_detach_power_sequencer(struct intel_dp *intel_dp)
{
	struct intel_digital_port *intel_dig_port = dp_to_dig_port(intel_dp);
	struct drm_i915_private *dev_priv = to_i915(intel_dig_port->base.base.dev);
	enum pipe pipe = intel_dp->pps_pipe;
	i915_reg_t pp_on_reg = PP_ON_DELAYS(pipe);

	WARN_ON(intel_dp->active_pipe != INVALID_PIPE);

	if (WARN_ON(pipe != PIPE_A && pipe != PIPE_B))
		return;

	edp_panel_vdd_off_sync(intel_dp);

	/*
	 * VLV seems to get confused when multiple power seqeuencers
	 * have the same port selected (even if only one has power/vdd
	 * enabled). The failure manifests as vlv_wait_port_ready() failing
	 * CHV on the other hand doesn't seem to mind having the same port
	 * selected in multiple power seqeuencers, but let's clear the
	 * port select always when logically disconnecting a power sequencer
	 * from a port.
	 */
	DRM_DEBUG_KMS("detaching pipe %c power sequencer from port %c\n",
		      pipe_name(pipe), port_name(intel_dig_port->base.port));
	I915_WRITE(pp_on_reg, 0);
	POSTING_READ(pp_on_reg);

	intel_dp->pps_pipe = INVALID_PIPE;
}

static void vlv_steal_power_sequencer(struct drm_i915_private *dev_priv,
				      enum pipe pipe)
{
	struct intel_encoder *encoder;

	lockdep_assert_held(&dev_priv->pps_mutex);

	for_each_intel_encoder(&dev_priv->drm, encoder) {
		struct intel_dp *intel_dp;
		enum port port;

		if (encoder->type != INTEL_OUTPUT_DP &&
		    encoder->type != INTEL_OUTPUT_EDP)
			continue;

		intel_dp = enc_to_intel_dp(&encoder->base);
		port = dp_to_dig_port(intel_dp)->base.port;

		WARN(intel_dp->active_pipe == pipe,
		     "stealing pipe %c power sequencer from active (e)DP port %c\n",
		     pipe_name(pipe), port_name(port));

		if (intel_dp->pps_pipe != pipe)
			continue;

		DRM_DEBUG_KMS("stealing pipe %c power sequencer from port %c\n",
			      pipe_name(pipe), port_name(port));

		/* make sure vdd is off before we steal it */
		vlv_detach_power_sequencer(intel_dp);
	}
}

static void vlv_init_panel_power_sequencer(struct intel_encoder *encoder,
					   const struct intel_crtc_state *crtc_state)
{
	struct drm_i915_private *dev_priv = to_i915(encoder->base.dev);
	struct intel_dp *intel_dp = enc_to_intel_dp(&encoder->base);
	struct intel_crtc *crtc = to_intel_crtc(crtc_state->base.crtc);

	lockdep_assert_held(&dev_priv->pps_mutex);

	WARN_ON(intel_dp->active_pipe != INVALID_PIPE);

	if (intel_dp->pps_pipe != INVALID_PIPE &&
	    intel_dp->pps_pipe != crtc->pipe) {
		/*
		 * If another power sequencer was being used on this
		 * port previously make sure to turn off vdd there while
		 * we still have control of it.
		 */
		vlv_detach_power_sequencer(intel_dp);
	}

	/*
	 * We may be stealing the power
	 * sequencer from another port.
	 */
	vlv_steal_power_sequencer(dev_priv, crtc->pipe);

	intel_dp->active_pipe = crtc->pipe;

	if (!intel_dp_is_edp(intel_dp))
		return;

	/* now it's all ours */
	intel_dp->pps_pipe = crtc->pipe;

	DRM_DEBUG_KMS("initializing pipe %c power sequencer for port %c\n",
		      pipe_name(intel_dp->pps_pipe), port_name(encoder->port));

	/* init power sequencer on this pipe and port */
	intel_dp_init_panel_power_sequencer(intel_dp);
	intel_dp_init_panel_power_sequencer_registers(intel_dp, true);
}

static void vlv_pre_enable_dp(struct intel_encoder *encoder,
			      const struct intel_crtc_state *pipe_config,
			      const struct drm_connector_state *conn_state)
{
	vlv_phy_pre_encoder_enable(encoder, pipe_config);

	intel_enable_dp(encoder, pipe_config, conn_state);
}

static void vlv_dp_pre_pll_enable(struct intel_encoder *encoder,
				  const struct intel_crtc_state *pipe_config,
				  const struct drm_connector_state *conn_state)
{
	intel_dp_prepare(encoder, pipe_config);

	vlv_phy_pre_pll_enable(encoder, pipe_config);
}

static void chv_pre_enable_dp(struct intel_encoder *encoder,
			      const struct intel_crtc_state *pipe_config,
			      const struct drm_connector_state *conn_state)
{
	chv_phy_pre_encoder_enable(encoder, pipe_config);

	intel_enable_dp(encoder, pipe_config, conn_state);

	/* Second common lane will stay alive on its own now */
	chv_phy_release_cl2_override(encoder);
}

static void chv_dp_pre_pll_enable(struct intel_encoder *encoder,
				  const struct intel_crtc_state *pipe_config,
				  const struct drm_connector_state *conn_state)
{
	intel_dp_prepare(encoder, pipe_config);

	chv_phy_pre_pll_enable(encoder, pipe_config);
}

static void chv_dp_post_pll_disable(struct intel_encoder *encoder,
<<<<<<< HEAD
				    const struct intel_crtc_state *pipe_config,
				    const struct drm_connector_state *conn_state)
=======
				    const struct intel_crtc_state *old_crtc_state,
				    const struct drm_connector_state *old_conn_state)
>>>>>>> 661e50bc
{
	chv_phy_post_pll_disable(encoder, old_crtc_state);
}

/*
 * Fetch AUX CH registers 0x202 - 0x207 which contain
 * link status information
 */
bool
intel_dp_get_link_status(struct intel_dp *intel_dp, uint8_t link_status[DP_LINK_STATUS_SIZE])
{
	return drm_dp_dpcd_read(&intel_dp->aux, DP_LANE0_1_STATUS, link_status,
				DP_LINK_STATUS_SIZE) == DP_LINK_STATUS_SIZE;
}

static bool intel_dp_get_y_cord_status(struct intel_dp *intel_dp)
{
	uint8_t psr_caps = 0;

	if (drm_dp_dpcd_readb(&intel_dp->aux, DP_PSR_CAPS, &psr_caps) != 1)
		return false;
	return psr_caps & DP_PSR2_SU_Y_COORDINATE_REQUIRED;
}

static bool intel_dp_get_colorimetry_status(struct intel_dp *intel_dp)
{
	uint8_t dprx = 0;

	if (drm_dp_dpcd_readb(&intel_dp->aux, DP_DPRX_FEATURE_ENUMERATION_LIST,
			      &dprx) != 1)
		return false;
	return dprx & DP_VSC_SDP_EXT_FOR_COLORIMETRY_SUPPORTED;
}

static bool intel_dp_get_alpm_status(struct intel_dp *intel_dp)
{
	uint8_t alpm_caps = 0;

	if (drm_dp_dpcd_readb(&intel_dp->aux, DP_RECEIVER_ALPM_CAP,
			      &alpm_caps) != 1)
		return false;
	return alpm_caps & DP_ALPM_CAP;
}

/* These are source-specific values. */
uint8_t
intel_dp_voltage_max(struct intel_dp *intel_dp)
{
	struct drm_i915_private *dev_priv = to_i915(intel_dp_to_dev(intel_dp));
	enum port port = dp_to_dig_port(intel_dp)->base.port;

	if (INTEL_GEN(dev_priv) >= 9) {
		struct intel_encoder *encoder = &dp_to_dig_port(intel_dp)->base;
		return intel_ddi_dp_voltage_max(encoder);
	} else if (IS_VALLEYVIEW(dev_priv) || IS_CHERRYVIEW(dev_priv))
		return DP_TRAIN_VOLTAGE_SWING_LEVEL_3;
	else if (IS_GEN7(dev_priv) && port == PORT_A)
		return DP_TRAIN_VOLTAGE_SWING_LEVEL_2;
	else if (HAS_PCH_CPT(dev_priv) && port != PORT_A)
		return DP_TRAIN_VOLTAGE_SWING_LEVEL_3;
	else
		return DP_TRAIN_VOLTAGE_SWING_LEVEL_2;
}

uint8_t
intel_dp_pre_emphasis_max(struct intel_dp *intel_dp, uint8_t voltage_swing)
{
	struct drm_i915_private *dev_priv = to_i915(intel_dp_to_dev(intel_dp));
	enum port port = dp_to_dig_port(intel_dp)->base.port;

	if (INTEL_GEN(dev_priv) >= 9) {
		switch (voltage_swing & DP_TRAIN_VOLTAGE_SWING_MASK) {
		case DP_TRAIN_VOLTAGE_SWING_LEVEL_0:
			return DP_TRAIN_PRE_EMPH_LEVEL_3;
		case DP_TRAIN_VOLTAGE_SWING_LEVEL_1:
			return DP_TRAIN_PRE_EMPH_LEVEL_2;
		case DP_TRAIN_VOLTAGE_SWING_LEVEL_2:
			return DP_TRAIN_PRE_EMPH_LEVEL_1;
		case DP_TRAIN_VOLTAGE_SWING_LEVEL_3:
			return DP_TRAIN_PRE_EMPH_LEVEL_0;
		default:
			return DP_TRAIN_PRE_EMPH_LEVEL_0;
		}
	} else if (IS_HASWELL(dev_priv) || IS_BROADWELL(dev_priv)) {
		switch (voltage_swing & DP_TRAIN_VOLTAGE_SWING_MASK) {
		case DP_TRAIN_VOLTAGE_SWING_LEVEL_0:
			return DP_TRAIN_PRE_EMPH_LEVEL_3;
		case DP_TRAIN_VOLTAGE_SWING_LEVEL_1:
			return DP_TRAIN_PRE_EMPH_LEVEL_2;
		case DP_TRAIN_VOLTAGE_SWING_LEVEL_2:
			return DP_TRAIN_PRE_EMPH_LEVEL_1;
		case DP_TRAIN_VOLTAGE_SWING_LEVEL_3:
		default:
			return DP_TRAIN_PRE_EMPH_LEVEL_0;
		}
	} else if (IS_VALLEYVIEW(dev_priv) || IS_CHERRYVIEW(dev_priv)) {
		switch (voltage_swing & DP_TRAIN_VOLTAGE_SWING_MASK) {
		case DP_TRAIN_VOLTAGE_SWING_LEVEL_0:
			return DP_TRAIN_PRE_EMPH_LEVEL_3;
		case DP_TRAIN_VOLTAGE_SWING_LEVEL_1:
			return DP_TRAIN_PRE_EMPH_LEVEL_2;
		case DP_TRAIN_VOLTAGE_SWING_LEVEL_2:
			return DP_TRAIN_PRE_EMPH_LEVEL_1;
		case DP_TRAIN_VOLTAGE_SWING_LEVEL_3:
		default:
			return DP_TRAIN_PRE_EMPH_LEVEL_0;
		}
	} else if (IS_GEN7(dev_priv) && port == PORT_A) {
		switch (voltage_swing & DP_TRAIN_VOLTAGE_SWING_MASK) {
		case DP_TRAIN_VOLTAGE_SWING_LEVEL_0:
			return DP_TRAIN_PRE_EMPH_LEVEL_2;
		case DP_TRAIN_VOLTAGE_SWING_LEVEL_1:
		case DP_TRAIN_VOLTAGE_SWING_LEVEL_2:
			return DP_TRAIN_PRE_EMPH_LEVEL_1;
		default:
			return DP_TRAIN_PRE_EMPH_LEVEL_0;
		}
	} else {
		switch (voltage_swing & DP_TRAIN_VOLTAGE_SWING_MASK) {
		case DP_TRAIN_VOLTAGE_SWING_LEVEL_0:
			return DP_TRAIN_PRE_EMPH_LEVEL_2;
		case DP_TRAIN_VOLTAGE_SWING_LEVEL_1:
			return DP_TRAIN_PRE_EMPH_LEVEL_2;
		case DP_TRAIN_VOLTAGE_SWING_LEVEL_2:
			return DP_TRAIN_PRE_EMPH_LEVEL_1;
		case DP_TRAIN_VOLTAGE_SWING_LEVEL_3:
		default:
			return DP_TRAIN_PRE_EMPH_LEVEL_0;
		}
	}
}

static uint32_t vlv_signal_levels(struct intel_dp *intel_dp)
{
	struct intel_encoder *encoder = &dp_to_dig_port(intel_dp)->base;
	unsigned long demph_reg_value, preemph_reg_value,
		uniqtranscale_reg_value;
	uint8_t train_set = intel_dp->train_set[0];

	switch (train_set & DP_TRAIN_PRE_EMPHASIS_MASK) {
	case DP_TRAIN_PRE_EMPH_LEVEL_0:
		preemph_reg_value = 0x0004000;
		switch (train_set & DP_TRAIN_VOLTAGE_SWING_MASK) {
		case DP_TRAIN_VOLTAGE_SWING_LEVEL_0:
			demph_reg_value = 0x2B405555;
			uniqtranscale_reg_value = 0x552AB83A;
			break;
		case DP_TRAIN_VOLTAGE_SWING_LEVEL_1:
			demph_reg_value = 0x2B404040;
			uniqtranscale_reg_value = 0x5548B83A;
			break;
		case DP_TRAIN_VOLTAGE_SWING_LEVEL_2:
			demph_reg_value = 0x2B245555;
			uniqtranscale_reg_value = 0x5560B83A;
			break;
		case DP_TRAIN_VOLTAGE_SWING_LEVEL_3:
			demph_reg_value = 0x2B405555;
			uniqtranscale_reg_value = 0x5598DA3A;
			break;
		default:
			return 0;
		}
		break;
	case DP_TRAIN_PRE_EMPH_LEVEL_1:
		preemph_reg_value = 0x0002000;
		switch (train_set & DP_TRAIN_VOLTAGE_SWING_MASK) {
		case DP_TRAIN_VOLTAGE_SWING_LEVEL_0:
			demph_reg_value = 0x2B404040;
			uniqtranscale_reg_value = 0x5552B83A;
			break;
		case DP_TRAIN_VOLTAGE_SWING_LEVEL_1:
			demph_reg_value = 0x2B404848;
			uniqtranscale_reg_value = 0x5580B83A;
			break;
		case DP_TRAIN_VOLTAGE_SWING_LEVEL_2:
			demph_reg_value = 0x2B404040;
			uniqtranscale_reg_value = 0x55ADDA3A;
			break;
		default:
			return 0;
		}
		break;
	case DP_TRAIN_PRE_EMPH_LEVEL_2:
		preemph_reg_value = 0x0000000;
		switch (train_set & DP_TRAIN_VOLTAGE_SWING_MASK) {
		case DP_TRAIN_VOLTAGE_SWING_LEVEL_0:
			demph_reg_value = 0x2B305555;
			uniqtranscale_reg_value = 0x5570B83A;
			break;
		case DP_TRAIN_VOLTAGE_SWING_LEVEL_1:
			demph_reg_value = 0x2B2B4040;
			uniqtranscale_reg_value = 0x55ADDA3A;
			break;
		default:
			return 0;
		}
		break;
	case DP_TRAIN_PRE_EMPH_LEVEL_3:
		preemph_reg_value = 0x0006000;
		switch (train_set & DP_TRAIN_VOLTAGE_SWING_MASK) {
		case DP_TRAIN_VOLTAGE_SWING_LEVEL_0:
			demph_reg_value = 0x1B405555;
			uniqtranscale_reg_value = 0x55ADDA3A;
			break;
		default:
			return 0;
		}
		break;
	default:
		return 0;
	}

	vlv_set_phy_signal_level(encoder, demph_reg_value, preemph_reg_value,
				 uniqtranscale_reg_value, 0);

	return 0;
}

static uint32_t chv_signal_levels(struct intel_dp *intel_dp)
{
	struct intel_encoder *encoder = &dp_to_dig_port(intel_dp)->base;
	u32 deemph_reg_value, margin_reg_value;
	bool uniq_trans_scale = false;
	uint8_t train_set = intel_dp->train_set[0];

	switch (train_set & DP_TRAIN_PRE_EMPHASIS_MASK) {
	case DP_TRAIN_PRE_EMPH_LEVEL_0:
		switch (train_set & DP_TRAIN_VOLTAGE_SWING_MASK) {
		case DP_TRAIN_VOLTAGE_SWING_LEVEL_0:
			deemph_reg_value = 128;
			margin_reg_value = 52;
			break;
		case DP_TRAIN_VOLTAGE_SWING_LEVEL_1:
			deemph_reg_value = 128;
			margin_reg_value = 77;
			break;
		case DP_TRAIN_VOLTAGE_SWING_LEVEL_2:
			deemph_reg_value = 128;
			margin_reg_value = 102;
			break;
		case DP_TRAIN_VOLTAGE_SWING_LEVEL_3:
			deemph_reg_value = 128;
			margin_reg_value = 154;
			uniq_trans_scale = true;
			break;
		default:
			return 0;
		}
		break;
	case DP_TRAIN_PRE_EMPH_LEVEL_1:
		switch (train_set & DP_TRAIN_VOLTAGE_SWING_MASK) {
		case DP_TRAIN_VOLTAGE_SWING_LEVEL_0:
			deemph_reg_value = 85;
			margin_reg_value = 78;
			break;
		case DP_TRAIN_VOLTAGE_SWING_LEVEL_1:
			deemph_reg_value = 85;
			margin_reg_value = 116;
			break;
		case DP_TRAIN_VOLTAGE_SWING_LEVEL_2:
			deemph_reg_value = 85;
			margin_reg_value = 154;
			break;
		default:
			return 0;
		}
		break;
	case DP_TRAIN_PRE_EMPH_LEVEL_2:
		switch (train_set & DP_TRAIN_VOLTAGE_SWING_MASK) {
		case DP_TRAIN_VOLTAGE_SWING_LEVEL_0:
			deemph_reg_value = 64;
			margin_reg_value = 104;
			break;
		case DP_TRAIN_VOLTAGE_SWING_LEVEL_1:
			deemph_reg_value = 64;
			margin_reg_value = 154;
			break;
		default:
			return 0;
		}
		break;
	case DP_TRAIN_PRE_EMPH_LEVEL_3:
		switch (train_set & DP_TRAIN_VOLTAGE_SWING_MASK) {
		case DP_TRAIN_VOLTAGE_SWING_LEVEL_0:
			deemph_reg_value = 43;
			margin_reg_value = 154;
			break;
		default:
			return 0;
		}
		break;
	default:
		return 0;
	}

	chv_set_phy_signal_level(encoder, deemph_reg_value,
				 margin_reg_value, uniq_trans_scale);

	return 0;
}

static uint32_t
gen4_signal_levels(uint8_t train_set)
{
	uint32_t	signal_levels = 0;

	switch (train_set & DP_TRAIN_VOLTAGE_SWING_MASK) {
	case DP_TRAIN_VOLTAGE_SWING_LEVEL_0:
	default:
		signal_levels |= DP_VOLTAGE_0_4;
		break;
	case DP_TRAIN_VOLTAGE_SWING_LEVEL_1:
		signal_levels |= DP_VOLTAGE_0_6;
		break;
	case DP_TRAIN_VOLTAGE_SWING_LEVEL_2:
		signal_levels |= DP_VOLTAGE_0_8;
		break;
	case DP_TRAIN_VOLTAGE_SWING_LEVEL_3:
		signal_levels |= DP_VOLTAGE_1_2;
		break;
	}
	switch (train_set & DP_TRAIN_PRE_EMPHASIS_MASK) {
	case DP_TRAIN_PRE_EMPH_LEVEL_0:
	default:
		signal_levels |= DP_PRE_EMPHASIS_0;
		break;
	case DP_TRAIN_PRE_EMPH_LEVEL_1:
		signal_levels |= DP_PRE_EMPHASIS_3_5;
		break;
	case DP_TRAIN_PRE_EMPH_LEVEL_2:
		signal_levels |= DP_PRE_EMPHASIS_6;
		break;
	case DP_TRAIN_PRE_EMPH_LEVEL_3:
		signal_levels |= DP_PRE_EMPHASIS_9_5;
		break;
	}
	return signal_levels;
}

/* Gen6's DP voltage swing and pre-emphasis control */
static uint32_t
gen6_edp_signal_levels(uint8_t train_set)
{
	int signal_levels = train_set & (DP_TRAIN_VOLTAGE_SWING_MASK |
					 DP_TRAIN_PRE_EMPHASIS_MASK);
	switch (signal_levels) {
	case DP_TRAIN_VOLTAGE_SWING_LEVEL_0 | DP_TRAIN_PRE_EMPH_LEVEL_0:
	case DP_TRAIN_VOLTAGE_SWING_LEVEL_1 | DP_TRAIN_PRE_EMPH_LEVEL_0:
		return EDP_LINK_TRAIN_400_600MV_0DB_SNB_B;
	case DP_TRAIN_VOLTAGE_SWING_LEVEL_0 | DP_TRAIN_PRE_EMPH_LEVEL_1:
		return EDP_LINK_TRAIN_400MV_3_5DB_SNB_B;
	case DP_TRAIN_VOLTAGE_SWING_LEVEL_0 | DP_TRAIN_PRE_EMPH_LEVEL_2:
	case DP_TRAIN_VOLTAGE_SWING_LEVEL_1 | DP_TRAIN_PRE_EMPH_LEVEL_2:
		return EDP_LINK_TRAIN_400_600MV_6DB_SNB_B;
	case DP_TRAIN_VOLTAGE_SWING_LEVEL_1 | DP_TRAIN_PRE_EMPH_LEVEL_1:
	case DP_TRAIN_VOLTAGE_SWING_LEVEL_2 | DP_TRAIN_PRE_EMPH_LEVEL_1:
		return EDP_LINK_TRAIN_600_800MV_3_5DB_SNB_B;
	case DP_TRAIN_VOLTAGE_SWING_LEVEL_2 | DP_TRAIN_PRE_EMPH_LEVEL_0:
	case DP_TRAIN_VOLTAGE_SWING_LEVEL_3 | DP_TRAIN_PRE_EMPH_LEVEL_0:
		return EDP_LINK_TRAIN_800_1200MV_0DB_SNB_B;
	default:
		DRM_DEBUG_KMS("Unsupported voltage swing/pre-emphasis level:"
			      "0x%x\n", signal_levels);
		return EDP_LINK_TRAIN_400_600MV_0DB_SNB_B;
	}
}

/* Gen7's DP voltage swing and pre-emphasis control */
static uint32_t
gen7_edp_signal_levels(uint8_t train_set)
{
	int signal_levels = train_set & (DP_TRAIN_VOLTAGE_SWING_MASK |
					 DP_TRAIN_PRE_EMPHASIS_MASK);
	switch (signal_levels) {
	case DP_TRAIN_VOLTAGE_SWING_LEVEL_0 | DP_TRAIN_PRE_EMPH_LEVEL_0:
		return EDP_LINK_TRAIN_400MV_0DB_IVB;
	case DP_TRAIN_VOLTAGE_SWING_LEVEL_0 | DP_TRAIN_PRE_EMPH_LEVEL_1:
		return EDP_LINK_TRAIN_400MV_3_5DB_IVB;
	case DP_TRAIN_VOLTAGE_SWING_LEVEL_0 | DP_TRAIN_PRE_EMPH_LEVEL_2:
		return EDP_LINK_TRAIN_400MV_6DB_IVB;

	case DP_TRAIN_VOLTAGE_SWING_LEVEL_1 | DP_TRAIN_PRE_EMPH_LEVEL_0:
		return EDP_LINK_TRAIN_600MV_0DB_IVB;
	case DP_TRAIN_VOLTAGE_SWING_LEVEL_1 | DP_TRAIN_PRE_EMPH_LEVEL_1:
		return EDP_LINK_TRAIN_600MV_3_5DB_IVB;

	case DP_TRAIN_VOLTAGE_SWING_LEVEL_2 | DP_TRAIN_PRE_EMPH_LEVEL_0:
		return EDP_LINK_TRAIN_800MV_0DB_IVB;
	case DP_TRAIN_VOLTAGE_SWING_LEVEL_2 | DP_TRAIN_PRE_EMPH_LEVEL_1:
		return EDP_LINK_TRAIN_800MV_3_5DB_IVB;

	default:
		DRM_DEBUG_KMS("Unsupported voltage swing/pre-emphasis level:"
			      "0x%x\n", signal_levels);
		return EDP_LINK_TRAIN_500MV_0DB_IVB;
	}
}

void
intel_dp_set_signal_levels(struct intel_dp *intel_dp)
{
	struct drm_i915_private *dev_priv = to_i915(intel_dp_to_dev(intel_dp));
	struct intel_digital_port *intel_dig_port = dp_to_dig_port(intel_dp);
	enum port port = intel_dig_port->base.port;
	uint32_t signal_levels, mask = 0;
	uint8_t train_set = intel_dp->train_set[0];

	if (IS_GEN9_LP(dev_priv) || IS_CANNONLAKE(dev_priv)) {
		signal_levels = bxt_signal_levels(intel_dp);
	} else if (HAS_DDI(dev_priv)) {
		signal_levels = ddi_signal_levels(intel_dp);
		mask = DDI_BUF_EMP_MASK;
	} else if (IS_CHERRYVIEW(dev_priv)) {
		signal_levels = chv_signal_levels(intel_dp);
	} else if (IS_VALLEYVIEW(dev_priv)) {
		signal_levels = vlv_signal_levels(intel_dp);
	} else if (IS_GEN7(dev_priv) && port == PORT_A) {
		signal_levels = gen7_edp_signal_levels(train_set);
		mask = EDP_LINK_TRAIN_VOL_EMP_MASK_IVB;
	} else if (IS_GEN6(dev_priv) && port == PORT_A) {
		signal_levels = gen6_edp_signal_levels(train_set);
		mask = EDP_LINK_TRAIN_VOL_EMP_MASK_SNB;
	} else {
		signal_levels = gen4_signal_levels(train_set);
		mask = DP_VOLTAGE_MASK | DP_PRE_EMPHASIS_MASK;
	}

	if (mask)
		DRM_DEBUG_KMS("Using signal levels %08x\n", signal_levels);

	DRM_DEBUG_KMS("Using vswing level %d\n",
		train_set & DP_TRAIN_VOLTAGE_SWING_MASK);
	DRM_DEBUG_KMS("Using pre-emphasis level %d\n",
		(train_set & DP_TRAIN_PRE_EMPHASIS_MASK) >>
			DP_TRAIN_PRE_EMPHASIS_SHIFT);

	intel_dp->DP = (intel_dp->DP & ~mask) | signal_levels;

	I915_WRITE(intel_dp->output_reg, intel_dp->DP);
	POSTING_READ(intel_dp->output_reg);
}

void
intel_dp_program_link_training_pattern(struct intel_dp *intel_dp,
				       uint8_t dp_train_pat)
{
	struct intel_digital_port *intel_dig_port = dp_to_dig_port(intel_dp);
	struct drm_i915_private *dev_priv =
		to_i915(intel_dig_port->base.base.dev);

	_intel_dp_set_link_train(intel_dp, &intel_dp->DP, dp_train_pat);

	I915_WRITE(intel_dp->output_reg, intel_dp->DP);
	POSTING_READ(intel_dp->output_reg);
}

void intel_dp_set_idle_link_train(struct intel_dp *intel_dp)
{
	struct drm_i915_private *dev_priv = to_i915(intel_dp_to_dev(intel_dp));
	struct intel_digital_port *intel_dig_port = dp_to_dig_port(intel_dp);
	enum port port = intel_dig_port->base.port;
	uint32_t val;

	if (!HAS_DDI(dev_priv))
		return;

	val = I915_READ(DP_TP_CTL(port));
	val &= ~DP_TP_CTL_LINK_TRAIN_MASK;
	val |= DP_TP_CTL_LINK_TRAIN_IDLE;
	I915_WRITE(DP_TP_CTL(port), val);

	/*
	 * On PORT_A we can have only eDP in SST mode. There the only reason
	 * we need to set idle transmission mode is to work around a HW issue
	 * where we enable the pipe while not in idle link-training mode.
	 * In this case there is requirement to wait for a minimum number of
	 * idle patterns to be sent.
	 */
	if (port == PORT_A)
		return;

	if (intel_wait_for_register(dev_priv,DP_TP_STATUS(port),
				    DP_TP_STATUS_IDLE_DONE,
				    DP_TP_STATUS_IDLE_DONE,
				    1))
		DRM_ERROR("Timed out waiting for DP idle patterns\n");
}

static void
intel_dp_link_down(struct intel_encoder *encoder,
		   const struct intel_crtc_state *old_crtc_state)
{
	struct drm_i915_private *dev_priv = to_i915(encoder->base.dev);
	struct intel_dp *intel_dp = enc_to_intel_dp(&encoder->base);
	struct intel_crtc *crtc = to_intel_crtc(old_crtc_state->base.crtc);
	enum port port = encoder->port;
	uint32_t DP = intel_dp->DP;

	if (WARN_ON(HAS_DDI(dev_priv)))
		return;

	if (WARN_ON((I915_READ(intel_dp->output_reg) & DP_PORT_EN) == 0))
		return;

	DRM_DEBUG_KMS("\n");

	if ((IS_GEN7(dev_priv) && port == PORT_A) ||
	    (HAS_PCH_CPT(dev_priv) && port != PORT_A)) {
		DP &= ~DP_LINK_TRAIN_MASK_CPT;
		DP |= DP_LINK_TRAIN_PAT_IDLE_CPT;
	} else {
		if (IS_CHERRYVIEW(dev_priv))
			DP &= ~DP_LINK_TRAIN_MASK_CHV;
		else
			DP &= ~DP_LINK_TRAIN_MASK;
		DP |= DP_LINK_TRAIN_PAT_IDLE;
	}
	I915_WRITE(intel_dp->output_reg, DP);
	POSTING_READ(intel_dp->output_reg);

	DP &= ~(DP_PORT_EN | DP_AUDIO_OUTPUT_ENABLE);
	I915_WRITE(intel_dp->output_reg, DP);
	POSTING_READ(intel_dp->output_reg);

	/*
	 * HW workaround for IBX, we need to move the port
	 * to transcoder A after disabling it to allow the
	 * matching HDMI port to be enabled on transcoder A.
	 */
	if (HAS_PCH_IBX(dev_priv) && crtc->pipe == PIPE_B && port != PORT_A) {
		/*
		 * We get CPU/PCH FIFO underruns on the other pipe when
		 * doing the workaround. Sweep them under the rug.
		 */
		intel_set_cpu_fifo_underrun_reporting(dev_priv, PIPE_A, false);
		intel_set_pch_fifo_underrun_reporting(dev_priv, PIPE_A, false);

		/* always enable with pattern 1 (as per spec) */
		DP &= ~(DP_PIPEB_SELECT | DP_LINK_TRAIN_MASK);
		DP |= DP_PORT_EN | DP_LINK_TRAIN_PAT_1;
		I915_WRITE(intel_dp->output_reg, DP);
		POSTING_READ(intel_dp->output_reg);

		DP &= ~DP_PORT_EN;
		I915_WRITE(intel_dp->output_reg, DP);
		POSTING_READ(intel_dp->output_reg);

		intel_wait_for_vblank_if_active(dev_priv, PIPE_A);
		intel_set_cpu_fifo_underrun_reporting(dev_priv, PIPE_A, true);
		intel_set_pch_fifo_underrun_reporting(dev_priv, PIPE_A, true);
	}

	msleep(intel_dp->panel_power_down_delay);

	intel_dp->DP = DP;

	if (IS_VALLEYVIEW(dev_priv) || IS_CHERRYVIEW(dev_priv)) {
		pps_lock(intel_dp);
		intel_dp->active_pipe = INVALID_PIPE;
		pps_unlock(intel_dp);
	}
}

bool
intel_dp_read_dpcd(struct intel_dp *intel_dp)
{
	if (drm_dp_dpcd_read(&intel_dp->aux, 0x000, intel_dp->dpcd,
			     sizeof(intel_dp->dpcd)) < 0)
		return false; /* aux transfer failed */

	DRM_DEBUG_KMS("DPCD: %*ph\n", (int) sizeof(intel_dp->dpcd), intel_dp->dpcd);

	return intel_dp->dpcd[DP_DPCD_REV] != 0;
}

static bool
intel_edp_init_dpcd(struct intel_dp *intel_dp)
{
	struct drm_i915_private *dev_priv =
		to_i915(dp_to_dig_port(intel_dp)->base.base.dev);

	/* this function is meant to be called only once */
	WARN_ON(intel_dp->dpcd[DP_DPCD_REV] != 0);

	if (!intel_dp_read_dpcd(intel_dp))
		return false;

	drm_dp_read_desc(&intel_dp->aux, &intel_dp->desc,
			 drm_dp_is_branch(intel_dp->dpcd));

	if (intel_dp->dpcd[DP_DPCD_REV] >= 0x11)
		dev_priv->no_aux_handshake = intel_dp->dpcd[DP_MAX_DOWNSPREAD] &
			DP_NO_AUX_HANDSHAKE_LINK_TRAINING;

	/* Check if the panel supports PSR */
	drm_dp_dpcd_read(&intel_dp->aux, DP_PSR_SUPPORT,
			 intel_dp->psr_dpcd,
			 sizeof(intel_dp->psr_dpcd));
	if (intel_dp->psr_dpcd[0] & DP_PSR_IS_SUPPORTED) {
		dev_priv->psr.sink_support = true;
		DRM_DEBUG_KMS("Detected EDP PSR Panel.\n");
	}

	if (INTEL_GEN(dev_priv) >= 9 &&
	    (intel_dp->psr_dpcd[0] & DP_PSR2_IS_SUPPORTED)) {
		uint8_t frame_sync_cap;

		dev_priv->psr.sink_support = true;
		if (drm_dp_dpcd_readb(&intel_dp->aux,
				      DP_SINK_DEVICE_AUX_FRAME_SYNC_CAP,
				      &frame_sync_cap) != 1)
			frame_sync_cap = 0;
		dev_priv->psr.aux_frame_sync = frame_sync_cap ? true : false;
		/* PSR2 needs frame sync as well */
		dev_priv->psr.psr2_support = dev_priv->psr.aux_frame_sync;
		DRM_DEBUG_KMS("PSR2 %s on sink",
			      dev_priv->psr.psr2_support ? "supported" : "not supported");

		if (dev_priv->psr.psr2_support) {
			dev_priv->psr.y_cord_support =
				intel_dp_get_y_cord_status(intel_dp);
			dev_priv->psr.colorimetry_support =
				intel_dp_get_colorimetry_status(intel_dp);
			dev_priv->psr.alpm =
				intel_dp_get_alpm_status(intel_dp);
		}

	}

	/*
	 * Read the eDP display control registers.
	 *
	 * Do this independent of DP_DPCD_DISPLAY_CONTROL_CAPABLE bit in
	 * DP_EDP_CONFIGURATION_CAP, because some buggy displays do not have it
	 * set, but require eDP 1.4+ detection (e.g. for supported link rates
	 * method). The display control registers should read zero if they're
	 * not supported anyway.
	 */
	if (drm_dp_dpcd_read(&intel_dp->aux, DP_EDP_DPCD_REV,
			     intel_dp->edp_dpcd, sizeof(intel_dp->edp_dpcd)) ==
			     sizeof(intel_dp->edp_dpcd))
		DRM_DEBUG_KMS("eDP DPCD: %*ph\n", (int) sizeof(intel_dp->edp_dpcd),
			      intel_dp->edp_dpcd);

	/* Read the eDP 1.4+ supported link rates. */
	if (intel_dp->edp_dpcd[0] >= DP_EDP_14) {
		__le16 sink_rates[DP_MAX_SUPPORTED_RATES];
		int i;

		drm_dp_dpcd_read(&intel_dp->aux, DP_SUPPORTED_LINK_RATES,
				sink_rates, sizeof(sink_rates));

		for (i = 0; i < ARRAY_SIZE(sink_rates); i++) {
			int val = le16_to_cpu(sink_rates[i]);

			if (val == 0)
				break;

			/* Value read multiplied by 200kHz gives the per-lane
			 * link rate in kHz. The source rates are, however,
			 * stored in terms of LS_Clk kHz. The full conversion
			 * back to symbols is
			 * (val * 200kHz)*(8/10 ch. encoding)*(1/8 bit to Byte)
			 */
			intel_dp->sink_rates[i] = (val * 200) / 10;
		}
		intel_dp->num_sink_rates = i;
	}

	/*
	 * Use DP_LINK_RATE_SET if DP_SUPPORTED_LINK_RATES are available,
	 * default to DP_MAX_LINK_RATE and DP_LINK_BW_SET otherwise.
	 */
	if (intel_dp->num_sink_rates)
		intel_dp->use_rate_select = true;
	else
		intel_dp_set_sink_rates(intel_dp);

	intel_dp_set_common_rates(intel_dp);

	return true;
}


static bool
intel_dp_get_dpcd(struct intel_dp *intel_dp)
{
	u8 sink_count;

	if (!intel_dp_read_dpcd(intel_dp))
		return false;

	/* Don't clobber cached eDP rates. */
	if (!intel_dp_is_edp(intel_dp)) {
		intel_dp_set_sink_rates(intel_dp);
		intel_dp_set_common_rates(intel_dp);
	}

	if (drm_dp_dpcd_readb(&intel_dp->aux, DP_SINK_COUNT, &sink_count) <= 0)
		return false;

	/*
	 * Sink count can change between short pulse hpd hence
	 * a member variable in intel_dp will track any changes
	 * between short pulse interrupts.
	 */
	intel_dp->sink_count = DP_GET_SINK_COUNT(sink_count);

	/*
	 * SINK_COUNT == 0 and DOWNSTREAM_PORT_PRESENT == 1 implies that
	 * a dongle is present but no display. Unless we require to know
	 * if a dongle is present or not, we don't need to update
	 * downstream port information. So, an early return here saves
	 * time from performing other operations which are not required.
	 */
	if (!intel_dp_is_edp(intel_dp) && !intel_dp->sink_count)
		return false;

	if (!drm_dp_is_branch(intel_dp->dpcd))
		return true; /* native DP sink */

	if (intel_dp->dpcd[DP_DPCD_REV] == 0x10)
		return true; /* no per-port downstream info */

	if (drm_dp_dpcd_read(&intel_dp->aux, DP_DOWNSTREAM_PORT_0,
			     intel_dp->downstream_ports,
			     DP_MAX_DOWNSTREAM_PORTS) < 0)
		return false; /* downstream port status fetch failed */

	return true;
}

static bool
intel_dp_can_mst(struct intel_dp *intel_dp)
{
	u8 mstm_cap;

	if (!i915_modparams.enable_dp_mst)
		return false;

	if (!intel_dp->can_mst)
		return false;

	if (intel_dp->dpcd[DP_DPCD_REV] < 0x12)
		return false;

	if (drm_dp_dpcd_readb(&intel_dp->aux, DP_MSTM_CAP, &mstm_cap) != 1)
		return false;

	return mstm_cap & DP_MST_CAP;
}

static void
intel_dp_configure_mst(struct intel_dp *intel_dp)
{
	if (!i915_modparams.enable_dp_mst)
		return;

	if (!intel_dp->can_mst)
		return;

	intel_dp->is_mst = intel_dp_can_mst(intel_dp);

	if (intel_dp->is_mst)
		DRM_DEBUG_KMS("Sink is MST capable\n");
	else
		DRM_DEBUG_KMS("Sink is not MST capable\n");

	drm_dp_mst_topology_mgr_set_mst(&intel_dp->mst_mgr,
					intel_dp->is_mst);
}

static int intel_dp_sink_crc_stop(struct intel_dp *intel_dp,
				  struct intel_crtc_state *crtc_state, bool disable_wa)
{
	struct intel_digital_port *dig_port = dp_to_dig_port(intel_dp);
	struct drm_i915_private *dev_priv = to_i915(dig_port->base.base.dev);
	struct intel_crtc *intel_crtc = to_intel_crtc(crtc_state->base.crtc);
	u8 buf;
	int ret = 0;
	int count = 0;
	int attempts = 10;

	if (drm_dp_dpcd_readb(&intel_dp->aux, DP_TEST_SINK, &buf) < 0) {
		DRM_DEBUG_KMS("Sink CRC couldn't be stopped properly\n");
		ret = -EIO;
		goto out;
	}

	if (drm_dp_dpcd_writeb(&intel_dp->aux, DP_TEST_SINK,
			       buf & ~DP_TEST_SINK_START) < 0) {
		DRM_DEBUG_KMS("Sink CRC couldn't be stopped properly\n");
		ret = -EIO;
		goto out;
	}

	do {
		intel_wait_for_vblank(dev_priv, intel_crtc->pipe);

		if (drm_dp_dpcd_readb(&intel_dp->aux,
				      DP_TEST_SINK_MISC, &buf) < 0) {
			ret = -EIO;
			goto out;
		}
		count = buf & DP_TEST_COUNT_MASK;
	} while (--attempts && count);

	if (attempts == 0) {
		DRM_DEBUG_KMS("TIMEOUT: Sink CRC counter is not zeroed after calculation is stopped\n");
		ret = -ETIMEDOUT;
	}

 out:
	if (disable_wa)
		hsw_enable_ips(crtc_state);
	return ret;
}

static int intel_dp_sink_crc_start(struct intel_dp *intel_dp,
				   struct intel_crtc_state *crtc_state)
{
	struct intel_digital_port *dig_port = dp_to_dig_port(intel_dp);
	struct drm_i915_private *dev_priv = to_i915(dig_port->base.base.dev);
	struct intel_crtc *intel_crtc = to_intel_crtc(crtc_state->base.crtc);
	u8 buf;
	int ret;

	if (drm_dp_dpcd_readb(&intel_dp->aux, DP_TEST_SINK_MISC, &buf) < 0)
		return -EIO;

	if (!(buf & DP_TEST_CRC_SUPPORTED))
		return -ENOTTY;

	if (drm_dp_dpcd_readb(&intel_dp->aux, DP_TEST_SINK, &buf) < 0)
		return -EIO;

	if (buf & DP_TEST_SINK_START) {
		ret = intel_dp_sink_crc_stop(intel_dp, crtc_state, false);
		if (ret)
			return ret;
	}

	hsw_disable_ips(crtc_state);

	if (drm_dp_dpcd_writeb(&intel_dp->aux, DP_TEST_SINK,
			       buf | DP_TEST_SINK_START) < 0) {
		hsw_enable_ips(crtc_state);
		return -EIO;
	}

	intel_wait_for_vblank(dev_priv, intel_crtc->pipe);
	return 0;
}

int intel_dp_sink_crc(struct intel_dp *intel_dp, struct intel_crtc_state *crtc_state, u8 *crc)
{
	struct intel_digital_port *dig_port = dp_to_dig_port(intel_dp);
	struct drm_i915_private *dev_priv = to_i915(dig_port->base.base.dev);
	struct intel_crtc *intel_crtc = to_intel_crtc(crtc_state->base.crtc);
	u8 buf;
	int count, ret;
	int attempts = 6;

	ret = intel_dp_sink_crc_start(intel_dp, crtc_state);
	if (ret)
		return ret;

	do {
		intel_wait_for_vblank(dev_priv, intel_crtc->pipe);

		if (drm_dp_dpcd_readb(&intel_dp->aux,
				      DP_TEST_SINK_MISC, &buf) < 0) {
			ret = -EIO;
			goto stop;
		}
		count = buf & DP_TEST_COUNT_MASK;

	} while (--attempts && count == 0);

	if (attempts == 0) {
		DRM_ERROR("Panel is unable to calculate any CRC after 6 vblanks\n");
		ret = -ETIMEDOUT;
		goto stop;
	}

	if (drm_dp_dpcd_read(&intel_dp->aux, DP_TEST_CRC_R_CR, crc, 6) < 0) {
		ret = -EIO;
		goto stop;
	}

stop:
	intel_dp_sink_crc_stop(intel_dp, crtc_state, true);
	return ret;
}

static bool
intel_dp_get_sink_irq(struct intel_dp *intel_dp, u8 *sink_irq_vector)
{
	return drm_dp_dpcd_readb(&intel_dp->aux, DP_DEVICE_SERVICE_IRQ_VECTOR,
				 sink_irq_vector) == 1;
}

static bool
intel_dp_get_sink_irq_esi(struct intel_dp *intel_dp, u8 *sink_irq_vector)
{
	return drm_dp_dpcd_read(&intel_dp->aux, DP_SINK_COUNT_ESI,
				sink_irq_vector, DP_DPRX_ESI_LEN) ==
		DP_DPRX_ESI_LEN;
}

static uint8_t intel_dp_autotest_link_training(struct intel_dp *intel_dp)
{
	int status = 0;
	int test_link_rate;
	uint8_t test_lane_count, test_link_bw;
	/* (DP CTS 1.2)
	 * 4.3.1.11
	 */
	/* Read the TEST_LANE_COUNT and TEST_LINK_RTAE fields (DP CTS 3.1.4) */
	status = drm_dp_dpcd_readb(&intel_dp->aux, DP_TEST_LANE_COUNT,
				   &test_lane_count);

	if (status <= 0) {
		DRM_DEBUG_KMS("Lane count read failed\n");
		return DP_TEST_NAK;
	}
	test_lane_count &= DP_MAX_LANE_COUNT_MASK;

	status = drm_dp_dpcd_readb(&intel_dp->aux, DP_TEST_LINK_RATE,
				   &test_link_bw);
	if (status <= 0) {
		DRM_DEBUG_KMS("Link Rate read failed\n");
		return DP_TEST_NAK;
	}
	test_link_rate = drm_dp_bw_code_to_link_rate(test_link_bw);

	/* Validate the requested link rate and lane count */
	if (!intel_dp_link_params_valid(intel_dp, test_link_rate,
					test_lane_count))
		return DP_TEST_NAK;

	intel_dp->compliance.test_lane_count = test_lane_count;
	intel_dp->compliance.test_link_rate = test_link_rate;

	return DP_TEST_ACK;
}

static uint8_t intel_dp_autotest_video_pattern(struct intel_dp *intel_dp)
{
	uint8_t test_pattern;
	uint8_t test_misc;
	__be16 h_width, v_height;
	int status = 0;

	/* Read the TEST_PATTERN (DP CTS 3.1.5) */
	status = drm_dp_dpcd_readb(&intel_dp->aux, DP_TEST_PATTERN,
				   &test_pattern);
	if (status <= 0) {
		DRM_DEBUG_KMS("Test pattern read failed\n");
		return DP_TEST_NAK;
	}
	if (test_pattern != DP_COLOR_RAMP)
		return DP_TEST_NAK;

	status = drm_dp_dpcd_read(&intel_dp->aux, DP_TEST_H_WIDTH_HI,
				  &h_width, 2);
	if (status <= 0) {
		DRM_DEBUG_KMS("H Width read failed\n");
		return DP_TEST_NAK;
	}

	status = drm_dp_dpcd_read(&intel_dp->aux, DP_TEST_V_HEIGHT_HI,
				  &v_height, 2);
	if (status <= 0) {
		DRM_DEBUG_KMS("V Height read failed\n");
		return DP_TEST_NAK;
	}

	status = drm_dp_dpcd_readb(&intel_dp->aux, DP_TEST_MISC0,
				   &test_misc);
	if (status <= 0) {
		DRM_DEBUG_KMS("TEST MISC read failed\n");
		return DP_TEST_NAK;
	}
	if ((test_misc & DP_TEST_COLOR_FORMAT_MASK) != DP_COLOR_FORMAT_RGB)
		return DP_TEST_NAK;
	if (test_misc & DP_TEST_DYNAMIC_RANGE_CEA)
		return DP_TEST_NAK;
	switch (test_misc & DP_TEST_BIT_DEPTH_MASK) {
	case DP_TEST_BIT_DEPTH_6:
		intel_dp->compliance.test_data.bpc = 6;
		break;
	case DP_TEST_BIT_DEPTH_8:
		intel_dp->compliance.test_data.bpc = 8;
		break;
	default:
		return DP_TEST_NAK;
	}

	intel_dp->compliance.test_data.video_pattern = test_pattern;
	intel_dp->compliance.test_data.hdisplay = be16_to_cpu(h_width);
	intel_dp->compliance.test_data.vdisplay = be16_to_cpu(v_height);
	/* Set test active flag here so userspace doesn't interrupt things */
	intel_dp->compliance.test_active = 1;

	return DP_TEST_ACK;
}

static uint8_t intel_dp_autotest_edid(struct intel_dp *intel_dp)
{
	uint8_t test_result = DP_TEST_ACK;
	struct intel_connector *intel_connector = intel_dp->attached_connector;
	struct drm_connector *connector = &intel_connector->base;

	if (intel_connector->detect_edid == NULL ||
	    connector->edid_corrupt ||
	    intel_dp->aux.i2c_defer_count > 6) {
		/* Check EDID read for NACKs, DEFERs and corruption
		 * (DP CTS 1.2 Core r1.1)
		 *    4.2.2.4 : Failed EDID read, I2C_NAK
		 *    4.2.2.5 : Failed EDID read, I2C_DEFER
		 *    4.2.2.6 : EDID corruption detected
		 * Use failsafe mode for all cases
		 */
		if (intel_dp->aux.i2c_nack_count > 0 ||
			intel_dp->aux.i2c_defer_count > 0)
			DRM_DEBUG_KMS("EDID read had %d NACKs, %d DEFERs\n",
				      intel_dp->aux.i2c_nack_count,
				      intel_dp->aux.i2c_defer_count);
		intel_dp->compliance.test_data.edid = INTEL_DP_RESOLUTION_FAILSAFE;
	} else {
		struct edid *block = intel_connector->detect_edid;

		/* We have to write the checksum
		 * of the last block read
		 */
		block += intel_connector->detect_edid->extensions;

		if (drm_dp_dpcd_writeb(&intel_dp->aux, DP_TEST_EDID_CHECKSUM,
				       block->checksum) <= 0)
			DRM_DEBUG_KMS("Failed to write EDID checksum\n");

		test_result = DP_TEST_ACK | DP_TEST_EDID_CHECKSUM_WRITE;
		intel_dp->compliance.test_data.edid = INTEL_DP_RESOLUTION_PREFERRED;
	}

	/* Set test active flag here so userspace doesn't interrupt things */
	intel_dp->compliance.test_active = 1;

	return test_result;
}

static uint8_t intel_dp_autotest_phy_pattern(struct intel_dp *intel_dp)
{
	uint8_t test_result = DP_TEST_NAK;
	return test_result;
}

static void intel_dp_handle_test_request(struct intel_dp *intel_dp)
{
	uint8_t response = DP_TEST_NAK;
	uint8_t request = 0;
	int status;

	status = drm_dp_dpcd_readb(&intel_dp->aux, DP_TEST_REQUEST, &request);
	if (status <= 0) {
		DRM_DEBUG_KMS("Could not read test request from sink\n");
		goto update_status;
	}

	switch (request) {
	case DP_TEST_LINK_TRAINING:
		DRM_DEBUG_KMS("LINK_TRAINING test requested\n");
		response = intel_dp_autotest_link_training(intel_dp);
		break;
	case DP_TEST_LINK_VIDEO_PATTERN:
		DRM_DEBUG_KMS("TEST_PATTERN test requested\n");
		response = intel_dp_autotest_video_pattern(intel_dp);
		break;
	case DP_TEST_LINK_EDID_READ:
		DRM_DEBUG_KMS("EDID test requested\n");
		response = intel_dp_autotest_edid(intel_dp);
		break;
	case DP_TEST_LINK_PHY_TEST_PATTERN:
		DRM_DEBUG_KMS("PHY_PATTERN test requested\n");
		response = intel_dp_autotest_phy_pattern(intel_dp);
		break;
	default:
		DRM_DEBUG_KMS("Invalid test request '%02x'\n", request);
		break;
	}

	if (response & DP_TEST_ACK)
		intel_dp->compliance.test_type = request;

update_status:
	status = drm_dp_dpcd_writeb(&intel_dp->aux, DP_TEST_RESPONSE, response);
	if (status <= 0)
		DRM_DEBUG_KMS("Could not write test response to sink\n");
}

static int
intel_dp_check_mst_status(struct intel_dp *intel_dp)
{
	bool bret;

	if (intel_dp->is_mst) {
		u8 esi[DP_DPRX_ESI_LEN] = { 0 };
		int ret = 0;
		int retry;
		bool handled;
		bret = intel_dp_get_sink_irq_esi(intel_dp, esi);
go_again:
		if (bret == true) {

			/* check link status - esi[10] = 0x200c */
			if (intel_dp->active_mst_links &&
			    !drm_dp_channel_eq_ok(&esi[10], intel_dp->lane_count)) {
				DRM_DEBUG_KMS("channel EQ not ok, retraining\n");
				intel_dp_start_link_train(intel_dp);
				intel_dp_stop_link_train(intel_dp);
			}

			DRM_DEBUG_KMS("got esi %3ph\n", esi);
			ret = drm_dp_mst_hpd_irq(&intel_dp->mst_mgr, esi, &handled);

			if (handled) {
				for (retry = 0; retry < 3; retry++) {
					int wret;
					wret = drm_dp_dpcd_write(&intel_dp->aux,
								 DP_SINK_COUNT_ESI+1,
								 &esi[1], 3);
					if (wret == 3) {
						break;
					}
				}

				bret = intel_dp_get_sink_irq_esi(intel_dp, esi);
				if (bret == true) {
					DRM_DEBUG_KMS("got esi2 %3ph\n", esi);
					goto go_again;
				}
			} else
				ret = 0;

			return ret;
		} else {
			struct intel_digital_port *intel_dig_port = dp_to_dig_port(intel_dp);
			DRM_DEBUG_KMS("failed to get ESI - device may have failed\n");
			intel_dp->is_mst = false;
			drm_dp_mst_topology_mgr_set_mst(&intel_dp->mst_mgr, intel_dp->is_mst);
			/* send a hotplug event */
			drm_kms_helper_hotplug_event(intel_dig_port->base.base.dev);
		}
	}
	return -EINVAL;
}

static void
intel_dp_retrain_link(struct intel_dp *intel_dp)
{
	struct intel_encoder *encoder = &dp_to_dig_port(intel_dp)->base;
	struct drm_i915_private *dev_priv = to_i915(encoder->base.dev);
	struct intel_crtc *crtc = to_intel_crtc(encoder->base.crtc);

	/* Suppress underruns caused by re-training */
	intel_set_cpu_fifo_underrun_reporting(dev_priv, crtc->pipe, false);
	if (crtc->config->has_pch_encoder)
		intel_set_pch_fifo_underrun_reporting(dev_priv,
						      intel_crtc_pch_transcoder(crtc), false);

	intel_dp_start_link_train(intel_dp);
	intel_dp_stop_link_train(intel_dp);

	/* Keep underrun reporting disabled until things are stable */
	intel_wait_for_vblank(dev_priv, crtc->pipe);

	intel_set_cpu_fifo_underrun_reporting(dev_priv, crtc->pipe, true);
	if (crtc->config->has_pch_encoder)
		intel_set_pch_fifo_underrun_reporting(dev_priv,
						      intel_crtc_pch_transcoder(crtc), true);
}

static void
intel_dp_check_link_status(struct intel_dp *intel_dp)
{
	struct drm_i915_private *dev_priv = to_i915(intel_dp_to_dev(intel_dp));
	struct intel_encoder *intel_encoder = &dp_to_dig_port(intel_dp)->base;
	struct drm_connector_state *conn_state =
		intel_dp->attached_connector->base.state;
	u8 link_status[DP_LINK_STATUS_SIZE];

	WARN_ON(!drm_modeset_is_locked(&dev_priv->drm.mode_config.connection_mutex));

	if (!intel_dp_get_link_status(intel_dp, link_status)) {
		DRM_ERROR("Failed to get link status\n");
		return;
	}

	if (!conn_state->crtc)
		return;

	WARN_ON(!drm_modeset_is_locked(&conn_state->crtc->mutex));

	if (!conn_state->crtc->state->active)
		return;

	if (conn_state->commit &&
	    !try_wait_for_completion(&conn_state->commit->hw_done))
		return;

	/*
	 * Validate the cached values of intel_dp->link_rate and
	 * intel_dp->lane_count before attempting to retrain.
	 */
	if (!intel_dp_link_params_valid(intel_dp, intel_dp->link_rate,
					intel_dp->lane_count))
		return;

	/* Retrain if Channel EQ or CR not ok */
	if (!drm_dp_channel_eq_ok(link_status, intel_dp->lane_count)) {
		DRM_DEBUG_KMS("%s: channel EQ not ok, retraining\n",
			      intel_encoder->base.name);

		intel_dp_retrain_link(intel_dp);
	}
}

/*
 * According to DP spec
 * 5.1.2:
 *  1. Read DPCD
 *  2. Configure link according to Receiver Capabilities
 *  3. Use Link Training from 2.5.3.3 and 3.5.1.3
 *  4. Check link status on receipt of hot-plug interrupt
 *
 * intel_dp_short_pulse -  handles short pulse interrupts
 * when full detection is not required.
 * Returns %true if short pulse is handled and full detection
 * is NOT required and %false otherwise.
 */
static bool
intel_dp_short_pulse(struct intel_dp *intel_dp)
{
	struct drm_i915_private *dev_priv = to_i915(intel_dp_to_dev(intel_dp));
	u8 sink_irq_vector = 0;
	u8 old_sink_count = intel_dp->sink_count;
	bool ret;

	/*
	 * Clearing compliance test variables to allow capturing
	 * of values for next automated test request.
	 */
	memset(&intel_dp->compliance, 0, sizeof(intel_dp->compliance));

	/*
	 * Now read the DPCD to see if it's actually running
	 * If the current value of sink count doesn't match with
	 * the value that was stored earlier or dpcd read failed
	 * we need to do full detection
	 */
	ret = intel_dp_get_dpcd(intel_dp);

	if ((old_sink_count != intel_dp->sink_count) || !ret) {
		/* No need to proceed if we are going to do full detect */
		return false;
	}

	/* Try to read the source of the interrupt */
	if (intel_dp->dpcd[DP_DPCD_REV] >= 0x11 &&
	    intel_dp_get_sink_irq(intel_dp, &sink_irq_vector) &&
	    sink_irq_vector != 0) {
		/* Clear interrupt source */
		drm_dp_dpcd_writeb(&intel_dp->aux,
				   DP_DEVICE_SERVICE_IRQ_VECTOR,
				   sink_irq_vector);

		if (sink_irq_vector & DP_AUTOMATED_TEST_REQUEST)
			intel_dp_handle_test_request(intel_dp);
		if (sink_irq_vector & (DP_CP_IRQ | DP_SINK_SPECIFIC_IRQ))
			DRM_DEBUG_DRIVER("CP or sink specific irq unhandled\n");
	}

	intel_dp_check_link_status(intel_dp);

	if (intel_dp->compliance.test_type == DP_TEST_LINK_TRAINING) {
		DRM_DEBUG_KMS("Link Training Compliance Test requested\n");
		/* Send a Hotplug Uevent to userspace to start modeset */
		drm_kms_helper_hotplug_event(&dev_priv->drm);
	}

	return true;
}

/* XXX this is probably wrong for multiple downstream ports */
static enum drm_connector_status
intel_dp_detect_dpcd(struct intel_dp *intel_dp)
{
	struct intel_lspcon *lspcon = dp_to_lspcon(intel_dp);
	uint8_t *dpcd = intel_dp->dpcd;
	uint8_t type;

	if (lspcon->active)
		lspcon_resume(lspcon);

	if (!intel_dp_get_dpcd(intel_dp))
		return connector_status_disconnected;

	if (intel_dp_is_edp(intel_dp))
		return connector_status_connected;

	/* if there's no downstream port, we're done */
	if (!drm_dp_is_branch(dpcd))
		return connector_status_connected;

	/* If we're HPD-aware, SINK_COUNT changes dynamically */
	if (intel_dp->dpcd[DP_DPCD_REV] >= 0x11 &&
	    intel_dp->downstream_ports[0] & DP_DS_PORT_HPD) {

		return intel_dp->sink_count ?
		connector_status_connected : connector_status_disconnected;
	}

	if (intel_dp_can_mst(intel_dp))
		return connector_status_connected;

	/* If no HPD, poke DDC gently */
	if (drm_probe_ddc(&intel_dp->aux.ddc))
		return connector_status_connected;

	/* Well we tried, say unknown for unreliable port types */
	if (intel_dp->dpcd[DP_DPCD_REV] >= 0x11) {
		type = intel_dp->downstream_ports[0] & DP_DS_PORT_TYPE_MASK;
		if (type == DP_DS_PORT_TYPE_VGA ||
		    type == DP_DS_PORT_TYPE_NON_EDID)
			return connector_status_unknown;
	} else {
		type = intel_dp->dpcd[DP_DOWNSTREAMPORT_PRESENT] &
			DP_DWN_STRM_PORT_TYPE_MASK;
		if (type == DP_DWN_STRM_PORT_TYPE_ANALOG ||
		    type == DP_DWN_STRM_PORT_TYPE_OTHER)
			return connector_status_unknown;
	}

	/* Anything else is out of spec, warn and ignore */
	DRM_DEBUG_KMS("Broken DP branch device, ignoring\n");
	return connector_status_disconnected;
}

static enum drm_connector_status
edp_detect(struct intel_dp *intel_dp)
{
	struct drm_i915_private *dev_priv = to_i915(intel_dp_to_dev(intel_dp));
	enum drm_connector_status status;

	status = intel_panel_detect(dev_priv);
	if (status == connector_status_unknown)
		status = connector_status_connected;

	return status;
}

static bool ibx_digital_port_connected(struct drm_i915_private *dev_priv,
				       struct intel_digital_port *port)
{
	u32 bit;

	switch (port->base.port) {
	case PORT_B:
		bit = SDE_PORTB_HOTPLUG;
		break;
	case PORT_C:
		bit = SDE_PORTC_HOTPLUG;
		break;
	case PORT_D:
		bit = SDE_PORTD_HOTPLUG;
		break;
	default:
		MISSING_CASE(port->base.port);
		return false;
	}

	return I915_READ(SDEISR) & bit;
}

static bool cpt_digital_port_connected(struct drm_i915_private *dev_priv,
				       struct intel_digital_port *port)
{
	u32 bit;

	switch (port->base.port) {
	case PORT_B:
		bit = SDE_PORTB_HOTPLUG_CPT;
		break;
	case PORT_C:
		bit = SDE_PORTC_HOTPLUG_CPT;
		break;
	case PORT_D:
		bit = SDE_PORTD_HOTPLUG_CPT;
		break;
	default:
		MISSING_CASE(port->base.port);
		return false;
	}

	return I915_READ(SDEISR) & bit;
}

static bool spt_digital_port_connected(struct drm_i915_private *dev_priv,
				       struct intel_digital_port *port)
{
	u32 bit;

	switch (port->base.port) {
	case PORT_A:
		bit = SDE_PORTA_HOTPLUG_SPT;
		break;
	case PORT_E:
		bit = SDE_PORTE_HOTPLUG_SPT;
		break;
	default:
		return cpt_digital_port_connected(dev_priv, port);
	}

	return I915_READ(SDEISR) & bit;
}

static bool g4x_digital_port_connected(struct drm_i915_private *dev_priv,
				       struct intel_digital_port *port)
{
	u32 bit;

	switch (port->base.port) {
	case PORT_B:
		bit = PORTB_HOTPLUG_LIVE_STATUS_G4X;
		break;
	case PORT_C:
		bit = PORTC_HOTPLUG_LIVE_STATUS_G4X;
		break;
	case PORT_D:
		bit = PORTD_HOTPLUG_LIVE_STATUS_G4X;
		break;
	default:
		MISSING_CASE(port->base.port);
		return false;
	}

	return I915_READ(PORT_HOTPLUG_STAT) & bit;
}

static bool gm45_digital_port_connected(struct drm_i915_private *dev_priv,
					struct intel_digital_port *port)
{
	u32 bit;

	switch (port->base.port) {
	case PORT_B:
		bit = PORTB_HOTPLUG_LIVE_STATUS_GM45;
		break;
	case PORT_C:
		bit = PORTC_HOTPLUG_LIVE_STATUS_GM45;
		break;
	case PORT_D:
		bit = PORTD_HOTPLUG_LIVE_STATUS_GM45;
		break;
	default:
		MISSING_CASE(port->base.port);
		return false;
	}

	return I915_READ(PORT_HOTPLUG_STAT) & bit;
}

static bool ilk_digital_port_connected(struct drm_i915_private *dev_priv,
				       struct intel_digital_port *port)
{
	if (port->base.port == PORT_A)
		return I915_READ(DEISR) & DE_DP_A_HOTPLUG;
	else
		return ibx_digital_port_connected(dev_priv, port);
}

static bool snb_digital_port_connected(struct drm_i915_private *dev_priv,
				       struct intel_digital_port *port)
{
	if (port->base.port == PORT_A)
		return I915_READ(DEISR) & DE_DP_A_HOTPLUG;
	else
		return cpt_digital_port_connected(dev_priv, port);
}

static bool ivb_digital_port_connected(struct drm_i915_private *dev_priv,
				       struct intel_digital_port *port)
{
	if (port->base.port == PORT_A)
		return I915_READ(DEISR) & DE_DP_A_HOTPLUG_IVB;
	else
		return cpt_digital_port_connected(dev_priv, port);
}

static bool bdw_digital_port_connected(struct drm_i915_private *dev_priv,
				       struct intel_digital_port *port)
{
	if (port->base.port == PORT_A)
		return I915_READ(GEN8_DE_PORT_ISR) & GEN8_PORT_DP_A_HOTPLUG;
	else
		return cpt_digital_port_connected(dev_priv, port);
}

static bool bxt_digital_port_connected(struct drm_i915_private *dev_priv,
				       struct intel_digital_port *intel_dig_port)
{
	struct intel_encoder *intel_encoder = &intel_dig_port->base;
	enum port port;
	u32 bit;

	port = intel_hpd_pin_to_port(intel_encoder->hpd_pin);
	switch (port) {
	case PORT_A:
		bit = BXT_DE_PORT_HP_DDIA;
		break;
	case PORT_B:
		bit = BXT_DE_PORT_HP_DDIB;
		break;
	case PORT_C:
		bit = BXT_DE_PORT_HP_DDIC;
		break;
	default:
		MISSING_CASE(port);
		return false;
	}

	return I915_READ(GEN8_DE_PORT_ISR) & bit;
}

/*
 * intel_digital_port_connected - is the specified port connected?
 * @dev_priv: i915 private structure
 * @port: the port to test
 *
 * Return %true if @port is connected, %false otherwise.
 */
bool intel_digital_port_connected(struct drm_i915_private *dev_priv,
				  struct intel_digital_port *port)
{
	if (HAS_GMCH_DISPLAY(dev_priv)) {
		if (IS_GM45(dev_priv))
			return gm45_digital_port_connected(dev_priv, port);
		else
			return g4x_digital_port_connected(dev_priv, port);
	}

	if (IS_GEN5(dev_priv))
		return ilk_digital_port_connected(dev_priv, port);
	else if (IS_GEN6(dev_priv))
		return snb_digital_port_connected(dev_priv, port);
	else if (IS_GEN7(dev_priv))
		return ivb_digital_port_connected(dev_priv, port);
	else if (IS_GEN8(dev_priv))
		return bdw_digital_port_connected(dev_priv, port);
	else if (IS_GEN9_LP(dev_priv))
		return bxt_digital_port_connected(dev_priv, port);
	else
		return spt_digital_port_connected(dev_priv, port);
}

static struct edid *
intel_dp_get_edid(struct intel_dp *intel_dp)
{
	struct intel_connector *intel_connector = intel_dp->attached_connector;

	/* use cached edid if we have one */
	if (intel_connector->edid) {
		/* invalid edid */
		if (IS_ERR(intel_connector->edid))
			return NULL;

		return drm_edid_duplicate(intel_connector->edid);
	} else
		return drm_get_edid(&intel_connector->base,
				    &intel_dp->aux.ddc);
}

static void
intel_dp_set_edid(struct intel_dp *intel_dp)
{
	struct intel_connector *intel_connector = intel_dp->attached_connector;
	struct edid *edid;

	intel_dp_unset_edid(intel_dp);
	edid = intel_dp_get_edid(intel_dp);
	intel_connector->detect_edid = edid;

	intel_dp->has_audio = drm_detect_monitor_audio(edid);
}

static void
intel_dp_unset_edid(struct intel_dp *intel_dp)
{
	struct intel_connector *intel_connector = intel_dp->attached_connector;

	kfree(intel_connector->detect_edid);
	intel_connector->detect_edid = NULL;

	intel_dp->has_audio = false;
}

static int
intel_dp_long_pulse(struct intel_connector *connector)
{
	struct drm_i915_private *dev_priv = to_i915(connector->base.dev);
	struct intel_dp *intel_dp = intel_attached_dp(&connector->base);
	enum drm_connector_status status;
	u8 sink_irq_vector = 0;

	WARN_ON(!drm_modeset_is_locked(&dev_priv->drm.mode_config.connection_mutex));

	intel_display_power_get(dev_priv, intel_dp->aux_power_domain);

	/* Can't disconnect eDP, but you can close the lid... */
	if (intel_dp_is_edp(intel_dp))
		status = edp_detect(intel_dp);
	else if (intel_digital_port_connected(dev_priv,
					      dp_to_dig_port(intel_dp)))
		status = intel_dp_detect_dpcd(intel_dp);
	else
		status = connector_status_disconnected;

	if (status == connector_status_disconnected) {
		memset(&intel_dp->compliance, 0, sizeof(intel_dp->compliance));

		if (intel_dp->is_mst) {
			DRM_DEBUG_KMS("MST device may have disappeared %d vs %d\n",
				      intel_dp->is_mst,
				      intel_dp->mst_mgr.mst_state);
			intel_dp->is_mst = false;
			drm_dp_mst_topology_mgr_set_mst(&intel_dp->mst_mgr,
							intel_dp->is_mst);
		}

		goto out;
	}

<<<<<<< HEAD
	if (intel_encoder->type != INTEL_OUTPUT_EDP)
		intel_encoder->type = INTEL_OUTPUT_DP;

=======
>>>>>>> 661e50bc
	if (intel_dp->reset_link_params) {
		/* Initial max link lane count */
		intel_dp->max_link_lane_count = intel_dp_max_common_lane_count(intel_dp);

		/* Initial max link rate */
		intel_dp->max_link_rate = intel_dp_max_common_rate(intel_dp);

		intel_dp->reset_link_params = false;
	}

	intel_dp_print_rates(intel_dp);

	drm_dp_read_desc(&intel_dp->aux, &intel_dp->desc,
			 drm_dp_is_branch(intel_dp->dpcd));

	intel_dp_configure_mst(intel_dp);

	if (intel_dp->is_mst) {
		/*
		 * If we are in MST mode then this connector
		 * won't appear connected or have anything
		 * with EDID on it
		 */
		status = connector_status_disconnected;
		goto out;
	} else {
		/*
		 * If display is now connected check links status,
		 * there has been known issues of link loss triggerring
		 * long pulse.
		 *
		 * Some sinks (eg. ASUS PB287Q) seem to perform some
		 * weird HPD ping pong during modesets. So we can apparently
		 * end up with HPD going low during a modeset, and then
		 * going back up soon after. And once that happens we must
		 * retrain the link to get a picture. That's in case no
		 * userspace component reacted to intermittent HPD dip.
		 */
		intel_dp_check_link_status(intel_dp);
	}

	/*
	 * Clearing NACK and defer counts to get their exact values
	 * while reading EDID which are required by Compliance tests
	 * 4.2.2.4 and 4.2.2.5
	 */
	intel_dp->aux.i2c_nack_count = 0;
	intel_dp->aux.i2c_defer_count = 0;

	intel_dp_set_edid(intel_dp);
<<<<<<< HEAD
	if (intel_dp_is_edp(intel_dp) || intel_connector->detect_edid)
=======
	if (intel_dp_is_edp(intel_dp) || connector->detect_edid)
>>>>>>> 661e50bc
		status = connector_status_connected;
	intel_dp->detect_done = true;

	/* Try to read the source of the interrupt */
	if (intel_dp->dpcd[DP_DPCD_REV] >= 0x11 &&
	    intel_dp_get_sink_irq(intel_dp, &sink_irq_vector) &&
	    sink_irq_vector != 0) {
		/* Clear interrupt source */
		drm_dp_dpcd_writeb(&intel_dp->aux,
				   DP_DEVICE_SERVICE_IRQ_VECTOR,
				   sink_irq_vector);

		if (sink_irq_vector & DP_AUTOMATED_TEST_REQUEST)
			intel_dp_handle_test_request(intel_dp);
		if (sink_irq_vector & (DP_CP_IRQ | DP_SINK_SPECIFIC_IRQ))
			DRM_DEBUG_DRIVER("CP or sink specific irq unhandled\n");
	}

out:
	if (status != connector_status_connected && !intel_dp->is_mst)
		intel_dp_unset_edid(intel_dp);

	intel_display_power_put(dev_priv, intel_dp->aux_power_domain);
	return status;
}

static int
intel_dp_detect(struct drm_connector *connector,
		struct drm_modeset_acquire_ctx *ctx,
		bool force)
{
	struct intel_dp *intel_dp = intel_attached_dp(connector);
	int status = connector->status;

	DRM_DEBUG_KMS("[CONNECTOR:%d:%s]\n",
		      connector->base.id, connector->name);

	/* If full detect is not performed yet, do a full detect */
	if (!intel_dp->detect_done) {
		struct drm_crtc *crtc;
		int ret;

		crtc = connector->state->crtc;
		if (crtc) {
			ret = drm_modeset_lock(&crtc->mutex, ctx);
			if (ret)
				return ret;
		}

		status = intel_dp_long_pulse(intel_dp->attached_connector);
	}

	intel_dp->detect_done = false;

	return status;
}

static void
intel_dp_force(struct drm_connector *connector)
{
	struct intel_dp *intel_dp = intel_attached_dp(connector);
	struct intel_encoder *intel_encoder = &dp_to_dig_port(intel_dp)->base;
	struct drm_i915_private *dev_priv = to_i915(intel_encoder->base.dev);

	DRM_DEBUG_KMS("[CONNECTOR:%d:%s]\n",
		      connector->base.id, connector->name);
	intel_dp_unset_edid(intel_dp);

	if (connector->status != connector_status_connected)
		return;

	intel_display_power_get(dev_priv, intel_dp->aux_power_domain);

	intel_dp_set_edid(intel_dp);

	intel_display_power_put(dev_priv, intel_dp->aux_power_domain);
}

static int intel_dp_get_modes(struct drm_connector *connector)
{
	struct intel_connector *intel_connector = to_intel_connector(connector);
	struct edid *edid;

	edid = intel_connector->detect_edid;
	if (edid) {
		int ret = intel_connector_update_modes(connector, edid);
		if (ret)
			return ret;
	}

	/* if eDP has no EDID, fall back to fixed mode */
	if (intel_dp_is_edp(intel_attached_dp(connector)) &&
	    intel_connector->panel.fixed_mode) {
		struct drm_display_mode *mode;

		mode = drm_mode_duplicate(connector->dev,
					  intel_connector->panel.fixed_mode);
		if (mode) {
			drm_mode_probed_add(connector, mode);
			return 1;
		}
	}

	return 0;
}

static int
intel_dp_connector_register(struct drm_connector *connector)
{
	struct intel_dp *intel_dp = intel_attached_dp(connector);
	int ret;

	ret = intel_connector_register(connector);
	if (ret)
		return ret;

	i915_debugfs_connector_add(connector);

	DRM_DEBUG_KMS("registering %s bus for %s\n",
		      intel_dp->aux.name, connector->kdev->kobj.name);

	intel_dp->aux.dev = connector->kdev;
	return drm_dp_aux_register(&intel_dp->aux);
}

static void
intel_dp_connector_unregister(struct drm_connector *connector)
{
	drm_dp_aux_unregister(&intel_attached_dp(connector)->aux);
	intel_connector_unregister(connector);
}

static void
intel_dp_connector_destroy(struct drm_connector *connector)
{
	struct intel_connector *intel_connector = to_intel_connector(connector);

	kfree(intel_connector->detect_edid);

	if (!IS_ERR_OR_NULL(intel_connector->edid))
		kfree(intel_connector->edid);

	/*
	 * Can't call intel_dp_is_edp() since the encoder may have been
	 * destroyed already.
	 */
	if (connector->connector_type == DRM_MODE_CONNECTOR_eDP)
		intel_panel_fini(&intel_connector->panel);

	drm_connector_cleanup(connector);
	kfree(connector);
}

void intel_dp_encoder_destroy(struct drm_encoder *encoder)
{
	struct intel_digital_port *intel_dig_port = enc_to_dig_port(encoder);
	struct intel_dp *intel_dp = &intel_dig_port->dp;

	intel_dp_mst_encoder_cleanup(intel_dig_port);
	if (intel_dp_is_edp(intel_dp)) {
		cancel_delayed_work_sync(&intel_dp->panel_vdd_work);
		/*
		 * vdd might still be enabled do to the delayed vdd off.
		 * Make sure vdd is actually turned off here.
		 */
		pps_lock(intel_dp);
		edp_panel_vdd_off_sync(intel_dp);
		pps_unlock(intel_dp);

		if (intel_dp->edp_notifier.notifier_call) {
			unregister_reboot_notifier(&intel_dp->edp_notifier);
			intel_dp->edp_notifier.notifier_call = NULL;
		}
	}

	intel_dp_aux_fini(intel_dp);

	drm_encoder_cleanup(encoder);
	kfree(intel_dig_port);
}

void intel_dp_encoder_suspend(struct intel_encoder *intel_encoder)
{
	struct intel_dp *intel_dp = enc_to_intel_dp(&intel_encoder->base);

	if (!intel_dp_is_edp(intel_dp))
		return;

	/*
	 * vdd might still be enabled do to the delayed vdd off.
	 * Make sure vdd is actually turned off here.
	 */
	cancel_delayed_work_sync(&intel_dp->panel_vdd_work);
	pps_lock(intel_dp);
	edp_panel_vdd_off_sync(intel_dp);
	pps_unlock(intel_dp);
}

static void intel_edp_panel_vdd_sanitize(struct intel_dp *intel_dp)
{
	struct drm_i915_private *dev_priv = to_i915(intel_dp_to_dev(intel_dp));

	lockdep_assert_held(&dev_priv->pps_mutex);

	if (!edp_have_panel_vdd(intel_dp))
		return;

	/*
	 * The VDD bit needs a power domain reference, so if the bit is
	 * already enabled when we boot or resume, grab this reference and
	 * schedule a vdd off, so we don't hold on to the reference
	 * indefinitely.
	 */
	DRM_DEBUG_KMS("VDD left on by BIOS, adjusting state tracking\n");
	intel_display_power_get(dev_priv, intel_dp->aux_power_domain);

	edp_panel_vdd_schedule_off(intel_dp);
}

static enum pipe vlv_active_pipe(struct intel_dp *intel_dp)
{
	struct drm_i915_private *dev_priv = to_i915(intel_dp_to_dev(intel_dp));

	if ((intel_dp->DP & DP_PORT_EN) == 0)
		return INVALID_PIPE;

	if (IS_CHERRYVIEW(dev_priv))
		return DP_PORT_TO_PIPE_CHV(intel_dp->DP);
	else
		return PORT_TO_PIPE(intel_dp->DP);
}

void intel_dp_encoder_reset(struct drm_encoder *encoder)
{
	struct drm_i915_private *dev_priv = to_i915(encoder->dev);
	struct intel_dp *intel_dp = enc_to_intel_dp(encoder);
	struct intel_lspcon *lspcon = dp_to_lspcon(intel_dp);

	if (!HAS_DDI(dev_priv))
		intel_dp->DP = I915_READ(intel_dp->output_reg);

	if (lspcon->active)
		lspcon_resume(lspcon);

	intel_dp->reset_link_params = true;

	pps_lock(intel_dp);

	if (IS_VALLEYVIEW(dev_priv) || IS_CHERRYVIEW(dev_priv))
		intel_dp->active_pipe = vlv_active_pipe(intel_dp);

	if (intel_dp_is_edp(intel_dp)) {
		/* Reinit the power sequencer, in case BIOS did something with it. */
		intel_dp_pps_init(intel_dp);
		intel_edp_panel_vdd_sanitize(intel_dp);
	}

	pps_unlock(intel_dp);
}

static const struct drm_connector_funcs intel_dp_connector_funcs = {
	.force = intel_dp_force,
	.fill_modes = drm_helper_probe_single_connector_modes,
	.atomic_get_property = intel_digital_connector_atomic_get_property,
	.atomic_set_property = intel_digital_connector_atomic_set_property,
	.late_register = intel_dp_connector_register,
	.early_unregister = intel_dp_connector_unregister,
	.destroy = intel_dp_connector_destroy,
	.atomic_destroy_state = drm_atomic_helper_connector_destroy_state,
	.atomic_duplicate_state = intel_digital_connector_duplicate_state,
};

static const struct drm_connector_helper_funcs intel_dp_connector_helper_funcs = {
	.detect_ctx = intel_dp_detect,
	.get_modes = intel_dp_get_modes,
	.mode_valid = intel_dp_mode_valid,
	.atomic_check = intel_digital_connector_atomic_check,
};

static const struct drm_encoder_funcs intel_dp_enc_funcs = {
	.reset = intel_dp_encoder_reset,
	.destroy = intel_dp_encoder_destroy,
};

enum irqreturn
intel_dp_hpd_pulse(struct intel_digital_port *intel_dig_port, bool long_hpd)
{
	struct intel_dp *intel_dp = &intel_dig_port->dp;
	struct drm_i915_private *dev_priv = to_i915(intel_dp_to_dev(intel_dp));
	enum irqreturn ret = IRQ_NONE;

	if (long_hpd && intel_dig_port->base.type == INTEL_OUTPUT_EDP) {
		/*
		 * vdd off can generate a long pulse on eDP which
		 * would require vdd on to handle it, and thus we
		 * would end up in an endless cycle of
		 * "vdd off -> long hpd -> vdd on -> detect -> vdd off -> ..."
		 */
		DRM_DEBUG_KMS("ignoring long hpd on eDP port %c\n",
			      port_name(intel_dig_port->base.port));
		return IRQ_HANDLED;
	}

	DRM_DEBUG_KMS("got hpd irq on port %c - %s\n",
		      port_name(intel_dig_port->base.port),
		      long_hpd ? "long" : "short");

	if (long_hpd) {
		intel_dp->reset_link_params = true;
		intel_dp->detect_done = false;
		return IRQ_NONE;
	}

	intel_display_power_get(dev_priv, intel_dp->aux_power_domain);

	if (intel_dp->is_mst) {
		if (intel_dp_check_mst_status(intel_dp) == -EINVAL) {
			/*
			 * If we were in MST mode, and device is not
			 * there, get out of MST mode
			 */
			DRM_DEBUG_KMS("MST device may have disappeared %d vs %d\n",
				      intel_dp->is_mst, intel_dp->mst_mgr.mst_state);
			intel_dp->is_mst = false;
			drm_dp_mst_topology_mgr_set_mst(&intel_dp->mst_mgr,
							intel_dp->is_mst);
			intel_dp->detect_done = false;
			goto put_power;
		}
	}

	if (!intel_dp->is_mst) {
		struct drm_modeset_acquire_ctx ctx;
		struct drm_connector *connector = &intel_dp->attached_connector->base;
		struct drm_crtc *crtc;
		int iret;
		bool handled = false;

		drm_modeset_acquire_init(&ctx, 0);
retry:
		iret = drm_modeset_lock(&dev_priv->drm.mode_config.connection_mutex, &ctx);
		if (iret)
			goto err;

		crtc = connector->state->crtc;
		if (crtc) {
			iret = drm_modeset_lock(&crtc->mutex, &ctx);
			if (iret)
				goto err;
		}

		handled = intel_dp_short_pulse(intel_dp);

err:
		if (iret == -EDEADLK) {
			drm_modeset_backoff(&ctx);
			goto retry;
		}

		drm_modeset_drop_locks(&ctx);
		drm_modeset_acquire_fini(&ctx);
		WARN(iret, "Acquiring modeset locks failed with %i\n", iret);

		if (!handled) {
			intel_dp->detect_done = false;
			goto put_power;
		}
	}

	ret = IRQ_HANDLED;

put_power:
	intel_display_power_put(dev_priv, intel_dp->aux_power_domain);

	return ret;
}

/* check the VBT to see whether the eDP is on another port */
bool intel_dp_is_port_edp(struct drm_i915_private *dev_priv, enum port port)
{
	/*
	 * eDP not supported on g4x. so bail out early just
	 * for a bit extra safety in case the VBT is bonkers.
	 */
	if (INTEL_GEN(dev_priv) < 5)
		return false;

	if (INTEL_GEN(dev_priv) < 9 && port == PORT_A)
		return true;

	return intel_bios_is_port_edp(dev_priv, port);
}

static void
intel_dp_add_properties(struct intel_dp *intel_dp, struct drm_connector *connector)
{
	struct drm_i915_private *dev_priv = to_i915(connector->dev);
	enum port port = dp_to_dig_port(intel_dp)->base.port;

	if (!IS_G4X(dev_priv) && port != PORT_A)
		intel_attach_force_audio_property(connector);

	intel_attach_broadcast_rgb_property(connector);

	if (intel_dp_is_edp(intel_dp)) {
		u32 allowed_scalers;

		allowed_scalers = BIT(DRM_MODE_SCALE_ASPECT) | BIT(DRM_MODE_SCALE_FULLSCREEN);
		if (!HAS_GMCH_DISPLAY(dev_priv))
			allowed_scalers |= BIT(DRM_MODE_SCALE_CENTER);

		drm_connector_attach_scaling_mode_property(connector, allowed_scalers);

		connector->state->scaling_mode = DRM_MODE_SCALE_ASPECT;

	}
}

static void intel_dp_init_panel_power_timestamps(struct intel_dp *intel_dp)
{
	intel_dp->panel_power_off_time = ktime_get_boottime();
	intel_dp->last_power_on = jiffies;
	intel_dp->last_backlight_off = jiffies;
}

static void
intel_pps_readout_hw_state(struct intel_dp *intel_dp, struct edp_power_seq *seq)
{
	struct drm_i915_private *dev_priv = to_i915(intel_dp_to_dev(intel_dp));
	u32 pp_on, pp_off, pp_div = 0, pp_ctl = 0;
	struct pps_registers regs;

	intel_pps_get_registers(intel_dp, &regs);

	/* Workaround: Need to write PP_CONTROL with the unlock key as
	 * the very first thing. */
	pp_ctl = ironlake_get_pp_control(intel_dp);

	pp_on = I915_READ(regs.pp_on);
	pp_off = I915_READ(regs.pp_off);
	if (!IS_GEN9_LP(dev_priv) && !HAS_PCH_CNP(dev_priv)) {
		I915_WRITE(regs.pp_ctrl, pp_ctl);
		pp_div = I915_READ(regs.pp_div);
	}

	/* Pull timing values out of registers */
	seq->t1_t3 = (pp_on & PANEL_POWER_UP_DELAY_MASK) >>
		     PANEL_POWER_UP_DELAY_SHIFT;

	seq->t8 = (pp_on & PANEL_LIGHT_ON_DELAY_MASK) >>
		  PANEL_LIGHT_ON_DELAY_SHIFT;

	seq->t9 = (pp_off & PANEL_LIGHT_OFF_DELAY_MASK) >>
		  PANEL_LIGHT_OFF_DELAY_SHIFT;

	seq->t10 = (pp_off & PANEL_POWER_DOWN_DELAY_MASK) >>
		   PANEL_POWER_DOWN_DELAY_SHIFT;

	if (IS_GEN9_LP(dev_priv) || HAS_PCH_CNP(dev_priv)) {
		seq->t11_t12 = ((pp_ctl & BXT_POWER_CYCLE_DELAY_MASK) >>
				BXT_POWER_CYCLE_DELAY_SHIFT) * 1000;
	} else {
		seq->t11_t12 = ((pp_div & PANEL_POWER_CYCLE_DELAY_MASK) >>
		       PANEL_POWER_CYCLE_DELAY_SHIFT) * 1000;
	}
}

static void
intel_pps_dump_state(const char *state_name, const struct edp_power_seq *seq)
{
	DRM_DEBUG_KMS("%s t1_t3 %d t8 %d t9 %d t10 %d t11_t12 %d\n",
		      state_name,
		      seq->t1_t3, seq->t8, seq->t9, seq->t10, seq->t11_t12);
}

static void
intel_pps_verify_state(struct intel_dp *intel_dp)
{
	struct edp_power_seq hw;
	struct edp_power_seq *sw = &intel_dp->pps_delays;

	intel_pps_readout_hw_state(intel_dp, &hw);

	if (hw.t1_t3 != sw->t1_t3 || hw.t8 != sw->t8 || hw.t9 != sw->t9 ||
	    hw.t10 != sw->t10 || hw.t11_t12 != sw->t11_t12) {
		DRM_ERROR("PPS state mismatch\n");
		intel_pps_dump_state("sw", sw);
		intel_pps_dump_state("hw", &hw);
	}
}

static void
intel_dp_init_panel_power_sequencer(struct intel_dp *intel_dp)
{
	struct drm_i915_private *dev_priv = to_i915(intel_dp_to_dev(intel_dp));
	struct edp_power_seq cur, vbt, spec,
		*final = &intel_dp->pps_delays;

	lockdep_assert_held(&dev_priv->pps_mutex);

	/* already initialized? */
	if (final->t11_t12 != 0)
		return;

	intel_pps_readout_hw_state(intel_dp, &cur);

	intel_pps_dump_state("cur", &cur);

	vbt = dev_priv->vbt.edp.pps;
	/* On Toshiba Satellite P50-C-18C system the VBT T12 delay
	 * of 500ms appears to be too short. Ocassionally the panel
	 * just fails to power back on. Increasing the delay to 800ms
	 * seems sufficient to avoid this problem.
	 */
	if (dev_priv->quirks & QUIRK_INCREASE_T12_DELAY) {
		vbt.t11_t12 = max_t(u16, vbt.t11_t12, 1300 * 10);
		DRM_DEBUG_KMS("Increasing T12 panel delay as per the quirk to %d\n",
			      vbt.t11_t12);
	}
	/* T11_T12 delay is special and actually in units of 100ms, but zero
	 * based in the hw (so we need to add 100 ms). But the sw vbt
	 * table multiplies it with 1000 to make it in units of 100usec,
	 * too. */
	vbt.t11_t12 += 100 * 10;

	/* Upper limits from eDP 1.3 spec. Note that we use the clunky units of
	 * our hw here, which are all in 100usec. */
	spec.t1_t3 = 210 * 10;
	spec.t8 = 50 * 10; /* no limit for t8, use t7 instead */
	spec.t9 = 50 * 10; /* no limit for t9, make it symmetric with t8 */
	spec.t10 = 500 * 10;
	/* This one is special and actually in units of 100ms, but zero
	 * based in the hw (so we need to add 100 ms). But the sw vbt
	 * table multiplies it with 1000 to make it in units of 100usec,
	 * too. */
	spec.t11_t12 = (510 + 100) * 10;

	intel_pps_dump_state("vbt", &vbt);

	/* Use the max of the register settings and vbt. If both are
	 * unset, fall back to the spec limits. */
#define assign_final(field)	final->field = (max(cur.field, vbt.field) == 0 ? \
				       spec.field : \
				       max(cur.field, vbt.field))
	assign_final(t1_t3);
	assign_final(t8);
	assign_final(t9);
	assign_final(t10);
	assign_final(t11_t12);
#undef assign_final

#define get_delay(field)	(DIV_ROUND_UP(final->field, 10))
	intel_dp->panel_power_up_delay = get_delay(t1_t3);
	intel_dp->backlight_on_delay = get_delay(t8);
	intel_dp->backlight_off_delay = get_delay(t9);
	intel_dp->panel_power_down_delay = get_delay(t10);
	intel_dp->panel_power_cycle_delay = get_delay(t11_t12);
#undef get_delay

	DRM_DEBUG_KMS("panel power up delay %d, power down delay %d, power cycle delay %d\n",
		      intel_dp->panel_power_up_delay, intel_dp->panel_power_down_delay,
		      intel_dp->panel_power_cycle_delay);

	DRM_DEBUG_KMS("backlight on delay %d, off delay %d\n",
		      intel_dp->backlight_on_delay, intel_dp->backlight_off_delay);

	/*
	 * We override the HW backlight delays to 1 because we do manual waits
	 * on them. For T8, even BSpec recommends doing it. For T9, if we
	 * don't do this, we'll end up waiting for the backlight off delay
	 * twice: once when we do the manual sleep, and once when we disable
	 * the panel and wait for the PP_STATUS bit to become zero.
	 */
	final->t8 = 1;
	final->t9 = 1;

	/*
	 * HW has only a 100msec granularity for t11_t12 so round it up
	 * accordingly.
	 */
	final->t11_t12 = roundup(final->t11_t12, 100 * 10);
}

static void
intel_dp_init_panel_power_sequencer_registers(struct intel_dp *intel_dp,
					      bool force_disable_vdd)
{
	struct drm_i915_private *dev_priv = to_i915(intel_dp_to_dev(intel_dp));
	u32 pp_on, pp_off, pp_div, port_sel = 0;
	int div = dev_priv->rawclk_freq / 1000;
	struct pps_registers regs;
	enum port port = dp_to_dig_port(intel_dp)->base.port;
	const struct edp_power_seq *seq = &intel_dp->pps_delays;

	lockdep_assert_held(&dev_priv->pps_mutex);

	intel_pps_get_registers(intel_dp, &regs);

	/*
	 * On some VLV machines the BIOS can leave the VDD
	 * enabled even on power seqeuencers which aren't
	 * hooked up to any port. This would mess up the
	 * power domain tracking the first time we pick
	 * one of these power sequencers for use since
	 * edp_panel_vdd_on() would notice that the VDD was
	 * already on and therefore wouldn't grab the power
	 * domain reference. Disable VDD first to avoid this.
	 * This also avoids spuriously turning the VDD on as
	 * soon as the new power seqeuencer gets initialized.
	 */
	if (force_disable_vdd) {
		u32 pp = ironlake_get_pp_control(intel_dp);

		WARN(pp & PANEL_POWER_ON, "Panel power already on\n");

		if (pp & EDP_FORCE_VDD)
			DRM_DEBUG_KMS("VDD already on, disabling first\n");

		pp &= ~EDP_FORCE_VDD;

		I915_WRITE(regs.pp_ctrl, pp);
	}

	pp_on = (seq->t1_t3 << PANEL_POWER_UP_DELAY_SHIFT) |
		(seq->t8 << PANEL_LIGHT_ON_DELAY_SHIFT);
	pp_off = (seq->t9 << PANEL_LIGHT_OFF_DELAY_SHIFT) |
		 (seq->t10 << PANEL_POWER_DOWN_DELAY_SHIFT);
	/* Compute the divisor for the pp clock, simply match the Bspec
	 * formula. */
	if (IS_GEN9_LP(dev_priv) || HAS_PCH_CNP(dev_priv)) {
		pp_div = I915_READ(regs.pp_ctrl);
		pp_div &= ~BXT_POWER_CYCLE_DELAY_MASK;
		pp_div |= (DIV_ROUND_UP(seq->t11_t12, 1000)
				<< BXT_POWER_CYCLE_DELAY_SHIFT);
	} else {
		pp_div = ((100 * div)/2 - 1) << PP_REFERENCE_DIVIDER_SHIFT;
		pp_div |= (DIV_ROUND_UP(seq->t11_t12, 1000)
				<< PANEL_POWER_CYCLE_DELAY_SHIFT);
	}

	/* Haswell doesn't have any port selection bits for the panel
	 * power sequencer any more. */
	if (IS_VALLEYVIEW(dev_priv) || IS_CHERRYVIEW(dev_priv)) {
		port_sel = PANEL_PORT_SELECT_VLV(port);
	} else if (HAS_PCH_IBX(dev_priv) || HAS_PCH_CPT(dev_priv)) {
		if (port == PORT_A)
			port_sel = PANEL_PORT_SELECT_DPA;
		else
			port_sel = PANEL_PORT_SELECT_DPD;
	}

	pp_on |= port_sel;

	I915_WRITE(regs.pp_on, pp_on);
	I915_WRITE(regs.pp_off, pp_off);
	if (IS_GEN9_LP(dev_priv) || HAS_PCH_CNP(dev_priv))
		I915_WRITE(regs.pp_ctrl, pp_div);
	else
		I915_WRITE(regs.pp_div, pp_div);

	DRM_DEBUG_KMS("panel power sequencer register settings: PP_ON %#x, PP_OFF %#x, PP_DIV %#x\n",
		      I915_READ(regs.pp_on),
		      I915_READ(regs.pp_off),
		      (IS_GEN9_LP(dev_priv) || HAS_PCH_CNP(dev_priv)) ?
		      (I915_READ(regs.pp_ctrl) & BXT_POWER_CYCLE_DELAY_MASK) :
		      I915_READ(regs.pp_div));
}

static void intel_dp_pps_init(struct intel_dp *intel_dp)
{
	struct drm_i915_private *dev_priv = to_i915(intel_dp_to_dev(intel_dp));

	if (IS_VALLEYVIEW(dev_priv) || IS_CHERRYVIEW(dev_priv)) {
		vlv_initial_power_sequencer_setup(intel_dp);
	} else {
		intel_dp_init_panel_power_sequencer(intel_dp);
		intel_dp_init_panel_power_sequencer_registers(intel_dp, false);
	}
}

/**
 * intel_dp_set_drrs_state - program registers for RR switch to take effect
 * @dev_priv: i915 device
 * @crtc_state: a pointer to the active intel_crtc_state
 * @refresh_rate: RR to be programmed
 *
 * This function gets called when refresh rate (RR) has to be changed from
 * one frequency to another. Switches can be between high and low RR
 * supported by the panel or to any other RR based on media playback (in
 * this case, RR value needs to be passed from user space).
 *
 * The caller of this function needs to take a lock on dev_priv->drrs.
 */
static void intel_dp_set_drrs_state(struct drm_i915_private *dev_priv,
				    const struct intel_crtc_state *crtc_state,
				    int refresh_rate)
{
	struct intel_encoder *encoder;
	struct intel_digital_port *dig_port = NULL;
	struct intel_dp *intel_dp = dev_priv->drrs.dp;
	struct intel_crtc *intel_crtc = to_intel_crtc(crtc_state->base.crtc);
	enum drrs_refresh_rate_type index = DRRS_HIGH_RR;

	if (refresh_rate <= 0) {
		DRM_DEBUG_KMS("Refresh rate should be positive non-zero.\n");
		return;
	}

	if (intel_dp == NULL) {
		DRM_DEBUG_KMS("DRRS not supported.\n");
		return;
	}

	dig_port = dp_to_dig_port(intel_dp);
	encoder = &dig_port->base;

	if (!intel_crtc) {
		DRM_DEBUG_KMS("DRRS: intel_crtc not initialized\n");
		return;
	}

	if (dev_priv->drrs.type < SEAMLESS_DRRS_SUPPORT) {
		DRM_DEBUG_KMS("Only Seamless DRRS supported.\n");
		return;
	}

	if (intel_dp->attached_connector->panel.downclock_mode->vrefresh ==
			refresh_rate)
		index = DRRS_LOW_RR;

	if (index == dev_priv->drrs.refresh_rate_type) {
		DRM_DEBUG_KMS(
			"DRRS requested for previously set RR...ignoring\n");
		return;
	}

	if (!crtc_state->base.active) {
		DRM_DEBUG_KMS("eDP encoder disabled. CRTC not Active\n");
		return;
	}

	if (INTEL_GEN(dev_priv) >= 8 && !IS_CHERRYVIEW(dev_priv)) {
		switch (index) {
		case DRRS_HIGH_RR:
			intel_dp_set_m_n(intel_crtc, M1_N1);
			break;
		case DRRS_LOW_RR:
			intel_dp_set_m_n(intel_crtc, M2_N2);
			break;
		case DRRS_MAX_RR:
		default:
			DRM_ERROR("Unsupported refreshrate type\n");
		}
	} else if (INTEL_GEN(dev_priv) > 6) {
		i915_reg_t reg = PIPECONF(crtc_state->cpu_transcoder);
		u32 val;

		val = I915_READ(reg);
		if (index > DRRS_HIGH_RR) {
			if (IS_VALLEYVIEW(dev_priv) || IS_CHERRYVIEW(dev_priv))
				val |= PIPECONF_EDP_RR_MODE_SWITCH_VLV;
			else
				val |= PIPECONF_EDP_RR_MODE_SWITCH;
		} else {
			if (IS_VALLEYVIEW(dev_priv) || IS_CHERRYVIEW(dev_priv))
				val &= ~PIPECONF_EDP_RR_MODE_SWITCH_VLV;
			else
				val &= ~PIPECONF_EDP_RR_MODE_SWITCH;
		}
		I915_WRITE(reg, val);
	}

	dev_priv->drrs.refresh_rate_type = index;

	DRM_DEBUG_KMS("eDP Refresh Rate set to : %dHz\n", refresh_rate);
}

/**
 * intel_edp_drrs_enable - init drrs struct if supported
 * @intel_dp: DP struct
 * @crtc_state: A pointer to the active crtc state.
 *
 * Initializes frontbuffer_bits and drrs.dp
 */
void intel_edp_drrs_enable(struct intel_dp *intel_dp,
			   const struct intel_crtc_state *crtc_state)
{
	struct drm_i915_private *dev_priv = to_i915(intel_dp_to_dev(intel_dp));

	if (!crtc_state->has_drrs) {
		DRM_DEBUG_KMS("Panel doesn't support DRRS\n");
		return;
	}

	if (dev_priv->psr.enabled) {
		DRM_DEBUG_KMS("PSR enabled. Not enabling DRRS.\n");
		return;
	}

	mutex_lock(&dev_priv->drrs.mutex);
	if (WARN_ON(dev_priv->drrs.dp)) {
		DRM_ERROR("DRRS already enabled\n");
		goto unlock;
	}

	dev_priv->drrs.busy_frontbuffer_bits = 0;

	dev_priv->drrs.dp = intel_dp;

unlock:
	mutex_unlock(&dev_priv->drrs.mutex);
}

/**
 * intel_edp_drrs_disable - Disable DRRS
 * @intel_dp: DP struct
 * @old_crtc_state: Pointer to old crtc_state.
 *
 */
void intel_edp_drrs_disable(struct intel_dp *intel_dp,
			    const struct intel_crtc_state *old_crtc_state)
{
	struct drm_i915_private *dev_priv = to_i915(intel_dp_to_dev(intel_dp));

	if (!old_crtc_state->has_drrs)
		return;

	mutex_lock(&dev_priv->drrs.mutex);
	if (!dev_priv->drrs.dp) {
		mutex_unlock(&dev_priv->drrs.mutex);
		return;
	}

	if (dev_priv->drrs.refresh_rate_type == DRRS_LOW_RR)
		intel_dp_set_drrs_state(dev_priv, old_crtc_state,
			intel_dp->attached_connector->panel.fixed_mode->vrefresh);

	dev_priv->drrs.dp = NULL;
	mutex_unlock(&dev_priv->drrs.mutex);

	cancel_delayed_work_sync(&dev_priv->drrs.work);
}

static void intel_edp_drrs_downclock_work(struct work_struct *work)
{
	struct drm_i915_private *dev_priv =
		container_of(work, typeof(*dev_priv), drrs.work.work);
	struct intel_dp *intel_dp;

	mutex_lock(&dev_priv->drrs.mutex);

	intel_dp = dev_priv->drrs.dp;

	if (!intel_dp)
		goto unlock;

	/*
	 * The delayed work can race with an invalidate hence we need to
	 * recheck.
	 */

	if (dev_priv->drrs.busy_frontbuffer_bits)
		goto unlock;

	if (dev_priv->drrs.refresh_rate_type != DRRS_LOW_RR) {
		struct drm_crtc *crtc = dp_to_dig_port(intel_dp)->base.base.crtc;

		intel_dp_set_drrs_state(dev_priv, to_intel_crtc(crtc)->config,
			intel_dp->attached_connector->panel.downclock_mode->vrefresh);
	}

unlock:
	mutex_unlock(&dev_priv->drrs.mutex);
}

/**
 * intel_edp_drrs_invalidate - Disable Idleness DRRS
 * @dev_priv: i915 device
 * @frontbuffer_bits: frontbuffer plane tracking bits
 *
 * This function gets called everytime rendering on the given planes start.
 * Hence DRRS needs to be Upclocked, i.e. (LOW_RR -> HIGH_RR).
 *
 * Dirty frontbuffers relevant to DRRS are tracked in busy_frontbuffer_bits.
 */
void intel_edp_drrs_invalidate(struct drm_i915_private *dev_priv,
			       unsigned int frontbuffer_bits)
{
	struct drm_crtc *crtc;
	enum pipe pipe;

	if (dev_priv->drrs.type == DRRS_NOT_SUPPORTED)
		return;

	cancel_delayed_work(&dev_priv->drrs.work);

	mutex_lock(&dev_priv->drrs.mutex);
	if (!dev_priv->drrs.dp) {
		mutex_unlock(&dev_priv->drrs.mutex);
		return;
	}

	crtc = dp_to_dig_port(dev_priv->drrs.dp)->base.base.crtc;
	pipe = to_intel_crtc(crtc)->pipe;

	frontbuffer_bits &= INTEL_FRONTBUFFER_ALL_MASK(pipe);
	dev_priv->drrs.busy_frontbuffer_bits |= frontbuffer_bits;

	/* invalidate means busy screen hence upclock */
	if (frontbuffer_bits && dev_priv->drrs.refresh_rate_type == DRRS_LOW_RR)
		intel_dp_set_drrs_state(dev_priv, to_intel_crtc(crtc)->config,
			dev_priv->drrs.dp->attached_connector->panel.fixed_mode->vrefresh);

	mutex_unlock(&dev_priv->drrs.mutex);
}

/**
 * intel_edp_drrs_flush - Restart Idleness DRRS
 * @dev_priv: i915 device
 * @frontbuffer_bits: frontbuffer plane tracking bits
 *
 * This function gets called every time rendering on the given planes has
 * completed or flip on a crtc is completed. So DRRS should be upclocked
 * (LOW_RR -> HIGH_RR). And also Idleness detection should be started again,
 * if no other planes are dirty.
 *
 * Dirty frontbuffers relevant to DRRS are tracked in busy_frontbuffer_bits.
 */
void intel_edp_drrs_flush(struct drm_i915_private *dev_priv,
			  unsigned int frontbuffer_bits)
{
	struct drm_crtc *crtc;
	enum pipe pipe;

	if (dev_priv->drrs.type == DRRS_NOT_SUPPORTED)
		return;

	cancel_delayed_work(&dev_priv->drrs.work);

	mutex_lock(&dev_priv->drrs.mutex);
	if (!dev_priv->drrs.dp) {
		mutex_unlock(&dev_priv->drrs.mutex);
		return;
	}

	crtc = dp_to_dig_port(dev_priv->drrs.dp)->base.base.crtc;
	pipe = to_intel_crtc(crtc)->pipe;

	frontbuffer_bits &= INTEL_FRONTBUFFER_ALL_MASK(pipe);
	dev_priv->drrs.busy_frontbuffer_bits &= ~frontbuffer_bits;

	/* flush means busy screen hence upclock */
	if (frontbuffer_bits && dev_priv->drrs.refresh_rate_type == DRRS_LOW_RR)
		intel_dp_set_drrs_state(dev_priv, to_intel_crtc(crtc)->config,
				dev_priv->drrs.dp->attached_connector->panel.fixed_mode->vrefresh);

	/*
	 * flush also means no more activity hence schedule downclock, if all
	 * other fbs are quiescent too
	 */
	if (!dev_priv->drrs.busy_frontbuffer_bits)
		schedule_delayed_work(&dev_priv->drrs.work,
				msecs_to_jiffies(1000));
	mutex_unlock(&dev_priv->drrs.mutex);
}

/**
 * DOC: Display Refresh Rate Switching (DRRS)
 *
 * Display Refresh Rate Switching (DRRS) is a power conservation feature
 * which enables swtching between low and high refresh rates,
 * dynamically, based on the usage scenario. This feature is applicable
 * for internal panels.
 *
 * Indication that the panel supports DRRS is given by the panel EDID, which
 * would list multiple refresh rates for one resolution.
 *
 * DRRS is of 2 types - static and seamless.
 * Static DRRS involves changing refresh rate (RR) by doing a full modeset
 * (may appear as a blink on screen) and is used in dock-undock scenario.
 * Seamless DRRS involves changing RR without any visual effect to the user
 * and can be used during normal system usage. This is done by programming
 * certain registers.
 *
 * Support for static/seamless DRRS may be indicated in the VBT based on
 * inputs from the panel spec.
 *
 * DRRS saves power by switching to low RR based on usage scenarios.
 *
 * The implementation is based on frontbuffer tracking implementation.  When
 * there is a disturbance on the screen triggered by user activity or a periodic
 * system activity, DRRS is disabled (RR is changed to high RR).  When there is
 * no movement on screen, after a timeout of 1 second, a switch to low RR is
 * made.
 *
 * For integration with frontbuffer tracking code, intel_edp_drrs_invalidate()
 * and intel_edp_drrs_flush() are called.
 *
 * DRRS can be further extended to support other internal panels and also
 * the scenario of video playback wherein RR is set based on the rate
 * requested by userspace.
 */

/**
 * intel_dp_drrs_init - Init basic DRRS work and mutex.
 * @connector: eDP connector
 * @fixed_mode: preferred mode of panel
 *
 * This function is  called only once at driver load to initialize basic
 * DRRS stuff.
 *
 * Returns:
 * Downclock mode if panel supports it, else return NULL.
 * DRRS support is determined by the presence of downclock mode (apart
 * from VBT setting).
 */
static struct drm_display_mode *
intel_dp_drrs_init(struct intel_connector *connector,
		   struct drm_display_mode *fixed_mode)
{
	struct drm_i915_private *dev_priv = to_i915(connector->base.dev);
	struct drm_display_mode *downclock_mode = NULL;

	INIT_DELAYED_WORK(&dev_priv->drrs.work, intel_edp_drrs_downclock_work);
	mutex_init(&dev_priv->drrs.mutex);

	if (INTEL_GEN(dev_priv) <= 6) {
		DRM_DEBUG_KMS("DRRS supported for Gen7 and above\n");
		return NULL;
	}

	if (dev_priv->vbt.drrs_type != SEAMLESS_DRRS_SUPPORT) {
		DRM_DEBUG_KMS("VBT doesn't support DRRS\n");
		return NULL;
	}

	downclock_mode = intel_find_panel_downclock(dev_priv, fixed_mode,
						    &connector->base);

	if (!downclock_mode) {
		DRM_DEBUG_KMS("Downclock mode is not found. DRRS not supported\n");
		return NULL;
	}

	dev_priv->drrs.type = dev_priv->vbt.drrs_type;

	dev_priv->drrs.refresh_rate_type = DRRS_HIGH_RR;
	DRM_DEBUG_KMS("seamless DRRS supported for eDP panel.\n");
	return downclock_mode;
}

static bool intel_edp_init_connector(struct intel_dp *intel_dp,
				     struct intel_connector *intel_connector)
{
	struct drm_device *dev = intel_dp_to_dev(intel_dp);
	struct drm_i915_private *dev_priv = to_i915(dev);
	struct drm_connector *connector = &intel_connector->base;
	struct drm_display_mode *fixed_mode = NULL;
	struct drm_display_mode *alt_fixed_mode = NULL;
	struct drm_display_mode *downclock_mode = NULL;
	bool has_dpcd;
	struct drm_display_mode *scan;
	struct edid *edid;
	enum pipe pipe = INVALID_PIPE;

	if (!intel_dp_is_edp(intel_dp))
		return true;

	/*
	 * On IBX/CPT we may get here with LVDS already registered. Since the
	 * driver uses the only internal power sequencer available for both
	 * eDP and LVDS bail out early in this case to prevent interfering
	 * with an already powered-on LVDS power sequencer.
	 */
	if (intel_get_lvds_encoder(&dev_priv->drm)) {
		WARN_ON(!(HAS_PCH_IBX(dev_priv) || HAS_PCH_CPT(dev_priv)));
		DRM_INFO("LVDS was detected, not registering eDP\n");

		return false;
	}

	pps_lock(intel_dp);

	intel_dp_init_panel_power_timestamps(intel_dp);
	intel_dp_pps_init(intel_dp);
	intel_edp_panel_vdd_sanitize(intel_dp);

	pps_unlock(intel_dp);

	/* Cache DPCD and EDID for edp. */
	has_dpcd = intel_edp_init_dpcd(intel_dp);

	if (!has_dpcd) {
		/* if this fails, presume the device is a ghost */
		DRM_INFO("failed to retrieve link info, disabling eDP\n");
		goto out_vdd_off;
	}

	mutex_lock(&dev->mode_config.mutex);
	edid = drm_get_edid(connector, &intel_dp->aux.ddc);
	if (edid) {
		if (drm_add_edid_modes(connector, edid)) {
			drm_mode_connector_update_edid_property(connector,
								edid);
		} else {
			kfree(edid);
			edid = ERR_PTR(-EINVAL);
		}
	} else {
		edid = ERR_PTR(-ENOENT);
	}
	intel_connector->edid = edid;

	/* prefer fixed mode from EDID if available, save an alt mode also */
	list_for_each_entry(scan, &connector->probed_modes, head) {
		if ((scan->type & DRM_MODE_TYPE_PREFERRED)) {
			fixed_mode = drm_mode_duplicate(dev, scan);
			downclock_mode = intel_dp_drrs_init(
						intel_connector, fixed_mode);
		} else if (!alt_fixed_mode) {
			alt_fixed_mode = drm_mode_duplicate(dev, scan);
		}
	}

	/* fallback to VBT if available for eDP */
	if (!fixed_mode && dev_priv->vbt.lfp_lvds_vbt_mode) {
		fixed_mode = drm_mode_duplicate(dev,
					dev_priv->vbt.lfp_lvds_vbt_mode);
		if (fixed_mode) {
			fixed_mode->type |= DRM_MODE_TYPE_PREFERRED;
			connector->display_info.width_mm = fixed_mode->width_mm;
			connector->display_info.height_mm = fixed_mode->height_mm;
		}
	}
	mutex_unlock(&dev->mode_config.mutex);

	if (IS_VALLEYVIEW(dev_priv) || IS_CHERRYVIEW(dev_priv)) {
		intel_dp->edp_notifier.notifier_call = edp_notify_handler;
		register_reboot_notifier(&intel_dp->edp_notifier);

		/*
		 * Figure out the current pipe for the initial backlight setup.
		 * If the current pipe isn't valid, try the PPS pipe, and if that
		 * fails just assume pipe A.
		 */
		pipe = vlv_active_pipe(intel_dp);

		if (pipe != PIPE_A && pipe != PIPE_B)
			pipe = intel_dp->pps_pipe;

		if (pipe != PIPE_A && pipe != PIPE_B)
			pipe = PIPE_A;

		DRM_DEBUG_KMS("using pipe %c for initial backlight setup\n",
			      pipe_name(pipe));
	}

	intel_panel_init(&intel_connector->panel, fixed_mode, alt_fixed_mode,
			 downclock_mode);
	intel_connector->panel.backlight.power = intel_edp_backlight_power;
	intel_panel_setup_backlight(connector, pipe);

	return true;

out_vdd_off:
	cancel_delayed_work_sync(&intel_dp->panel_vdd_work);
	/*
	 * vdd might still be enabled do to the delayed vdd off.
	 * Make sure vdd is actually turned off here.
	 */
	pps_lock(intel_dp);
	edp_panel_vdd_off_sync(intel_dp);
	pps_unlock(intel_dp);

	return false;
}

/* Set up the hotplug pin and aux power domain. */
static void
intel_dp_init_connector_port_info(struct intel_digital_port *intel_dig_port)
{
	struct intel_encoder *encoder = &intel_dig_port->base;
	struct intel_dp *intel_dp = &intel_dig_port->dp;

	encoder->hpd_pin = intel_hpd_pin(encoder->port);

	switch (encoder->port) {
	case PORT_A:
		intel_dp->aux_power_domain = POWER_DOMAIN_AUX_A;
		break;
	case PORT_B:
		intel_dp->aux_power_domain = POWER_DOMAIN_AUX_B;
		break;
	case PORT_C:
		intel_dp->aux_power_domain = POWER_DOMAIN_AUX_C;
		break;
	case PORT_D:
		intel_dp->aux_power_domain = POWER_DOMAIN_AUX_D;
		break;
	case PORT_E:
		/* FIXME: Check VBT for actual wiring of PORT E */
		intel_dp->aux_power_domain = POWER_DOMAIN_AUX_D;
		break;
	default:
		MISSING_CASE(encoder->port);
	}
}

static void intel_dp_modeset_retry_work_fn(struct work_struct *work)
{
	struct intel_connector *intel_connector;
	struct drm_connector *connector;

	intel_connector = container_of(work, typeof(*intel_connector),
				       modeset_retry_work);
	connector = &intel_connector->base;
	DRM_DEBUG_KMS("[CONNECTOR:%d:%s]\n", connector->base.id,
		      connector->name);

	/* Grab the locks before changing connector property*/
	mutex_lock(&connector->dev->mode_config.mutex);
	/* Set connector link status to BAD and send a Uevent to notify
	 * userspace to do a modeset.
	 */
	drm_mode_connector_set_link_status_property(connector,
						    DRM_MODE_LINK_STATUS_BAD);
	mutex_unlock(&connector->dev->mode_config.mutex);
	/* Send Hotplug uevent so userspace can reprobe */
	drm_kms_helper_hotplug_event(connector->dev);
}

bool
intel_dp_init_connector(struct intel_digital_port *intel_dig_port,
			struct intel_connector *intel_connector)
{
	struct drm_connector *connector = &intel_connector->base;
	struct intel_dp *intel_dp = &intel_dig_port->dp;
	struct intel_encoder *intel_encoder = &intel_dig_port->base;
	struct drm_device *dev = intel_encoder->base.dev;
	struct drm_i915_private *dev_priv = to_i915(dev);
	enum port port = intel_encoder->port;
	int type;

	/* Initialize the work for modeset in case of link train failure */
	INIT_WORK(&intel_connector->modeset_retry_work,
		  intel_dp_modeset_retry_work_fn);

	if (WARN(intel_dig_port->max_lanes < 1,
		 "Not enough lanes (%d) for DP on port %c\n",
		 intel_dig_port->max_lanes, port_name(port)))
		return false;

	intel_dp_set_source_rates(intel_dp);

	intel_dp->reset_link_params = true;
	intel_dp->pps_pipe = INVALID_PIPE;
	intel_dp->active_pipe = INVALID_PIPE;

	/* intel_dp vfuncs */
	if (INTEL_GEN(dev_priv) >= 9)
		intel_dp->get_aux_clock_divider = skl_get_aux_clock_divider;
	else if (IS_HASWELL(dev_priv) || IS_BROADWELL(dev_priv))
		intel_dp->get_aux_clock_divider = hsw_get_aux_clock_divider;
	else if (HAS_PCH_SPLIT(dev_priv))
		intel_dp->get_aux_clock_divider = ilk_get_aux_clock_divider;
	else
		intel_dp->get_aux_clock_divider = g4x_get_aux_clock_divider;

	if (INTEL_GEN(dev_priv) >= 9)
		intel_dp->get_aux_send_ctl = skl_get_aux_send_ctl;
	else
		intel_dp->get_aux_send_ctl = g4x_get_aux_send_ctl;

	if (HAS_DDI(dev_priv))
		intel_dp->prepare_link_retrain = intel_ddi_prepare_link_retrain;

	/* Preserve the current hw state. */
	intel_dp->DP = I915_READ(intel_dp->output_reg);
	intel_dp->attached_connector = intel_connector;

	if (intel_dp_is_port_edp(dev_priv, port))
		type = DRM_MODE_CONNECTOR_eDP;
	else
		type = DRM_MODE_CONNECTOR_DisplayPort;

	if (IS_VALLEYVIEW(dev_priv) || IS_CHERRYVIEW(dev_priv))
		intel_dp->active_pipe = vlv_active_pipe(intel_dp);

	/*
	 * For eDP we always set the encoder type to INTEL_OUTPUT_EDP, but
	 * for DP the encoder type can be set by the caller to
	 * INTEL_OUTPUT_UNKNOWN for DDI, so don't rewrite it.
	 */
	if (type == DRM_MODE_CONNECTOR_eDP)
		intel_encoder->type = INTEL_OUTPUT_EDP;

	/* eDP only on port B and/or C on vlv/chv */
	if (WARN_ON((IS_VALLEYVIEW(dev_priv) || IS_CHERRYVIEW(dev_priv)) &&
		    intel_dp_is_edp(intel_dp) &&
		    port != PORT_B && port != PORT_C))
		return false;

	DRM_DEBUG_KMS("Adding %s connector on port %c\n",
			type == DRM_MODE_CONNECTOR_eDP ? "eDP" : "DP",
			port_name(port));

	drm_connector_init(dev, connector, &intel_dp_connector_funcs, type);
	drm_connector_helper_add(connector, &intel_dp_connector_helper_funcs);

	if (!IS_VALLEYVIEW(dev_priv) && !IS_CHERRYVIEW(dev_priv))
		connector->interlace_allowed = true;
	connector->doublescan_allowed = 0;

	intel_dp_init_connector_port_info(intel_dig_port);

	intel_dp_aux_init(intel_dp);

	INIT_DELAYED_WORK(&intel_dp->panel_vdd_work,
			  edp_panel_vdd_work);

	intel_connector_attach_encoder(intel_connector, intel_encoder);

	if (HAS_DDI(dev_priv))
		intel_connector->get_hw_state = intel_ddi_connector_get_hw_state;
	else
		intel_connector->get_hw_state = intel_connector_get_hw_state;

	/* init MST on ports that can support it */
	if (HAS_DP_MST(dev_priv) && !intel_dp_is_edp(intel_dp) &&
	    (port == PORT_B || port == PORT_C || port == PORT_D))
		intel_dp_mst_encoder_init(intel_dig_port,
					  intel_connector->base.base.id);

	if (!intel_edp_init_connector(intel_dp, intel_connector)) {
		intel_dp_aux_fini(intel_dp);
		intel_dp_mst_encoder_cleanup(intel_dig_port);
		goto fail;
	}

	intel_dp_add_properties(intel_dp, connector);

	/* For G4X desktop chip, PEG_BAND_GAP_DATA 3:0 must first be written
	 * 0xd.  Failure to do so will result in spurious interrupts being
	 * generated on the port when a cable is not attached.
	 */
	if (IS_G4X(dev_priv) && !IS_GM45(dev_priv)) {
		u32 temp = I915_READ(PEG_BAND_GAP_DATA);
		I915_WRITE(PEG_BAND_GAP_DATA, (temp & ~0xf) | 0xd);
	}

	return true;

fail:
	drm_connector_cleanup(connector);

	return false;
}

bool intel_dp_init(struct drm_i915_private *dev_priv,
		   i915_reg_t output_reg,
		   enum port port)
{
	struct intel_digital_port *intel_dig_port;
	struct intel_encoder *intel_encoder;
	struct drm_encoder *encoder;
	struct intel_connector *intel_connector;

	intel_dig_port = kzalloc(sizeof(*intel_dig_port), GFP_KERNEL);
	if (!intel_dig_port)
		return false;

	intel_connector = intel_connector_alloc();
	if (!intel_connector)
		goto err_connector_alloc;

	intel_encoder = &intel_dig_port->base;
	encoder = &intel_encoder->base;

	if (drm_encoder_init(&dev_priv->drm, &intel_encoder->base,
			     &intel_dp_enc_funcs, DRM_MODE_ENCODER_TMDS,
			     "DP %c", port_name(port)))
		goto err_encoder_init;

	intel_encoder->compute_config = intel_dp_compute_config;
	intel_encoder->get_hw_state = intel_dp_get_hw_state;
	intel_encoder->get_config = intel_dp_get_config;
	intel_encoder->suspend = intel_dp_encoder_suspend;
	if (IS_CHERRYVIEW(dev_priv)) {
		intel_encoder->pre_pll_enable = chv_dp_pre_pll_enable;
		intel_encoder->pre_enable = chv_pre_enable_dp;
		intel_encoder->enable = vlv_enable_dp;
		intel_encoder->disable = vlv_disable_dp;
		intel_encoder->post_disable = chv_post_disable_dp;
		intel_encoder->post_pll_disable = chv_dp_post_pll_disable;
	} else if (IS_VALLEYVIEW(dev_priv)) {
		intel_encoder->pre_pll_enable = vlv_dp_pre_pll_enable;
		intel_encoder->pre_enable = vlv_pre_enable_dp;
		intel_encoder->enable = vlv_enable_dp;
		intel_encoder->disable = vlv_disable_dp;
		intel_encoder->post_disable = vlv_post_disable_dp;
	} else if (INTEL_GEN(dev_priv) >= 5) {
		intel_encoder->pre_enable = g4x_pre_enable_dp;
		intel_encoder->enable = g4x_enable_dp;
		intel_encoder->disable = ilk_disable_dp;
		intel_encoder->post_disable = ilk_post_disable_dp;
	} else {
		intel_encoder->pre_enable = g4x_pre_enable_dp;
		intel_encoder->enable = g4x_enable_dp;
		intel_encoder->disable = g4x_disable_dp;
	}

	intel_dig_port->dp.output_reg = output_reg;
	intel_dig_port->max_lanes = 4;

	intel_encoder->type = INTEL_OUTPUT_DP;
	intel_encoder->power_domain = intel_port_to_power_domain(port);
	if (IS_CHERRYVIEW(dev_priv)) {
		if (port == PORT_D)
			intel_encoder->crtc_mask = 1 << 2;
		else
			intel_encoder->crtc_mask = (1 << 0) | (1 << 1);
	} else {
		intel_encoder->crtc_mask = (1 << 0) | (1 << 1) | (1 << 2);
	}
	intel_encoder->cloneable = 0;
	intel_encoder->port = port;

	intel_dig_port->hpd_pulse = intel_dp_hpd_pulse;
	dev_priv->hotplug.irq_port[port] = intel_dig_port;

	if (port != PORT_A)
		intel_infoframe_init(intel_dig_port);

	if (!intel_dp_init_connector(intel_dig_port, intel_connector))
		goto err_init_connector;

	return true;

err_init_connector:
	drm_encoder_cleanup(encoder);
err_encoder_init:
	kfree(intel_connector);
err_connector_alloc:
	kfree(intel_dig_port);
	return false;
}

void intel_dp_mst_suspend(struct drm_device *dev)
{
	struct drm_i915_private *dev_priv = to_i915(dev);
	int i;

	/* disable MST */
	for (i = 0; i < I915_MAX_PORTS; i++) {
		struct intel_digital_port *intel_dig_port = dev_priv->hotplug.irq_port[i];

		if (!intel_dig_port || !intel_dig_port->dp.can_mst)
			continue;

		if (intel_dig_port->dp.is_mst)
			drm_dp_mst_topology_mgr_suspend(&intel_dig_port->dp.mst_mgr);
	}
}

void intel_dp_mst_resume(struct drm_device *dev)
{
	struct drm_i915_private *dev_priv = to_i915(dev);
	int i;

	for (i = 0; i < I915_MAX_PORTS; i++) {
		struct intel_digital_port *intel_dig_port = dev_priv->hotplug.irq_port[i];
		int ret;

		if (!intel_dig_port || !intel_dig_port->dp.can_mst)
			continue;

		ret = drm_dp_mst_topology_mgr_resume(&intel_dig_port->dp.mst_mgr);
		if (ret)
			intel_dp_check_mst_status(&intel_dig_port->dp);
	}
}<|MERGE_RESOLUTION|>--- conflicted
+++ resolved
@@ -2679,12 +2679,8 @@
 	struct intel_dp *intel_dp = enc_to_intel_dp(&encoder->base);
 
 	if (old_crtc_state->has_audio)
-<<<<<<< HEAD
-		intel_audio_codec_disable(encoder);
-=======
 		intel_audio_codec_disable(encoder,
 					  old_crtc_state, old_conn_state);
->>>>>>> 661e50bc
 
 	/* Make sure the panel is off before trying to change the mode. But also
 	 * ensure that we have vdd while we switch off the panel. */
@@ -2698,19 +2694,10 @@
 			   const struct intel_crtc_state *old_crtc_state,
 			   const struct drm_connector_state *old_conn_state)
 {
-<<<<<<< HEAD
-	struct intel_dp *intel_dp = enc_to_intel_dp(&encoder->base);
-
-	intel_disable_dp(encoder, old_crtc_state, old_conn_state);
-
-	/* disable the port before the pipe on g4x */
-	intel_dp_link_down(intel_dp);
-=======
 	intel_disable_dp(encoder, old_crtc_state, old_conn_state);
 
 	/* disable the port before the pipe on g4x */
 	intel_dp_link_down(encoder, old_crtc_state);
->>>>>>> 661e50bc
 }
 
 static void ilk_disable_dp(struct intel_encoder *encoder,
@@ -3104,13 +3091,8 @@
 }
 
 static void chv_dp_post_pll_disable(struct intel_encoder *encoder,
-<<<<<<< HEAD
-				    const struct intel_crtc_state *pipe_config,
-				    const struct drm_connector_state *conn_state)
-=======
 				    const struct intel_crtc_state *old_crtc_state,
 				    const struct drm_connector_state *old_conn_state)
->>>>>>> 661e50bc
 {
 	chv_phy_post_pll_disable(encoder, old_crtc_state);
 }
@@ -4754,12 +4736,6 @@
 		goto out;
 	}
 
-<<<<<<< HEAD
-	if (intel_encoder->type != INTEL_OUTPUT_EDP)
-		intel_encoder->type = INTEL_OUTPUT_DP;
-
-=======
->>>>>>> 661e50bc
 	if (intel_dp->reset_link_params) {
 		/* Initial max link lane count */
 		intel_dp->max_link_lane_count = intel_dp_max_common_lane_count(intel_dp);
@@ -4810,11 +4786,7 @@
 	intel_dp->aux.i2c_defer_count = 0;
 
 	intel_dp_set_edid(intel_dp);
-<<<<<<< HEAD
-	if (intel_dp_is_edp(intel_dp) || intel_connector->detect_edid)
-=======
 	if (intel_dp_is_edp(intel_dp) || connector->detect_edid)
->>>>>>> 661e50bc
 		status = connector_status_connected;
 	intel_dp->detect_done = true;
 
