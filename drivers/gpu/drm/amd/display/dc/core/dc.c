/*
 * Copyright 2015 Advanced Micro Devices, Inc.
 *
 * Permission is hereby granted, free of charge, to any person obtaining a
 * copy of this software and associated documentation files (the "Software"),
 * to deal in the Software without restriction, including without limitation
 * the rights to use, copy, modify, merge, publish, distribute, sublicense,
 * and/or sell copies of the Software, and to permit persons to whom the
 * Software is furnished to do so, subject to the following conditions:
 *
 * The above copyright notice and this permission notice shall be included in
 * all copies or substantial portions of the Software.
 *
 * THE SOFTWARE IS PROVIDED "AS IS", WITHOUT WARRANTY OF ANY KIND, EXPRESS OR
 * IMPLIED, INCLUDING BUT NOT LIMITED TO THE WARRANTIES OF MERCHANTABILITY,
 * FITNESS FOR A PARTICULAR PURPOSE AND NONINFRINGEMENT.  IN NO EVENT SHALL
 * THE COPYRIGHT HOLDER(S) OR AUTHOR(S) BE LIABLE FOR ANY CLAIM, DAMAGES OR
 * OTHER LIABILITY, WHETHER IN AN ACTION OF CONTRACT, TORT OR OTHERWISE,
 * ARISING FROM, OUT OF OR IN CONNECTION WITH THE SOFTWARE OR THE USE OR
 * OTHER DEALINGS IN THE SOFTWARE.
 *
 * Authors: AMD
 */

#include "dm_services.h"

#include "dc.h"

#include "core_status.h"
#include "core_types.h"
#include "hw_sequencer.h"
#include "dce/dce_hwseq.h"

#include "resource.h"

#include "clock_source.h"
#include "dc_bios_types.h"

#include "bios_parser_interface.h"
#include "include/irq_service_interface.h"
#include "transform.h"
#include "dmcu.h"
#include "dpp.h"
#include "timing_generator.h"
#include "abm.h"
#include "virtual/virtual_link_encoder.h"

#include "link_hwss.h"
#include "link_encoder.h"

#include "dc_link_ddc.h"
#include "dm_helpers.h"
#include "mem_input.h"
#include "hubp.h"

#include "dc_link_dp.h"

#include "dce/dce_i2c.h"

#define DC_LOGGER \
	dc->ctx->logger

const static char DC_BUILD_ID[] = "production-build";

/*******************************************************************************
 * Private functions
 ******************************************************************************/

static inline void elevate_update_type(enum surface_update_type *original, enum surface_update_type new)
{
	if (new > *original)
		*original = new;
}

static void destroy_links(struct dc *dc)
{
	uint32_t i;

	for (i = 0; i < dc->link_count; i++) {
		if (NULL != dc->links[i])
			link_destroy(&dc->links[i]);
	}
}

static bool create_links(
		struct dc *dc,
		uint32_t num_virtual_links)
{
	int i;
	int connectors_num;
	struct dc_bios *bios = dc->ctx->dc_bios;

	dc->link_count = 0;

	connectors_num = bios->funcs->get_connectors_number(bios);

	if (connectors_num > ENUM_ID_COUNT) {
		dm_error(
			"DC: Number of connectors %d exceeds maximum of %d!\n",
			connectors_num,
			ENUM_ID_COUNT);
		return false;
	}

	if (connectors_num == 0 && num_virtual_links == 0) {
		dm_error("DC: Number of connectors is zero!\n");
	}

	dm_output_to_console(
		"DC: %s: connectors_num: physical:%d, virtual:%d\n",
		__func__,
		connectors_num,
		num_virtual_links);

	for (i = 0; i < connectors_num; i++) {
		struct link_init_data link_init_params = {0};
		struct dc_link *link;

		link_init_params.ctx = dc->ctx;
		/* next BIOS object table connector */
		link_init_params.connector_index = i;
		link_init_params.link_index = dc->link_count;
		link_init_params.dc = dc;
		link = link_create(&link_init_params);

		if (link) {
			dc->links[dc->link_count] = link;
			link->dc = dc;
			++dc->link_count;
		}
	}

	for (i = 0; i < num_virtual_links; i++) {
		struct dc_link *link = kzalloc(sizeof(*link), GFP_KERNEL);
		struct encoder_init_data enc_init = {0};

		if (link == NULL) {
			BREAK_TO_DEBUGGER();
			goto failed_alloc;
		}

		link->link_index = dc->link_count;
		dc->links[dc->link_count] = link;
		dc->link_count++;

		link->ctx = dc->ctx;
		link->dc = dc;
		link->connector_signal = SIGNAL_TYPE_VIRTUAL;
		link->link_id.type = OBJECT_TYPE_CONNECTOR;
		link->link_id.id = CONNECTOR_ID_VIRTUAL;
		link->link_id.enum_id = ENUM_ID_1;
		link->link_enc = kzalloc(sizeof(*link->link_enc), GFP_KERNEL);

		if (!link->link_enc) {
			BREAK_TO_DEBUGGER();
			goto failed_alloc;
		}

		link->link_status.dpcd_caps = &link->dpcd_caps;

		enc_init.ctx = dc->ctx;
		enc_init.channel = CHANNEL_ID_UNKNOWN;
		enc_init.hpd_source = HPD_SOURCEID_UNKNOWN;
		enc_init.transmitter = TRANSMITTER_UNKNOWN;
		enc_init.connector = link->link_id;
		enc_init.encoder.type = OBJECT_TYPE_ENCODER;
		enc_init.encoder.id = ENCODER_ID_INTERNAL_VIRTUAL;
		enc_init.encoder.enum_id = ENUM_ID_1;
		virtual_link_encoder_construct(link->link_enc, &enc_init);
	}

	return true;

failed_alloc:
	return false;
}

/**
 *****************************************************************************
 *  Function: dc_stream_adjust_vmin_vmax
 *
 *  @brief
 *     Looks up the pipe context of dc_stream_state and updates the
 *     vertical_total_min and vertical_total_max of the DRR, Dynamic Refresh
 *     Rate, which is a power-saving feature that targets reducing panel
 *     refresh rate while the screen is static
 *
 *  @param [in] dc: dc reference
 *  @param [in] stream: Initial dc stream state
 *  @param [in] adjust: Updated parameters for vertical_total_min and
 *  vertical_total_max
 *****************************************************************************
 */
bool dc_stream_adjust_vmin_vmax(struct dc *dc,
		struct dc_stream_state *stream,
		struct dc_crtc_timing_adjust *adjust)
{
	int i = 0;
	bool ret = false;

	for (i = 0; i < MAX_PIPES; i++) {
		struct pipe_ctx *pipe = &dc->current_state->res_ctx.pipe_ctx[i];

		if (pipe->stream == stream && pipe->stream_res.stream_enc) {
			pipe->stream->adjust = *adjust;
			dc->hwss.set_drr(&pipe,
					1,
					adjust->v_total_min,
					adjust->v_total_max);

			ret = true;
		}
	}
	return ret;
}

bool dc_stream_get_crtc_position(struct dc *dc,
		struct dc_stream_state **streams, int num_streams,
		unsigned int *v_pos, unsigned int *nom_v_pos)
{
	/* TODO: Support multiple streams */
	const struct dc_stream_state *stream = streams[0];
	int i = 0;
	bool ret = false;
	struct crtc_position position;

	for (i = 0; i < MAX_PIPES; i++) {
		struct pipe_ctx *pipe =
				&dc->current_state->res_ctx.pipe_ctx[i];

		if (pipe->stream == stream && pipe->stream_res.stream_enc) {
			dc->hwss.get_position(&pipe, 1, &position);

			*v_pos = position.vertical_count;
			*nom_v_pos = position.nominal_vcount;
			ret = true;
		}
	}
	return ret;
}

/**
 * dc_stream_configure_crc: Configure CRC capture for the given stream.
 * @dc: DC Object
 * @stream: The stream to configure CRC on.
 * @enable: Enable CRC if true, disable otherwise.
 * @continuous: Capture CRC on every frame if true. Otherwise, only capture
 *              once.
 *
 * By default, only CRC0 is configured, and the entire frame is used to
 * calculate the crc.
 */
bool dc_stream_configure_crc(struct dc *dc, struct dc_stream_state *stream,
			     bool enable, bool continuous)
{
	int i;
	struct pipe_ctx *pipe;
	struct crc_params param;
	struct timing_generator *tg;

	for (i = 0; i < MAX_PIPES; i++) {
		pipe = &dc->current_state->res_ctx.pipe_ctx[i];
		if (pipe->stream == stream)
			break;
	}
	/* Stream not found */
	if (i == MAX_PIPES)
		return false;

	/* Always capture the full frame */
	param.windowa_x_start = 0;
	param.windowa_y_start = 0;
	param.windowa_x_end = pipe->stream->timing.h_addressable;
	param.windowa_y_end = pipe->stream->timing.v_addressable;
	param.windowb_x_start = 0;
	param.windowb_y_start = 0;
	param.windowb_x_end = pipe->stream->timing.h_addressable;
	param.windowb_y_end = pipe->stream->timing.v_addressable;

	/* Default to the union of both windows */
	param.selection = UNION_WINDOW_A_B;
	param.continuous_mode = continuous;
	param.enable = enable;

	tg = pipe->stream_res.tg;

	/* Only call if supported */
	if (tg->funcs->configure_crc)
		return tg->funcs->configure_crc(tg, &param);
	DC_LOG_WARNING("CRC capture not supported.");
	return false;
}

/**
 * dc_stream_get_crc: Get CRC values for the given stream.
 * @dc: DC object
 * @stream: The DC stream state of the stream to get CRCs from.
 * @r_cr, g_y, b_cb: CRC values for the three channels are stored here.
 *
 * dc_stream_configure_crc needs to be called beforehand to enable CRCs.
 * Return false if stream is not found, or if CRCs are not enabled.
 */
bool dc_stream_get_crc(struct dc *dc, struct dc_stream_state *stream,
		       uint32_t *r_cr, uint32_t *g_y, uint32_t *b_cb)
{
	int i;
	struct pipe_ctx *pipe;
	struct timing_generator *tg;

	for (i = 0; i < MAX_PIPES; i++) {
		pipe = &dc->current_state->res_ctx.pipe_ctx[i];
		if (pipe->stream == stream)
			break;
	}
	/* Stream not found */
	if (i == MAX_PIPES)
		return false;

	tg = pipe->stream_res.tg;

	if (tg->funcs->get_crc)
		return tg->funcs->get_crc(tg, r_cr, g_y, b_cb);
	DC_LOG_WARNING("CRC capture not supported.");
	return false;
}

void dc_stream_set_dither_option(struct dc_stream_state *stream,
		enum dc_dither_option option)
{
	struct bit_depth_reduction_params params;
	struct dc_link *link = stream->status.link;
	struct pipe_ctx *pipes = NULL;
	int i;

	for (i = 0; i < MAX_PIPES; i++) {
		if (link->dc->current_state->res_ctx.pipe_ctx[i].stream ==
				stream) {
			pipes = &link->dc->current_state->res_ctx.pipe_ctx[i];
			break;
		}
	}

	if (!pipes)
		return;
	if (option > DITHER_OPTION_MAX)
		return;

	stream->dither_option = option;

	memset(&params, 0, sizeof(params));
	resource_build_bit_depth_reduction_params(stream, &params);
	stream->bit_depth_params = params;

	if (pipes->plane_res.xfm &&
	    pipes->plane_res.xfm->funcs->transform_set_pixel_storage_depth) {
		pipes->plane_res.xfm->funcs->transform_set_pixel_storage_depth(
			pipes->plane_res.xfm,
			pipes->plane_res.scl_data.lb_params.depth,
			&stream->bit_depth_params);
	}

	pipes->stream_res.opp->funcs->
		opp_program_bit_depth_reduction(pipes->stream_res.opp, &params);
}

bool dc_stream_set_gamut_remap(struct dc *dc, const struct dc_stream_state *stream)
{
	int i = 0;
	bool ret = false;
	struct pipe_ctx *pipes;

	for (i = 0; i < MAX_PIPES; i++) {
		if (dc->current_state->res_ctx.pipe_ctx[i].stream == stream) {
			pipes = &dc->current_state->res_ctx.pipe_ctx[i];
			dc->hwss.program_gamut_remap(pipes);
			ret = true;
		}
	}

	return ret;
}

bool dc_stream_program_csc_matrix(struct dc *dc, struct dc_stream_state *stream)
{
	int i = 0;
	bool ret = false;
	struct pipe_ctx *pipes;

	for (i = 0; i < MAX_PIPES; i++) {
		if (dc->current_state->res_ctx.pipe_ctx[i].stream
				== stream) {

			pipes = &dc->current_state->res_ctx.pipe_ctx[i];
			dc->hwss.program_csc_matrix(pipes,
			stream->output_color_space,
			stream->csc_color_matrix.matrix);
			ret = true;
		}
	}

	return ret;
}

void dc_stream_set_static_screen_events(struct dc *dc,
		struct dc_stream_state **streams,
		int num_streams,
		const struct dc_static_screen_events *events)
{
	int i = 0;
	int j = 0;
	struct pipe_ctx *pipes_affected[MAX_PIPES];
	int num_pipes_affected = 0;

	for (i = 0; i < num_streams; i++) {
		struct dc_stream_state *stream = streams[i];

		for (j = 0; j < MAX_PIPES; j++) {
			if (dc->current_state->res_ctx.pipe_ctx[j].stream
					== stream) {
				pipes_affected[num_pipes_affected++] =
						&dc->current_state->res_ctx.pipe_ctx[j];
			}
		}
	}

	dc->hwss.set_static_screen_control(pipes_affected, num_pipes_affected, events);
}

void dc_link_set_drive_settings(struct dc *dc,
				struct link_training_settings *lt_settings,
				const struct dc_link *link)
{

	int i;

	for (i = 0; i < dc->link_count; i++) {
		if (dc->links[i] == link)
			break;
	}

	if (i >= dc->link_count)
		ASSERT_CRITICAL(false);

	dc_link_dp_set_drive_settings(dc->links[i], lt_settings);
}

void dc_link_perform_link_training(struct dc *dc,
				   struct dc_link_settings *link_setting,
				   bool skip_video_pattern)
{
	int i;

	for (i = 0; i < dc->link_count; i++)
		dc_link_dp_perform_link_training(
			dc->links[i],
			link_setting,
			skip_video_pattern);
}

void dc_link_set_preferred_link_settings(struct dc *dc,
					 struct dc_link_settings *link_setting,
					 struct dc_link *link)
{
<<<<<<< HEAD
	struct dc_link_settings store_settings = *link_setting;
	struct dc_stream_state *link_stream =
		link->dc->current_state->res_ctx.pipe_ctx[0].stream;
=======
	int i;
	struct pipe_ctx *pipe;
	struct dc_stream_state *link_stream;
	struct dc_link_settings store_settings = *link_setting;

	for (i = 0; i < MAX_PIPES; i++) {
		pipe = &dc->current_state->res_ctx.pipe_ctx[i];
		if (pipe->stream && pipe->stream->sink
			&& pipe->stream->sink->link) {
			if (pipe->stream->sink->link == link)
				break;
		}
	}

	/* Stream not found */
	if (i == MAX_PIPES)
		return;

	link_stream = link->dc->current_state->res_ctx.pipe_ctx[i].stream;
>>>>>>> f9885ef8

	link->preferred_link_setting = store_settings;
	if (link_stream)
		decide_link_settings(link_stream, &store_settings);

	if ((store_settings.lane_count != LANE_COUNT_UNKNOWN) &&
		(store_settings.link_rate != LINK_RATE_UNKNOWN))
		dp_retrain_link_dp_test(link, &store_settings, false);
}

void dc_link_enable_hpd(const struct dc_link *link)
{
	dc_link_dp_enable_hpd(link);
}

void dc_link_disable_hpd(const struct dc_link *link)
{
	dc_link_dp_disable_hpd(link);
}


void dc_link_set_test_pattern(struct dc_link *link,
			      enum dp_test_pattern test_pattern,
			      const struct link_training_settings *p_link_settings,
			      const unsigned char *p_custom_pattern,
			      unsigned int cust_pattern_size)
{
	if (link != NULL)
		dc_link_dp_set_test_pattern(
			link,
			test_pattern,
			p_link_settings,
			p_custom_pattern,
			cust_pattern_size);
}

static void destruct(struct dc *dc)
{
	dc_release_state(dc->current_state);
	dc->current_state = NULL;

	destroy_links(dc);

	dc_destroy_resource_pool(dc);

	if (dc->ctx->gpio_service)
		dal_gpio_service_destroy(&dc->ctx->gpio_service);

	if (dc->ctx->i2caux)
		dal_i2caux_destroy(&dc->ctx->i2caux);

	if (dc->ctx->created_bios)
		dal_bios_parser_destroy(&dc->ctx->dc_bios);

	kfree(dc->ctx);
	dc->ctx = NULL;

	kfree(dc->bw_vbios);
	dc->bw_vbios = NULL;

	kfree(dc->bw_dceip);
	dc->bw_dceip = NULL;

#ifdef CONFIG_DRM_AMD_DC_DCN1_0
	kfree(dc->dcn_soc);
	dc->dcn_soc = NULL;

	kfree(dc->dcn_ip);
	dc->dcn_ip = NULL;

#endif
}

static bool construct(struct dc *dc,
		const struct dc_init_data *init_params)
{
	struct dc_context *dc_ctx;
	struct bw_calcs_dceip *dc_dceip;
	struct bw_calcs_vbios *dc_vbios;
#ifdef CONFIG_DRM_AMD_DC_DCN1_0
	struct dcn_soc_bounding_box *dcn_soc;
	struct dcn_ip_params *dcn_ip;
#endif

	enum dce_version dc_version = DCE_VERSION_UNKNOWN;

	dc_dceip = kzalloc(sizeof(*dc_dceip), GFP_KERNEL);
	if (!dc_dceip) {
		dm_error("%s: failed to create dceip\n", __func__);
		goto fail;
	}

	dc->bw_dceip = dc_dceip;

	dc_vbios = kzalloc(sizeof(*dc_vbios), GFP_KERNEL);
	if (!dc_vbios) {
		dm_error("%s: failed to create vbios\n", __func__);
		goto fail;
	}

	dc->bw_vbios = dc_vbios;
#ifdef CONFIG_DRM_AMD_DC_DCN1_0
	dcn_soc = kzalloc(sizeof(*dcn_soc), GFP_KERNEL);
	if (!dcn_soc) {
		dm_error("%s: failed to create dcn_soc\n", __func__);
		goto fail;
	}

	dc->dcn_soc = dcn_soc;

	dcn_ip = kzalloc(sizeof(*dcn_ip), GFP_KERNEL);
	if (!dcn_ip) {
		dm_error("%s: failed to create dcn_ip\n", __func__);
		goto fail;
	}

	dc->dcn_ip = dcn_ip;
#endif

	dc_ctx = kzalloc(sizeof(*dc_ctx), GFP_KERNEL);
	if (!dc_ctx) {
		dm_error("%s: failed to create ctx\n", __func__);
		goto fail;
	}

	dc_ctx->cgs_device = init_params->cgs_device;
	dc_ctx->driver_context = init_params->driver;
	dc_ctx->dc = dc;
	dc_ctx->asic_id = init_params->asic_id;
	dc_ctx->dc_sink_id_count = 0;
	dc->ctx = dc_ctx;

	dc->current_state = dc_create_state();

	if (!dc->current_state) {
		dm_error("%s: failed to create validate ctx\n", __func__);
		goto fail;
	}

	/* Create logger */

	dc_ctx->dce_environment = init_params->dce_environment;

	dc_version = resource_parse_asic_id(init_params->asic_id);
	dc_ctx->dce_version = dc_version;

	/* Resource should construct all asic specific resources.
	 * This should be the only place where we need to parse the asic id
	 */
	if (init_params->vbios_override)
		dc_ctx->dc_bios = init_params->vbios_override;
	else {
		/* Create BIOS parser */
		struct bp_init_data bp_init_data;

		bp_init_data.ctx = dc_ctx;
		bp_init_data.bios = init_params->asic_id.atombios_base_address;

		dc_ctx->dc_bios = dal_bios_parser_create(
				&bp_init_data, dc_version);

		if (!dc_ctx->dc_bios) {
			ASSERT_CRITICAL(false);
			goto fail;
		}

		dc_ctx->created_bios = true;
		}

	/* Create I2C AUX */
	dc_ctx->i2caux = dal_i2caux_create(dc_ctx);

	if (!dc_ctx->i2caux) {
		ASSERT_CRITICAL(false);
		goto fail;
	}

	/* Create GPIO service */
	dc_ctx->gpio_service = dal_gpio_service_create(
			dc_version,
			dc_ctx->dce_environment,
			dc_ctx);

	if (!dc_ctx->gpio_service) {
		ASSERT_CRITICAL(false);
		goto fail;
	}

	dc->res_pool = dc_create_resource_pool(
			dc,
			init_params->num_virtual_links,
			dc_version,
			init_params->asic_id);
	if (!dc->res_pool)
		goto fail;

	dc_resource_state_construct(dc, dc->current_state);

	if (!create_links(dc, init_params->num_virtual_links))
		goto fail;

	return true;

fail:

	destruct(dc);
	return false;
}

static void disable_dangling_plane(struct dc *dc, struct dc_state *context)
{
	int i, j;
	struct dc_state *dangling_context = dc_create_state();
	struct dc_state *current_ctx;

	if (dangling_context == NULL)
		return;

	dc_resource_state_copy_construct(dc->current_state, dangling_context);

	for (i = 0; i < dc->res_pool->pipe_count; i++) {
		struct dc_stream_state *old_stream =
				dc->current_state->res_ctx.pipe_ctx[i].stream;
		bool should_disable = true;

		for (j = 0; j < context->stream_count; j++) {
			if (old_stream == context->streams[j]) {
				should_disable = false;
				break;
			}
		}
		if (should_disable && old_stream) {
			dc_rem_all_planes_for_stream(dc, old_stream, dangling_context);
			dc->hwss.apply_ctx_for_surface(dc, old_stream, 0, dangling_context);
		}
	}

	current_ctx = dc->current_state;
	dc->current_state = dangling_context;
	dc_release_state(current_ctx);
}

/*******************************************************************************
 * Public functions
 ******************************************************************************/

struct dc *dc_create(const struct dc_init_data *init_params)
{
	struct dc *dc = kzalloc(sizeof(*dc), GFP_KERNEL);
	unsigned int full_pipe_count;

	if (NULL == dc)
		goto alloc_fail;

	if (false == construct(dc, init_params))
		goto construct_fail;

	/*TODO: separate HW and SW initialization*/
	dc->hwss.init_hw(dc);

	full_pipe_count = dc->res_pool->pipe_count;
	if (dc->res_pool->underlay_pipe_index != NO_UNDERLAY_PIPE)
		full_pipe_count--;
	dc->caps.max_streams = min(
			full_pipe_count,
			dc->res_pool->stream_enc_count);

	dc->caps.max_links = dc->link_count;
	dc->caps.max_audios = dc->res_pool->audio_count;
	dc->caps.linear_pitch_alignment = 64;

	/* Populate versioning information */
	dc->versions.dc_ver = DC_VER;

	if (dc->res_pool->dmcu != NULL)
		dc->versions.dmcu_version = dc->res_pool->dmcu->dmcu_version;

	dc->config = init_params->flags;

	dc->build_id = DC_BUILD_ID;

	DC_LOG_DC("Display Core initialized\n");



	return dc;

construct_fail:
	kfree(dc);

alloc_fail:
	return NULL;
}

void dc_destroy(struct dc **dc)
{
	destruct(*dc);
	kfree(*dc);
	*dc = NULL;
}

static void enable_timing_multisync(
		struct dc *dc,
		struct dc_state *ctx)
{
	int i = 0, multisync_count = 0;
	int pipe_count = dc->res_pool->pipe_count;
	struct pipe_ctx *multisync_pipes[MAX_PIPES] = { NULL };

	for (i = 0; i < pipe_count; i++) {
		if (!ctx->res_ctx.pipe_ctx[i].stream ||
				!ctx->res_ctx.pipe_ctx[i].stream->triggered_crtc_reset.enabled)
			continue;
		if (ctx->res_ctx.pipe_ctx[i].stream == ctx->res_ctx.pipe_ctx[i].stream->triggered_crtc_reset.event_source)
			continue;
		multisync_pipes[multisync_count] = &ctx->res_ctx.pipe_ctx[i];
		multisync_count++;
	}

	if (multisync_count > 0) {
		dc->hwss.enable_per_frame_crtc_position_reset(
			dc, multisync_count, multisync_pipes);
	}
}

static void program_timing_sync(
		struct dc *dc,
		struct dc_state *ctx)
{
	int i, j;
	int group_index = 0;
	int pipe_count = dc->res_pool->pipe_count;
	struct pipe_ctx *unsynced_pipes[MAX_PIPES] = { NULL };

	for (i = 0; i < pipe_count; i++) {
		if (!ctx->res_ctx.pipe_ctx[i].stream || ctx->res_ctx.pipe_ctx[i].top_pipe)
			continue;

		unsynced_pipes[i] = &ctx->res_ctx.pipe_ctx[i];
	}

	for (i = 0; i < pipe_count; i++) {
		int group_size = 1;
		struct pipe_ctx *pipe_set[MAX_PIPES];

		if (!unsynced_pipes[i])
			continue;

		pipe_set[0] = unsynced_pipes[i];
		unsynced_pipes[i] = NULL;

		/* Add tg to the set, search rest of the tg's for ones with
		 * same timing, add all tgs with same timing to the group
		 */
		for (j = i + 1; j < pipe_count; j++) {
			if (!unsynced_pipes[j])
				continue;

			if (resource_are_streams_timing_synchronizable(
					unsynced_pipes[j]->stream,
					pipe_set[0]->stream)) {
				pipe_set[group_size] = unsynced_pipes[j];
				unsynced_pipes[j] = NULL;
				group_size++;
			}
		}

		/* set first unblanked pipe as master */
		for (j = 0; j < group_size; j++) {
			struct pipe_ctx *temp;

			if (pipe_set[j]->stream_res.tg->funcs->is_blanked && !pipe_set[j]->stream_res.tg->funcs->is_blanked(pipe_set[j]->stream_res.tg)) {
				if (j == 0)
					break;

				temp = pipe_set[0];
				pipe_set[0] = pipe_set[j];
				pipe_set[j] = temp;
				break;
			}
		}

		/* remove any other unblanked pipes as they have already been synced */
		for (j = j + 1; j < group_size; j++) {
			if (pipe_set[j]->stream_res.tg->funcs->is_blanked && !pipe_set[j]->stream_res.tg->funcs->is_blanked(pipe_set[j]->stream_res.tg)) {
				group_size--;
				pipe_set[j] = pipe_set[group_size];
				j--;
			}
		}

		if (group_size > 1) {
			dc->hwss.enable_timing_synchronization(
				dc, group_index, group_size, pipe_set);
			group_index++;
		}
	}
}

static bool context_changed(
		struct dc *dc,
		struct dc_state *context)
{
	uint8_t i;

	if (context->stream_count != dc->current_state->stream_count)
		return true;

	for (i = 0; i < dc->current_state->stream_count; i++) {
		if (dc->current_state->streams[i] != context->streams[i])
			return true;
	}

	return false;
}

bool dc_enable_stereo(
	struct dc *dc,
	struct dc_state *context,
	struct dc_stream_state *streams[],
	uint8_t stream_count)
{
	bool ret = true;
	int i, j;
	struct pipe_ctx *pipe;

	for (i = 0; i < MAX_PIPES; i++) {
		if (context != NULL)
			pipe = &context->res_ctx.pipe_ctx[i];
		else
			pipe = &dc->current_state->res_ctx.pipe_ctx[i];
		for (j = 0 ; pipe && j < stream_count; j++)  {
			if (streams[j] && streams[j] == pipe->stream &&
				dc->hwss.setup_stereo)
				dc->hwss.setup_stereo(pipe, dc);
		}
	}

	return ret;
}

/*
 * Applies given context to HW and copy it into current context.
 * It's up to the user to release the src context afterwards.
 */
static enum dc_status dc_commit_state_no_check(struct dc *dc, struct dc_state *context)
{
	struct dc_bios *dcb = dc->ctx->dc_bios;
	enum dc_status result = DC_ERROR_UNEXPECTED;
	struct pipe_ctx *pipe;
	int i, k, l;
	struct dc_stream_state *dc_streams[MAX_STREAMS] = {0};

	disable_dangling_plane(dc, context);

	for (i = 0; i < context->stream_count; i++)
		dc_streams[i] =  context->streams[i];

	if (!dcb->funcs->is_accelerated_mode(dcb))
		dc->hwss.enable_accelerated_mode(dc, context);

	dc->hwss.set_bandwidth(dc, context, false);

	/* re-program planes for existing stream, in case we need to
	 * free up plane resource for later use
	 */
	for (i = 0; i < context->stream_count; i++) {
		if (context->streams[i]->mode_changed)
			continue;

		dc->hwss.apply_ctx_for_surface(
			dc, context->streams[i],
			context->stream_status[i].plane_count,
			context); /* use new pipe config in new context */
	}

	/* Program hardware */
	dc->hwss.ready_shared_resources(dc, context);

	for (i = 0; i < dc->res_pool->pipe_count; i++) {
		pipe = &context->res_ctx.pipe_ctx[i];
		dc->hwss.wait_for_mpcc_disconnect(dc, dc->res_pool, pipe);
	}

	result = dc->hwss.apply_ctx_to_hw(dc, context);

	if (result != DC_OK)
		return result;

	if (context->stream_count > 1) {
		enable_timing_multisync(dc, context);
		program_timing_sync(dc, context);
	}

	/* Program all planes within new context*/
	for (i = 0; i < context->stream_count; i++) {
		const struct dc_sink *sink = context->streams[i]->sink;

		if (!context->streams[i]->mode_changed)
			continue;

		dc->hwss.apply_ctx_for_surface(
				dc, context->streams[i],
				context->stream_status[i].plane_count,
				context);

		/*
		 * enable stereo
		 * TODO rework dc_enable_stereo call to work with validation sets?
		 */
		for (k = 0; k < MAX_PIPES; k++) {
			pipe = &context->res_ctx.pipe_ctx[k];

			for (l = 0 ; pipe && l < context->stream_count; l++)  {
				if (context->streams[l] &&
					context->streams[l] == pipe->stream &&
					dc->hwss.setup_stereo)
					dc->hwss.setup_stereo(pipe, dc);
			}
		}

		CONN_MSG_MODE(sink->link, "{%dx%d, %dx%d@%dKhz}",
				context->streams[i]->timing.h_addressable,
				context->streams[i]->timing.v_addressable,
				context->streams[i]->timing.h_total,
				context->streams[i]->timing.v_total,
				context->streams[i]->timing.pix_clk_khz);
	}

	dc_enable_stereo(dc, context, dc_streams, context->stream_count);

	/* pplib is notified if disp_num changed */
	dc->hwss.set_bandwidth(dc, context, true);

	dc_release_state(dc->current_state);

	dc->current_state = context;

	dc_retain_state(dc->current_state);

	dc->hwss.optimize_shared_resources(dc);

	return result;
}

bool dc_commit_state(struct dc *dc, struct dc_state *context)
{
	enum dc_status result = DC_ERROR_UNEXPECTED;
	int i;

	if (false == context_changed(dc, context))
		return DC_OK;

	DC_LOG_DC("%s: %d streams\n",
				__func__, context->stream_count);

	for (i = 0; i < context->stream_count; i++) {
		struct dc_stream_state *stream = context->streams[i];

		dc_stream_log(dc, stream);
	}

	result = dc_commit_state_no_check(dc, context);

	return (result == DC_OK);
}

bool dc_post_update_surfaces_to_stream(struct dc *dc)
{
	int i;
	struct dc_state *context = dc->current_state;

	post_surface_trace(dc);

	for (i = 0; i < dc->res_pool->pipe_count; i++)
		if (context->res_ctx.pipe_ctx[i].stream == NULL ||
		    context->res_ctx.pipe_ctx[i].plane_state == NULL) {
			context->res_ctx.pipe_ctx[i].pipe_idx = i;
			dc->hwss.disable_plane(dc, &context->res_ctx.pipe_ctx[i]);
		}

	dc->optimized_required = false;

	dc->hwss.set_bandwidth(dc, context, true);
	return true;
}

struct dc_state *dc_create_state(void)
{
	struct dc_state *context = kzalloc(sizeof(struct dc_state),
					   GFP_KERNEL);

	if (!context)
		return NULL;

	kref_init(&context->refcount);
	return context;
}

void dc_retain_state(struct dc_state *context)
{
	kref_get(&context->refcount);
}

static void dc_state_free(struct kref *kref)
{
	struct dc_state *context = container_of(kref, struct dc_state, refcount);
	dc_resource_state_destruct(context);
	kfree(context);
}

void dc_release_state(struct dc_state *context)
{
	kref_put(&context->refcount, dc_state_free);
}

static bool is_surface_in_context(
		const struct dc_state *context,
		const struct dc_plane_state *plane_state)
{
	int j;

	for (j = 0; j < MAX_PIPES; j++) {
		const struct pipe_ctx *pipe_ctx = &context->res_ctx.pipe_ctx[j];

		if (plane_state == pipe_ctx->plane_state) {
			return true;
		}
	}

	return false;
}

static enum surface_update_type get_plane_info_update_type(const struct dc_surface_update *u)
{
	union surface_update_flags *update_flags = &u->surface->update_flags;

	if (!u->plane_info)
		return UPDATE_TYPE_FAST;

	if (u->plane_info->color_space != u->surface->color_space)
		update_flags->bits.color_space_change = 1;

	if (u->plane_info->horizontal_mirror != u->surface->horizontal_mirror)
		update_flags->bits.horizontal_mirror_change = 1;

	if (u->plane_info->rotation != u->surface->rotation)
		update_flags->bits.rotation_change = 1;

	if (u->plane_info->format != u->surface->format)
		update_flags->bits.pixel_format_change = 1;

	if (u->plane_info->stereo_format != u->surface->stereo_format)
		update_flags->bits.stereo_format_change = 1;

	if (u->plane_info->per_pixel_alpha != u->surface->per_pixel_alpha)
		update_flags->bits.per_pixel_alpha_change = 1;

	if (u->plane_info->global_alpha_value != u->surface->global_alpha_value)
		update_flags->bits.global_alpha_change = 1;

	if (u->plane_info->dcc.enable != u->surface->dcc.enable
			|| u->plane_info->dcc.grph.independent_64b_blks != u->surface->dcc.grph.independent_64b_blks
			|| u->plane_info->dcc.grph.meta_pitch != u->surface->dcc.grph.meta_pitch)
		update_flags->bits.dcc_change = 1;

	if (resource_pixel_format_to_bpp(u->plane_info->format) !=
			resource_pixel_format_to_bpp(u->surface->format))
		/* different bytes per element will require full bandwidth
		 * and DML calculation
		 */
		update_flags->bits.bpp_change = 1;

	if (memcmp(&u->plane_info->tiling_info, &u->surface->tiling_info,
			sizeof(union dc_tiling_info)) != 0) {
		update_flags->bits.swizzle_change = 1;
		/* todo: below are HW dependent, we should add a hook to
		 * DCE/N resource and validated there.
		 */
		if (u->plane_info->tiling_info.gfx9.swizzle != DC_SW_LINEAR)
			/* swizzled mode requires RQ to be setup properly,
			 * thus need to run DML to calculate RQ settings
			 */
			update_flags->bits.bandwidth_change = 1;
	}

	if (update_flags->bits.rotation_change
			|| update_flags->bits.stereo_format_change
			|| update_flags->bits.pixel_format_change
			|| update_flags->bits.bpp_change
			|| update_flags->bits.bandwidth_change
			|| update_flags->bits.output_tf_change)
		return UPDATE_TYPE_FULL;

	return UPDATE_TYPE_MED;
}

static enum surface_update_type get_scaling_info_update_type(
		const struct dc_surface_update *u)
{
	union surface_update_flags *update_flags = &u->surface->update_flags;

	if (!u->scaling_info)
		return UPDATE_TYPE_FAST;

	if (u->scaling_info->clip_rect.width != u->surface->clip_rect.width
			|| u->scaling_info->clip_rect.height != u->surface->clip_rect.height
			|| u->scaling_info->dst_rect.width != u->surface->dst_rect.width
			|| u->scaling_info->dst_rect.height != u->surface->dst_rect.height) {
		update_flags->bits.scaling_change = 1;

		if ((u->scaling_info->dst_rect.width < u->surface->dst_rect.width
			|| u->scaling_info->dst_rect.height < u->surface->dst_rect.height)
				&& (u->scaling_info->dst_rect.width < u->surface->src_rect.width
					|| u->scaling_info->dst_rect.height < u->surface->src_rect.height))
			/* Making dst rect smaller requires a bandwidth change */
			update_flags->bits.bandwidth_change = 1;
	}

	if (u->scaling_info->src_rect.width != u->surface->src_rect.width
		|| u->scaling_info->src_rect.height != u->surface->src_rect.height) {

		update_flags->bits.scaling_change = 1;
		if (u->scaling_info->src_rect.width > u->surface->src_rect.width
				&& u->scaling_info->src_rect.height > u->surface->src_rect.height)
			/* Making src rect bigger requires a bandwidth change */
			update_flags->bits.clock_change = 1;
	}

	if (u->scaling_info->src_rect.x != u->surface->src_rect.x
			|| u->scaling_info->src_rect.y != u->surface->src_rect.y
			|| u->scaling_info->clip_rect.x != u->surface->clip_rect.x
			|| u->scaling_info->clip_rect.y != u->surface->clip_rect.y
			|| u->scaling_info->dst_rect.x != u->surface->dst_rect.x
			|| u->scaling_info->dst_rect.y != u->surface->dst_rect.y)
		update_flags->bits.position_change = 1;

	if (update_flags->bits.clock_change
			|| update_flags->bits.bandwidth_change)
		return UPDATE_TYPE_FULL;

	if (update_flags->bits.scaling_change
			|| update_flags->bits.position_change)
		return UPDATE_TYPE_MED;

	return UPDATE_TYPE_FAST;
}

static enum surface_update_type det_surface_update(const struct dc *dc,
		const struct dc_surface_update *u)
{
	const struct dc_state *context = dc->current_state;
	enum surface_update_type type;
	enum surface_update_type overall_type = UPDATE_TYPE_FAST;
	union surface_update_flags *update_flags = &u->surface->update_flags;

	update_flags->raw = 0; // Reset all flags

	if (!is_surface_in_context(context, u->surface)) {
		update_flags->bits.new_plane = 1;
		return UPDATE_TYPE_FULL;
	}

	type = get_plane_info_update_type(u);
	elevate_update_type(&overall_type, type);

	type = get_scaling_info_update_type(u);
	elevate_update_type(&overall_type, type);

	if (u->in_transfer_func)
		update_flags->bits.in_transfer_func_change = 1;

	if (u->input_csc_color_matrix)
		update_flags->bits.input_csc_change = 1;

	if (u->coeff_reduction_factor)
		update_flags->bits.coeff_reduction_change = 1;

	if (u->gamma) {
		enum surface_pixel_format format = SURFACE_PIXEL_FORMAT_GRPH_BEGIN;

		if (u->plane_info)
			format = u->plane_info->format;
		else if (u->surface)
			format = u->surface->format;

		if (dce_use_lut(format))
			update_flags->bits.gamma_change = 1;
	}

	if (update_flags->bits.in_transfer_func_change) {
		type = UPDATE_TYPE_MED;
		elevate_update_type(&overall_type, type);
	}

	if (update_flags->bits.input_csc_change
			|| update_flags->bits.coeff_reduction_change
			|| update_flags->bits.gamma_change) {
		type = UPDATE_TYPE_FULL;
		elevate_update_type(&overall_type, type);
	}

	return overall_type;
}

static enum surface_update_type check_update_surfaces_for_stream(
		struct dc *dc,
		struct dc_surface_update *updates,
		int surface_count,
		struct dc_stream_update *stream_update,
		const struct dc_stream_status *stream_status)
{
	int i;
	enum surface_update_type overall_type = UPDATE_TYPE_FAST;

	if (stream_status == NULL || stream_status->plane_count != surface_count)
		return UPDATE_TYPE_FULL;

	/* some stream updates require passive update */
	if (stream_update) {
		if ((stream_update->src.height != 0) &&
				(stream_update->src.width != 0))
			return UPDATE_TYPE_FULL;

		if ((stream_update->dst.height != 0) &&
				(stream_update->dst.width != 0))
			return UPDATE_TYPE_FULL;

		if (stream_update->out_transfer_func)
			return UPDATE_TYPE_FULL;

		if (stream_update->abm_level)
			return UPDATE_TYPE_FULL;

		if (stream_update->dpms_off)
			return UPDATE_TYPE_FULL;
	}

	for (i = 0 ; i < surface_count; i++) {
		enum surface_update_type type =
				det_surface_update(dc, &updates[i]);

		if (type == UPDATE_TYPE_FULL)
			return type;

		elevate_update_type(&overall_type, type);
	}

	return overall_type;
}

enum surface_update_type dc_check_update_surfaces_for_stream(
		struct dc *dc,
		struct dc_surface_update *updates,
		int surface_count,
		struct dc_stream_update *stream_update,
		const struct dc_stream_status *stream_status)
{
	int i;
	enum surface_update_type type;

	for (i = 0; i < surface_count; i++)
		updates[i].surface->update_flags.raw = 0;

	type = check_update_surfaces_for_stream(dc, updates, surface_count, stream_update, stream_status);
	if (type == UPDATE_TYPE_FULL)
		for (i = 0; i < surface_count; i++)
			updates[i].surface->update_flags.raw = 0xFFFFFFFF;

	return type;
}

static struct dc_stream_status *stream_get_status(
	struct dc_state *ctx,
	struct dc_stream_state *stream)
{
	uint8_t i;

	for (i = 0; i < ctx->stream_count; i++) {
		if (stream == ctx->streams[i]) {
			return &ctx->stream_status[i];
		}
	}

	return NULL;
}

static const enum surface_update_type update_surface_trace_level = UPDATE_TYPE_FULL;

static void notify_display_count_to_smu(
		struct dc *dc,
		struct dc_state *context)
{
	int i, display_count;
	struct pp_smu_funcs_rv *pp_smu = dc->res_pool->pp_smu;

	/*
	 * if function pointer not set up, this message is
	 * sent as part of pplib_apply_display_requirements.
	 * So just return.
	 */
<<<<<<< HEAD
	if (!pp_smu->set_display_count)
=======
	if (!pp_smu || !pp_smu->set_display_count)
>>>>>>> f9885ef8
		return;

	display_count = 0;
	for (i = 0; i < context->stream_count; i++) {
		const struct dc_stream_state *stream = context->streams[i];

		/* only notify active stream */
		if (stream->dpms_off)
			continue;

		display_count++;
	}

	pp_smu->set_display_count(&pp_smu->pp_smu, display_count);
}

static void commit_planes_do_stream_update(struct dc *dc,
		struct dc_stream_state *stream,
		struct dc_stream_update *stream_update,
		enum surface_update_type update_type,
		struct dc_state *context)
{
	int j;

	// Stream updates
	for (j = 0; j < dc->res_pool->pipe_count; j++) {
		struct pipe_ctx *pipe_ctx = &context->res_ctx.pipe_ctx[j];

		if (!pipe_ctx->top_pipe &&
			pipe_ctx->stream &&
			pipe_ctx->stream == stream) {

			/* Fast update*/
			// VRR program can be done as part of FAST UPDATE
			if (stream_update->adjust)
				dc->hwss.set_drr(&pipe_ctx, 1,
					stream_update->adjust->v_total_min,
					stream_update->adjust->v_total_max);

			if (stream_update->periodic_fn_vsync_delta &&
					pipe_ctx->stream_res.tg &&
					pipe_ctx->stream_res.tg->funcs->program_vline_interrupt)
				pipe_ctx->stream_res.tg->funcs->program_vline_interrupt(
					pipe_ctx->stream_res.tg, &pipe_ctx->stream->timing,
					pipe_ctx->stream->periodic_fn_vsync_delta);

			if ((stream_update->hdr_static_metadata && !stream->use_dynamic_meta) ||
					stream_update->vrr_infopacket ||
					stream_update->vsc_infopacket) {
				resource_build_info_frame(pipe_ctx);
				dc->hwss.update_info_frame(pipe_ctx);
			}

			if (stream_update->gamut_remap)
				dc_stream_set_gamut_remap(dc, stream);

			if (stream_update->output_csc_transform)
				dc_stream_program_csc_matrix(dc, stream);

			/* Full fe update*/
			if (update_type == UPDATE_TYPE_FAST)
				continue;

			if (stream_update->dpms_off) {
				if (*stream_update->dpms_off) {
					core_link_disable_stream(pipe_ctx, KEEP_ACQUIRED_RESOURCE);
					dc->hwss.pplib_apply_display_requirements(
						dc, dc->current_state);
					notify_display_count_to_smu(dc, dc->current_state);
				} else {
					dc->hwss.pplib_apply_display_requirements(
						dc, dc->current_state);
					notify_display_count_to_smu(dc, dc->current_state);
					core_link_enable_stream(dc->current_state, pipe_ctx);
				}
			}



			if (stream_update->abm_level && pipe_ctx->stream_res.abm) {
				if (pipe_ctx->stream_res.tg->funcs->is_blanked) {
					// if otg funcs defined check if blanked before programming
					if (!pipe_ctx->stream_res.tg->funcs->is_blanked(pipe_ctx->stream_res.tg))
						pipe_ctx->stream_res.abm->funcs->set_abm_level(
							pipe_ctx->stream_res.abm, stream->abm_level);
				} else
					pipe_ctx->stream_res.abm->funcs->set_abm_level(
						pipe_ctx->stream_res.abm, stream->abm_level);
			}
		}
	}
}

static void commit_planes_for_stream(struct dc *dc,
		struct dc_surface_update *srf_updates,
		int surface_count,
		struct dc_stream_state *stream,
		struct dc_stream_update *stream_update,
		enum surface_update_type update_type,
		struct dc_state *context)
{
	int i, j;
	struct pipe_ctx *top_pipe_to_program = NULL;

	if (update_type == UPDATE_TYPE_FULL) {
		dc->hwss.set_bandwidth(dc, context, false);
		context_clock_trace(dc, context);
	}

	// Stream updates
	if (stream_update)
		commit_planes_do_stream_update(dc, stream, stream_update, update_type, context);

	if (surface_count == 0) {
		/*
		 * In case of turning off screen, no need to program front end a second time.
		 * just return after program blank.
		 */
		dc->hwss.apply_ctx_for_surface(dc, stream, 0, context);
		return;
	}

	// Update Type FULL, Surface updates
	for (j = 0; j < dc->res_pool->pipe_count; j++) {
		struct pipe_ctx *pipe_ctx = &context->res_ctx.pipe_ctx[j];

		if (!pipe_ctx->top_pipe &&
			pipe_ctx->stream &&
			pipe_ctx->stream == stream) {
			struct dc_stream_status *stream_status = NULL;

			top_pipe_to_program = pipe_ctx;

			if (!pipe_ctx->plane_state)
				continue;

			/* Full fe update*/
			if (update_type == UPDATE_TYPE_FAST)
				continue;

			stream_status =
				stream_get_status(context, pipe_ctx->stream);

			dc->hwss.apply_ctx_for_surface(
					dc, pipe_ctx->stream, stream_status->plane_count, context);
		}
	}

	if (update_type == UPDATE_TYPE_FULL)
		context_timing_trace(dc, &context->res_ctx);

	// Update Type FAST, Surface updates
	if (update_type == UPDATE_TYPE_FAST) {
		/* Lock the top pipe while updating plane addrs, since freesync requires
		 *  plane addr update event triggers to be synchronized.
		 *  top_pipe_to_program is expected to never be NULL
		 */
		dc->hwss.pipe_control_lock(dc, top_pipe_to_program, true);

		/* Perform requested Updates */
		for (i = 0; i < surface_count; i++) {
			struct dc_plane_state *plane_state = srf_updates[i].surface;

			for (j = 0; j < dc->res_pool->pipe_count; j++) {
				struct pipe_ctx *pipe_ctx = &context->res_ctx.pipe_ctx[j];

				if (pipe_ctx->stream != stream)
					continue;

				if (pipe_ctx->plane_state != plane_state)
					continue;

				if (srf_updates[i].flip_addr)
					dc->hwss.update_plane_addr(dc, pipe_ctx);
			}
		}

		dc->hwss.pipe_control_lock(dc, top_pipe_to_program, false);
	}
}

void dc_commit_updates_for_stream(struct dc *dc,
		struct dc_surface_update *srf_updates,
		int surface_count,
		struct dc_stream_state *stream,
		struct dc_stream_update *stream_update,
		struct dc_plane_state **plane_states,
		struct dc_state *state)
{
	const struct dc_stream_status *stream_status;
	enum surface_update_type update_type;
	struct dc_state *context;
	struct dc_context *dc_ctx = dc->ctx;
	int i, j;

	stream_status = dc_stream_get_status(stream);
	context = dc->current_state;

	update_type = dc_check_update_surfaces_for_stream(
				dc, srf_updates, surface_count, stream_update, stream_status);

	if (update_type >= update_surface_trace_level)
		update_surface_trace(dc, srf_updates, surface_count);


	if (update_type >= UPDATE_TYPE_FULL) {

		/* initialize scratch memory for building context */
		context = dc_create_state();
		if (context == NULL) {
			DC_ERROR("Failed to allocate new validate context!\n");
			return;
		}

		dc_resource_state_copy_construct(state, context);
	}


	for (i = 0; i < surface_count; i++) {
		struct dc_plane_state *surface = srf_updates[i].surface;

		/* TODO: On flip we don't build the state, so it still has the
		 * old address. Which is why we are updating the address here
		 */
		if (srf_updates[i].flip_addr) {
			surface->address = srf_updates[i].flip_addr->address;
			surface->flip_immediate = srf_updates[i].flip_addr->flip_immediate;

		}

		if (update_type >= UPDATE_TYPE_MED) {
			for (j = 0; j < dc->res_pool->pipe_count; j++) {
				struct pipe_ctx *pipe_ctx = &context->res_ctx.pipe_ctx[j];

				if (pipe_ctx->plane_state != surface)
					continue;

				resource_build_scaling_params(pipe_ctx);
			}
		}
	}

	commit_planes_for_stream(
				dc,
				srf_updates,
				surface_count,
				stream,
				stream_update,
				update_type,
				context);
	/*update current_State*/
	if (dc->current_state != context) {

		struct dc_state *old = dc->current_state;

		dc->current_state = context;
		dc_release_state(old);

	}
	/*let's use current_state to update watermark etc*/
	if (update_type >= UPDATE_TYPE_FULL)
		dc_post_update_surfaces_to_stream(dc);

	return;

}

uint8_t dc_get_current_stream_count(struct dc *dc)
{
	return dc->current_state->stream_count;
}

struct dc_stream_state *dc_get_stream_at_index(struct dc *dc, uint8_t i)
{
	if (i < dc->current_state->stream_count)
		return dc->current_state->streams[i];
	return NULL;
}

enum dc_irq_source dc_interrupt_to_irq_source(
		struct dc *dc,
		uint32_t src_id,
		uint32_t ext_id)
{
	return dal_irq_service_to_irq_source(dc->res_pool->irqs, src_id, ext_id);
}

bool dc_interrupt_set(struct dc *dc, enum dc_irq_source src, bool enable)
{

	if (dc == NULL)
		return false;

	return dal_irq_service_set(dc->res_pool->irqs, src, enable);
}

void dc_interrupt_ack(struct dc *dc, enum dc_irq_source src)
{
	dal_irq_service_ack(dc->res_pool->irqs, src);
}

void dc_set_power_state(
	struct dc *dc,
	enum dc_acpi_cm_power_state power_state)
{
	struct kref refcount;

	switch (power_state) {
	case DC_ACPI_CM_POWER_STATE_D0:
		dc_resource_state_construct(dc, dc->current_state);

		dc->hwss.init_hw(dc);
		break;
	default:
		ASSERT(dc->current_state->stream_count == 0);
		/* Zero out the current context so that on resume we start with
		 * clean state, and dc hw programming optimizations will not
		 * cause any trouble.
		 */

		/* Preserve refcount */
		refcount = dc->current_state->refcount;
		dc_resource_state_destruct(dc->current_state);
		memset(dc->current_state, 0,
				sizeof(*dc->current_state));

		dc->current_state->refcount = refcount;

		break;
	}

}

void dc_resume(struct dc *dc)
{

	uint32_t i;

	for (i = 0; i < dc->link_count; i++)
		core_link_resume(dc->links[i]);
}

bool dc_submit_i2c(
		struct dc *dc,
		uint32_t link_index,
		struct i2c_command *cmd)
{

	struct dc_link *link = dc->links[link_index];
	struct ddc_service *ddc = link->ddc;
	return dce_i2c_submit_command(
		dc->res_pool,
		ddc->ddc_pin,
		cmd);
}

static bool link_add_remote_sink_helper(struct dc_link *dc_link, struct dc_sink *sink)
{
	if (dc_link->sink_count >= MAX_SINKS_PER_LINK) {
		BREAK_TO_DEBUGGER();
		return false;
	}

	dc_sink_retain(sink);

	dc_link->remote_sinks[dc_link->sink_count] = sink;
	dc_link->sink_count++;

	return true;
}

struct dc_sink *dc_link_add_remote_sink(
		struct dc_link *link,
		const uint8_t *edid,
		int len,
		struct dc_sink_init_data *init_data)
{
	struct dc_sink *dc_sink;
	enum dc_edid_status edid_status;

	if (len > DC_MAX_EDID_BUFFER_SIZE) {
		dm_error("Max EDID buffer size breached!\n");
		return NULL;
	}

	if (!init_data) {
		BREAK_TO_DEBUGGER();
		return NULL;
	}

	if (!init_data->link) {
		BREAK_TO_DEBUGGER();
		return NULL;
	}

	dc_sink = dc_sink_create(init_data);

	if (!dc_sink)
		return NULL;

	memmove(dc_sink->dc_edid.raw_edid, edid, len);
	dc_sink->dc_edid.length = len;

	if (!link_add_remote_sink_helper(
			link,
			dc_sink))
		goto fail_add_sink;

	edid_status = dm_helpers_parse_edid_caps(
			link->ctx,
			&dc_sink->dc_edid,
			&dc_sink->edid_caps);

	/*
	 * Treat device as no EDID device if EDID
	 * parsing fails
	 */
	if (edid_status != EDID_OK) {
		dc_sink->dc_edid.length = 0;
		dm_error("Bad EDID, status%d!\n", edid_status);
	}

	return dc_sink;

fail_add_sink:
	dc_sink_release(dc_sink);
	return NULL;
}

void dc_link_remove_remote_sink(struct dc_link *link, struct dc_sink *sink)
{
	int i;

	if (!link->sink_count) {
		BREAK_TO_DEBUGGER();
		return;
	}

	for (i = 0; i < link->sink_count; i++) {
		if (link->remote_sinks[i] == sink) {
			dc_sink_release(sink);
			link->remote_sinks[i] = NULL;

			/* shrink array to remove empty place */
			while (i < link->sink_count - 1) {
				link->remote_sinks[i] = link->remote_sinks[i+1];
				i++;
			}
			link->remote_sinks[i] = NULL;
			link->sink_count--;
			return;
		}
	}
}

void get_clock_requirements_for_state(struct dc_state *state, struct AsicStateEx *info)
{
	info->displayClock				= (unsigned int)state->bw.dcn.clk.dispclk_khz;
	info->engineClock				= (unsigned int)state->bw.dcn.clk.dcfclk_khz;
	info->memoryClock				= (unsigned int)state->bw.dcn.clk.dramclk_khz;
	info->maxSupportedDppClock		= (unsigned int)state->bw.dcn.clk.max_supported_dppclk_khz;
	info->dppClock					= (unsigned int)state->bw.dcn.clk.dppclk_khz;
	info->socClock					= (unsigned int)state->bw.dcn.clk.socclk_khz;
	info->dcfClockDeepSleep			= (unsigned int)state->bw.dcn.clk.dcfclk_deep_sleep_khz;
	info->fClock					= (unsigned int)state->bw.dcn.clk.fclk_khz;
	info->phyClock					= (unsigned int)state->bw.dcn.clk.phyclk_khz;
}<|MERGE_RESOLUTION|>--- conflicted
+++ resolved
@@ -461,11 +461,6 @@
 					 struct dc_link_settings *link_setting,
 					 struct dc_link *link)
 {
-<<<<<<< HEAD
-	struct dc_link_settings store_settings = *link_setting;
-	struct dc_stream_state *link_stream =
-		link->dc->current_state->res_ctx.pipe_ctx[0].stream;
-=======
 	int i;
 	struct pipe_ctx *pipe;
 	struct dc_stream_state *link_stream;
@@ -485,7 +480,6 @@
 		return;
 
 	link_stream = link->dc->current_state->res_ctx.pipe_ctx[i].stream;
->>>>>>> f9885ef8
 
 	link->preferred_link_setting = store_settings;
 	if (link_stream)
@@ -1387,11 +1381,7 @@
 	 * sent as part of pplib_apply_display_requirements.
 	 * So just return.
 	 */
-<<<<<<< HEAD
-	if (!pp_smu->set_display_count)
-=======
 	if (!pp_smu || !pp_smu->set_display_count)
->>>>>>> f9885ef8
 		return;
 
 	display_count = 0;
