/*
 * Copyright 2007-11 Advanced Micro Devices, Inc.
 * Copyright 2008 Red Hat Inc.
 *
 * Permission is hereby granted, free of charge, to any person obtaining a
 * copy of this software and associated documentation files (the "Software"),
 * to deal in the Software without restriction, including without limitation
 * the rights to use, copy, modify, merge, publish, distribute, sublicense,
 * and/or sell copies of the Software, and to permit persons to whom the
 * Software is furnished to do so, subject to the following conditions:
 *
 * The above copyright notice and this permission notice shall be included in
 * all copies or substantial portions of the Software.
 *
 * THE SOFTWARE IS PROVIDED "AS IS", WITHOUT WARRANTY OF ANY KIND, EXPRESS OR
 * IMPLIED, INCLUDING BUT NOT LIMITED TO THE WARRANTIES OF MERCHANTABILITY,
 * FITNESS FOR A PARTICULAR PURPOSE AND NONINFRINGEMENT.  IN NO EVENT SHALL
 * THE COPYRIGHT HOLDER(S) OR AUTHOR(S) BE LIABLE FOR ANY CLAIM, DAMAGES OR
 * OTHER LIABILITY, WHETHER IN AN ACTION OF CONTRACT, TORT OR OTHERWISE,
 * ARISING FROM, OUT OF OR IN CONNECTION WITH THE SOFTWARE OR THE USE OR
 * OTHER DEALINGS IN THE SOFTWARE.
 *
 * Authors: Dave Airlie
 *          Alex Deucher
 */
#include <drm/drmP.h>
#include <drm/drm_crtc_helper.h>
#include <drm/radeon_drm.h>
#include "radeon.h"
#include "radeon_audio.h"
#include "atom.h"
#include <linux/backlight.h>

extern int atom_debug;

static u8
radeon_atom_get_backlight_level_from_reg(struct radeon_device *rdev)
{
	u8 backlight_level;
	u32 bios_2_scratch;

	if (rdev->family >= CHIP_R600)
		bios_2_scratch = RREG32(R600_BIOS_2_SCRATCH);
	else
		bios_2_scratch = RREG32(RADEON_BIOS_2_SCRATCH);

	backlight_level = ((bios_2_scratch & ATOM_S2_CURRENT_BL_LEVEL_MASK) >>
			   ATOM_S2_CURRENT_BL_LEVEL_SHIFT);

	return backlight_level;
}

static void
radeon_atom_set_backlight_level_to_reg(struct radeon_device *rdev,
				       u8 backlight_level)
{
	u32 bios_2_scratch;

	if (rdev->family >= CHIP_R600)
		bios_2_scratch = RREG32(R600_BIOS_2_SCRATCH);
	else
		bios_2_scratch = RREG32(RADEON_BIOS_2_SCRATCH);

	bios_2_scratch &= ~ATOM_S2_CURRENT_BL_LEVEL_MASK;
	bios_2_scratch |= ((backlight_level << ATOM_S2_CURRENT_BL_LEVEL_SHIFT) &
			   ATOM_S2_CURRENT_BL_LEVEL_MASK);

	if (rdev->family >= CHIP_R600)
		WREG32(R600_BIOS_2_SCRATCH, bios_2_scratch);
	else
		WREG32(RADEON_BIOS_2_SCRATCH, bios_2_scratch);
}

u8
atombios_get_backlight_level(struct radeon_encoder *radeon_encoder)
{
	struct drm_device *dev = radeon_encoder->base.dev;
	struct radeon_device *rdev = dev->dev_private;

	if (!(rdev->mode_info.firmware_flags & ATOM_BIOS_INFO_BL_CONTROLLED_BY_GPU))
		return 0;

	return radeon_atom_get_backlight_level_from_reg(rdev);
}

void
atombios_set_backlight_level(struct radeon_encoder *radeon_encoder, u8 level)
{
	struct drm_encoder *encoder = &radeon_encoder->base;
	struct drm_device *dev = radeon_encoder->base.dev;
	struct radeon_device *rdev = dev->dev_private;
	struct radeon_encoder_atom_dig *dig;
	DISPLAY_DEVICE_OUTPUT_CONTROL_PS_ALLOCATION args;
	int index;

	if (!(rdev->mode_info.firmware_flags & ATOM_BIOS_INFO_BL_CONTROLLED_BY_GPU))
		return;

	if ((radeon_encoder->devices & (ATOM_DEVICE_LCD_SUPPORT)) &&
	    radeon_encoder->enc_priv) {
		dig = radeon_encoder->enc_priv;
		dig->backlight_level = level;
		radeon_atom_set_backlight_level_to_reg(rdev, dig->backlight_level);

		switch (radeon_encoder->encoder_id) {
		case ENCODER_OBJECT_ID_INTERNAL_LVDS:
		case ENCODER_OBJECT_ID_INTERNAL_LVTM1:
			index = GetIndexIntoMasterTable(COMMAND, LCD1OutputControl);
			if (dig->backlight_level == 0) {
				args.ucAction = ATOM_LCD_BLOFF;
				atom_execute_table(rdev->mode_info.atom_context, index, (uint32_t *)&args);
			} else {
				args.ucAction = ATOM_LCD_BL_BRIGHTNESS_CONTROL;
				atom_execute_table(rdev->mode_info.atom_context, index, (uint32_t *)&args);
				args.ucAction = ATOM_LCD_BLON;
				atom_execute_table(rdev->mode_info.atom_context, index, (uint32_t *)&args);
			}
			break;
		case ENCODER_OBJECT_ID_INTERNAL_UNIPHY:
		case ENCODER_OBJECT_ID_INTERNAL_KLDSCP_LVTMA:
		case ENCODER_OBJECT_ID_INTERNAL_UNIPHY1:
		case ENCODER_OBJECT_ID_INTERNAL_UNIPHY2:
			if (dig->backlight_level == 0)
				atombios_dig_transmitter_setup(encoder, ATOM_TRANSMITTER_ACTION_LCD_BLOFF, 0, 0);
			else {
				atombios_dig_transmitter_setup(encoder, ATOM_TRANSMITTER_ACTION_BL_BRIGHTNESS_CONTROL, 0, 0);
				atombios_dig_transmitter_setup(encoder, ATOM_TRANSMITTER_ACTION_LCD_BLON, 0, 0);
			}
			break;
		default:
			break;
		}
	}
}

#if defined(CONFIG_BACKLIGHT_CLASS_DEVICE) || defined(CONFIG_BACKLIGHT_CLASS_DEVICE_MODULE)

static u8 radeon_atom_bl_level(struct backlight_device *bd)
{
	u8 level;

	/* Convert brightness to hardware level */
	if (bd->props.brightness < 0)
		level = 0;
	else if (bd->props.brightness > RADEON_MAX_BL_LEVEL)
		level = RADEON_MAX_BL_LEVEL;
	else
		level = bd->props.brightness;

	return level;
}

static int radeon_atom_backlight_update_status(struct backlight_device *bd)
{
	struct radeon_backlight_privdata *pdata = bl_get_data(bd);
	struct radeon_encoder *radeon_encoder = pdata->encoder;

	atombios_set_backlight_level(radeon_encoder, radeon_atom_bl_level(bd));

	return 0;
}

static int radeon_atom_backlight_get_brightness(struct backlight_device *bd)
{
	struct radeon_backlight_privdata *pdata = bl_get_data(bd);
	struct radeon_encoder *radeon_encoder = pdata->encoder;
	struct drm_device *dev = radeon_encoder->base.dev;
	struct radeon_device *rdev = dev->dev_private;

	return radeon_atom_get_backlight_level_from_reg(rdev);
}

static const struct backlight_ops radeon_atom_backlight_ops = {
	.get_brightness = radeon_atom_backlight_get_brightness,
	.update_status	= radeon_atom_backlight_update_status,
};

void radeon_atom_backlight_init(struct radeon_encoder *radeon_encoder,
				struct drm_connector *drm_connector)
{
	struct drm_device *dev = radeon_encoder->base.dev;
	struct radeon_device *rdev = dev->dev_private;
	struct backlight_device *bd;
	struct backlight_properties props;
	struct radeon_backlight_privdata *pdata;
	struct radeon_encoder_atom_dig *dig;
	char bl_name[16];

	/* Mac laptops with multiple GPUs use the gmux driver for backlight
	 * so don't register a backlight device
	 */
	if ((rdev->pdev->subsystem_vendor == PCI_VENDOR_ID_APPLE) &&
	    (rdev->pdev->device == 0x6741))
		return;

	if (!radeon_encoder->enc_priv)
		return;

	if (!rdev->is_atom_bios)
		return;

	if (!(rdev->mode_info.firmware_flags & ATOM_BIOS_INFO_BL_CONTROLLED_BY_GPU))
		return;

	pdata = kmalloc(sizeof(struct radeon_backlight_privdata), GFP_KERNEL);
	if (!pdata) {
		DRM_ERROR("Memory allocation failed\n");
		goto error;
	}

	memset(&props, 0, sizeof(props));
	props.max_brightness = RADEON_MAX_BL_LEVEL;
	props.type = BACKLIGHT_RAW;
	snprintf(bl_name, sizeof(bl_name),
		 "radeon_bl%d", dev->primary->index);
	bd = backlight_device_register(bl_name, drm_connector->kdev,
				       pdata, &radeon_atom_backlight_ops, &props);
	if (IS_ERR(bd)) {
		DRM_ERROR("Backlight registration failed\n");
		goto error;
	}

	pdata->encoder = radeon_encoder;

	dig = radeon_encoder->enc_priv;
	dig->bl_dev = bd;

	bd->props.brightness = radeon_atom_backlight_get_brightness(bd);
	/* Set a reasonable default here if the level is 0 otherwise
	 * fbdev will attempt to turn the backlight on after console
	 * unblanking and it will try and restore 0 which turns the backlight
	 * off again.
	 */
	if (bd->props.brightness == 0)
		bd->props.brightness = RADEON_MAX_BL_LEVEL;
	bd->props.power = FB_BLANK_UNBLANK;
	backlight_update_status(bd);

	DRM_INFO("radeon atom DIG backlight initialized\n");

	return;

error:
	kfree(pdata);
	return;
}

static void radeon_atom_backlight_exit(struct radeon_encoder *radeon_encoder)
{
	struct drm_device *dev = radeon_encoder->base.dev;
	struct radeon_device *rdev = dev->dev_private;
	struct backlight_device *bd = NULL;
	struct radeon_encoder_atom_dig *dig;

	if (!radeon_encoder->enc_priv)
		return;

	if (!rdev->is_atom_bios)
		return;

	if (!(rdev->mode_info.firmware_flags & ATOM_BIOS_INFO_BL_CONTROLLED_BY_GPU))
		return;

	dig = radeon_encoder->enc_priv;
	bd = dig->bl_dev;
	dig->bl_dev = NULL;

	if (bd) {
		struct radeon_legacy_backlight_privdata *pdata;

		pdata = bl_get_data(bd);
		backlight_device_unregister(bd);
		kfree(pdata);

		DRM_INFO("radeon atom LVDS backlight unloaded\n");
	}
}

#else /* !CONFIG_BACKLIGHT_CLASS_DEVICE */

void radeon_atom_backlight_init(struct radeon_encoder *encoder)
{
}

static void radeon_atom_backlight_exit(struct radeon_encoder *encoder)
{
}

#endif

/* evil but including atombios.h is much worse */
bool radeon_atom_get_tv_timings(struct radeon_device *rdev, int index,
				struct drm_display_mode *mode);

static bool radeon_atom_mode_fixup(struct drm_encoder *encoder,
				   const struct drm_display_mode *mode,
				   struct drm_display_mode *adjusted_mode)
{
	struct radeon_encoder *radeon_encoder = to_radeon_encoder(encoder);
	struct drm_device *dev = encoder->dev;
	struct radeon_device *rdev = dev->dev_private;

	/* set the active encoder to connector routing */
	radeon_encoder_set_active_device(encoder);
	drm_mode_set_crtcinfo(adjusted_mode, 0);

	/* hw bug */
	if ((mode->flags & DRM_MODE_FLAG_INTERLACE)
	    && (mode->crtc_vsync_start < (mode->crtc_vdisplay + 2)))
		adjusted_mode->crtc_vsync_start = adjusted_mode->crtc_vdisplay + 2;

	/* get the native mode for scaling */
	if (radeon_encoder->active_device & (ATOM_DEVICE_LCD_SUPPORT)) {
		radeon_panel_mode_fixup(encoder, adjusted_mode);
	} else if (radeon_encoder->active_device & (ATOM_DEVICE_TV_SUPPORT)) {
		struct radeon_encoder_atom_dac *tv_dac = radeon_encoder->enc_priv;
		if (tv_dac) {
			if (tv_dac->tv_std == TV_STD_NTSC ||
			    tv_dac->tv_std == TV_STD_NTSC_J ||
			    tv_dac->tv_std == TV_STD_PAL_M)
				radeon_atom_get_tv_timings(rdev, 0, adjusted_mode);
			else
				radeon_atom_get_tv_timings(rdev, 1, adjusted_mode);
		}
	} else if (radeon_encoder->rmx_type != RMX_OFF) {
		radeon_panel_mode_fixup(encoder, adjusted_mode);
	}

	if (ASIC_IS_DCE3(rdev) &&
	    ((radeon_encoder->active_device & (ATOM_DEVICE_DFP_SUPPORT | ATOM_DEVICE_LCD_SUPPORT)) ||
	     (radeon_encoder_get_dp_bridge_encoder_id(encoder) != ENCODER_OBJECT_ID_NONE))) {
		struct drm_connector *connector = radeon_get_connector_for_encoder(encoder);
		radeon_dp_set_link_config(connector, adjusted_mode);
	}

	return true;
}

static void
atombios_dac_setup(struct drm_encoder *encoder, int action)
{
	struct drm_device *dev = encoder->dev;
	struct radeon_device *rdev = dev->dev_private;
	struct radeon_encoder *radeon_encoder = to_radeon_encoder(encoder);
	DAC_ENCODER_CONTROL_PS_ALLOCATION args;
	int index = 0;
	struct radeon_encoder_atom_dac *dac_info = radeon_encoder->enc_priv;

	memset(&args, 0, sizeof(args));

	switch (radeon_encoder->encoder_id) {
	case ENCODER_OBJECT_ID_INTERNAL_DAC1:
	case ENCODER_OBJECT_ID_INTERNAL_KLDSCP_DAC1:
		index = GetIndexIntoMasterTable(COMMAND, DAC1EncoderControl);
		break;
	case ENCODER_OBJECT_ID_INTERNAL_DAC2:
	case ENCODER_OBJECT_ID_INTERNAL_KLDSCP_DAC2:
		index = GetIndexIntoMasterTable(COMMAND, DAC2EncoderControl);
		break;
	}

	args.ucAction = action;

	if (radeon_encoder->active_device & (ATOM_DEVICE_CRT_SUPPORT))
		args.ucDacStandard = ATOM_DAC1_PS2;
	else if (radeon_encoder->active_device & (ATOM_DEVICE_CV_SUPPORT))
		args.ucDacStandard = ATOM_DAC1_CV;
	else {
		switch (dac_info->tv_std) {
		case TV_STD_PAL:
		case TV_STD_PAL_M:
		case TV_STD_SCART_PAL:
		case TV_STD_SECAM:
		case TV_STD_PAL_CN:
			args.ucDacStandard = ATOM_DAC1_PAL;
			break;
		case TV_STD_NTSC:
		case TV_STD_NTSC_J:
		case TV_STD_PAL_60:
		default:
			args.ucDacStandard = ATOM_DAC1_NTSC;
			break;
		}
	}
	args.usPixelClock = cpu_to_le16(radeon_encoder->pixel_clock / 10);

	atom_execute_table(rdev->mode_info.atom_context, index, (uint32_t *)&args);

}

static void
atombios_tv_setup(struct drm_encoder *encoder, int action)
{
	struct drm_device *dev = encoder->dev;
	struct radeon_device *rdev = dev->dev_private;
	struct radeon_encoder *radeon_encoder = to_radeon_encoder(encoder);
	TV_ENCODER_CONTROL_PS_ALLOCATION args;
	int index = 0;
	struct radeon_encoder_atom_dac *dac_info = radeon_encoder->enc_priv;

	memset(&args, 0, sizeof(args));

	index = GetIndexIntoMasterTable(COMMAND, TVEncoderControl);

	args.sTVEncoder.ucAction = action;

	if (radeon_encoder->active_device & (ATOM_DEVICE_CV_SUPPORT))
		args.sTVEncoder.ucTvStandard = ATOM_TV_CV;
	else {
		switch (dac_info->tv_std) {
		case TV_STD_NTSC:
			args.sTVEncoder.ucTvStandard = ATOM_TV_NTSC;
			break;
		case TV_STD_PAL:
			args.sTVEncoder.ucTvStandard = ATOM_TV_PAL;
			break;
		case TV_STD_PAL_M:
			args.sTVEncoder.ucTvStandard = ATOM_TV_PALM;
			break;
		case TV_STD_PAL_60:
			args.sTVEncoder.ucTvStandard = ATOM_TV_PAL60;
			break;
		case TV_STD_NTSC_J:
			args.sTVEncoder.ucTvStandard = ATOM_TV_NTSCJ;
			break;
		case TV_STD_SCART_PAL:
			args.sTVEncoder.ucTvStandard = ATOM_TV_PAL; /* ??? */
			break;
		case TV_STD_SECAM:
			args.sTVEncoder.ucTvStandard = ATOM_TV_SECAM;
			break;
		case TV_STD_PAL_CN:
			args.sTVEncoder.ucTvStandard = ATOM_TV_PALCN;
			break;
		default:
			args.sTVEncoder.ucTvStandard = ATOM_TV_NTSC;
			break;
		}
	}

	args.sTVEncoder.usPixelClock = cpu_to_le16(radeon_encoder->pixel_clock / 10);

	atom_execute_table(rdev->mode_info.atom_context, index, (uint32_t *)&args);

}

static u8 radeon_atom_get_bpc(struct drm_encoder *encoder)
{
	int bpc = 8;

	if (encoder->crtc) {
		struct radeon_crtc *radeon_crtc = to_radeon_crtc(encoder->crtc);
		bpc = radeon_crtc->bpc;
	}

	switch (bpc) {
	case 0:
		return PANEL_BPC_UNDEFINE;
	case 6:
		return PANEL_6BIT_PER_COLOR;
	case 8:
	default:
		return PANEL_8BIT_PER_COLOR;
	case 10:
		return PANEL_10BIT_PER_COLOR;
	case 12:
		return PANEL_12BIT_PER_COLOR;
	case 16:
		return PANEL_16BIT_PER_COLOR;
	}
}

union dvo_encoder_control {
	ENABLE_EXTERNAL_TMDS_ENCODER_PS_ALLOCATION ext_tmds;
	DVO_ENCODER_CONTROL_PS_ALLOCATION dvo;
	DVO_ENCODER_CONTROL_PS_ALLOCATION_V3 dvo_v3;
	DVO_ENCODER_CONTROL_PS_ALLOCATION_V1_4 dvo_v4;
};

void
atombios_dvo_setup(struct drm_encoder *encoder, int action)
{
	struct drm_device *dev = encoder->dev;
	struct radeon_device *rdev = dev->dev_private;
	struct radeon_encoder *radeon_encoder = to_radeon_encoder(encoder);
	union dvo_encoder_control args;
	int index = GetIndexIntoMasterTable(COMMAND, DVOEncoderControl);
	uint8_t frev, crev;

	memset(&args, 0, sizeof(args));

	if (!atom_parse_cmd_header(rdev->mode_info.atom_context, index, &frev, &crev))
		return;

	/* some R4xx chips have the wrong frev */
	if (rdev->family <= CHIP_RV410)
		frev = 1;

	switch (frev) {
	case 1:
		switch (crev) {
		case 1:
			/* R4xx, R5xx */
			args.ext_tmds.sXTmdsEncoder.ucEnable = action;

			if (radeon_dig_monitor_is_duallink(encoder, radeon_encoder->pixel_clock))
				args.ext_tmds.sXTmdsEncoder.ucMisc |= PANEL_ENCODER_MISC_DUAL;

			args.ext_tmds.sXTmdsEncoder.ucMisc |= ATOM_PANEL_MISC_888RGB;
			break;
		case 2:
			/* RS600/690/740 */
			args.dvo.sDVOEncoder.ucAction = action;
			args.dvo.sDVOEncoder.usPixelClock = cpu_to_le16(radeon_encoder->pixel_clock / 10);
			/* DFP1, CRT1, TV1 depending on the type of port */
			args.dvo.sDVOEncoder.ucDeviceType = ATOM_DEVICE_DFP1_INDEX;

			if (radeon_dig_monitor_is_duallink(encoder, radeon_encoder->pixel_clock))
				args.dvo.sDVOEncoder.usDevAttr.sDigAttrib.ucAttribute |= PANEL_ENCODER_MISC_DUAL;
			break;
		case 3:
			/* R6xx */
			args.dvo_v3.ucAction = action;
			args.dvo_v3.usPixelClock = cpu_to_le16(radeon_encoder->pixel_clock / 10);
			args.dvo_v3.ucDVOConfig = 0; /* XXX */
			break;
		case 4:
			/* DCE8 */
			args.dvo_v4.ucAction = action;
			args.dvo_v4.usPixelClock = cpu_to_le16(radeon_encoder->pixel_clock / 10);
			args.dvo_v4.ucDVOConfig = 0; /* XXX */
			args.dvo_v4.ucBitPerColor = radeon_atom_get_bpc(encoder);
			break;
		default:
			DRM_ERROR("Unknown table version %d, %d\n", frev, crev);
			break;
		}
		break;
	default:
		DRM_ERROR("Unknown table version %d, %d\n", frev, crev);
		break;
	}

	atom_execute_table(rdev->mode_info.atom_context, index, (uint32_t *)&args);
}

union lvds_encoder_control {
	LVDS_ENCODER_CONTROL_PS_ALLOCATION    v1;
	LVDS_ENCODER_CONTROL_PS_ALLOCATION_V2 v2;
};

void
atombios_digital_setup(struct drm_encoder *encoder, int action)
{
	struct drm_device *dev = encoder->dev;
	struct radeon_device *rdev = dev->dev_private;
	struct radeon_encoder *radeon_encoder = to_radeon_encoder(encoder);
	struct radeon_encoder_atom_dig *dig = radeon_encoder->enc_priv;
	union lvds_encoder_control args;
	int index = 0;
	int hdmi_detected = 0;
	uint8_t frev, crev;

	if (!dig)
		return;

	if (atombios_get_encoder_mode(encoder) == ATOM_ENCODER_MODE_HDMI)
		hdmi_detected = 1;

	memset(&args, 0, sizeof(args));

	switch (radeon_encoder->encoder_id) {
	case ENCODER_OBJECT_ID_INTERNAL_LVDS:
		index = GetIndexIntoMasterTable(COMMAND, LVDSEncoderControl);
		break;
	case ENCODER_OBJECT_ID_INTERNAL_TMDS1:
	case ENCODER_OBJECT_ID_INTERNAL_KLDSCP_TMDS1:
		index = GetIndexIntoMasterTable(COMMAND, TMDS1EncoderControl);
		break;
	case ENCODER_OBJECT_ID_INTERNAL_LVTM1:
		if (radeon_encoder->devices & (ATOM_DEVICE_LCD_SUPPORT))
			index = GetIndexIntoMasterTable(COMMAND, LVDSEncoderControl);
		else
			index = GetIndexIntoMasterTable(COMMAND, TMDS2EncoderControl);
		break;
	}

	if (!atom_parse_cmd_header(rdev->mode_info.atom_context, index, &frev, &crev))
		return;

	switch (frev) {
	case 1:
	case 2:
		switch (crev) {
		case 1:
			args.v1.ucMisc = 0;
			args.v1.ucAction = action;
			if (hdmi_detected)
				args.v1.ucMisc |= PANEL_ENCODER_MISC_HDMI_TYPE;
			args.v1.usPixelClock = cpu_to_le16(radeon_encoder->pixel_clock / 10);
			if (radeon_encoder->devices & (ATOM_DEVICE_LCD_SUPPORT)) {
				if (dig->lcd_misc & ATOM_PANEL_MISC_DUAL)
					args.v1.ucMisc |= PANEL_ENCODER_MISC_DUAL;
				if (dig->lcd_misc & ATOM_PANEL_MISC_888RGB)
					args.v1.ucMisc |= ATOM_PANEL_MISC_888RGB;
			} else {
				if (dig->linkb)
					args.v1.ucMisc |= PANEL_ENCODER_MISC_TMDS_LINKB;
				if (radeon_dig_monitor_is_duallink(encoder, radeon_encoder->pixel_clock))
					args.v1.ucMisc |= PANEL_ENCODER_MISC_DUAL;
				/*if (pScrn->rgbBits == 8) */
				args.v1.ucMisc |= ATOM_PANEL_MISC_888RGB;
			}
			break;
		case 2:
		case 3:
			args.v2.ucMisc = 0;
			args.v2.ucAction = action;
			if (crev == 3) {
				if (dig->coherent_mode)
					args.v2.ucMisc |= PANEL_ENCODER_MISC_COHERENT;
			}
			if (hdmi_detected)
				args.v2.ucMisc |= PANEL_ENCODER_MISC_HDMI_TYPE;
			args.v2.usPixelClock = cpu_to_le16(radeon_encoder->pixel_clock / 10);
			args.v2.ucTruncate = 0;
			args.v2.ucSpatial = 0;
			args.v2.ucTemporal = 0;
			args.v2.ucFRC = 0;
			if (radeon_encoder->devices & (ATOM_DEVICE_LCD_SUPPORT)) {
				if (dig->lcd_misc & ATOM_PANEL_MISC_DUAL)
					args.v2.ucMisc |= PANEL_ENCODER_MISC_DUAL;
				if (dig->lcd_misc & ATOM_PANEL_MISC_SPATIAL) {
					args.v2.ucSpatial = PANEL_ENCODER_SPATIAL_DITHER_EN;
					if (dig->lcd_misc & ATOM_PANEL_MISC_888RGB)
						args.v2.ucSpatial |= PANEL_ENCODER_SPATIAL_DITHER_DEPTH;
				}
				if (dig->lcd_misc & ATOM_PANEL_MISC_TEMPORAL) {
					args.v2.ucTemporal = PANEL_ENCODER_TEMPORAL_DITHER_EN;
					if (dig->lcd_misc & ATOM_PANEL_MISC_888RGB)
						args.v2.ucTemporal |= PANEL_ENCODER_TEMPORAL_DITHER_DEPTH;
					if (((dig->lcd_misc >> ATOM_PANEL_MISC_GREY_LEVEL_SHIFT) & 0x3) == 2)
						args.v2.ucTemporal |= PANEL_ENCODER_TEMPORAL_LEVEL_4;
				}
			} else {
				if (dig->linkb)
					args.v2.ucMisc |= PANEL_ENCODER_MISC_TMDS_LINKB;
				if (radeon_dig_monitor_is_duallink(encoder, radeon_encoder->pixel_clock))
					args.v2.ucMisc |= PANEL_ENCODER_MISC_DUAL;
			}
			break;
		default:
			DRM_ERROR("Unknown table version %d, %d\n", frev, crev);
			break;
		}
		break;
	default:
		DRM_ERROR("Unknown table version %d, %d\n", frev, crev);
		break;
	}

	atom_execute_table(rdev->mode_info.atom_context, index, (uint32_t *)&args);
}

int
atombios_get_encoder_mode(struct drm_encoder *encoder)
{
	struct drm_device *dev = encoder->dev;
	struct radeon_device *rdev = dev->dev_private;
	struct radeon_encoder *radeon_encoder = to_radeon_encoder(encoder);
	struct drm_connector *connector;
	struct radeon_connector *radeon_connector;
	struct radeon_connector_atom_dig *dig_connector;

	/* dp bridges are always DP */
	if (radeon_encoder_get_dp_bridge_encoder_id(encoder) != ENCODER_OBJECT_ID_NONE)
		return ATOM_ENCODER_MODE_DP;

	/* DVO is always DVO */
	if ((radeon_encoder->encoder_id == ENCODER_OBJECT_ID_INTERNAL_DVO1) ||
	    (radeon_encoder->encoder_id == ENCODER_OBJECT_ID_INTERNAL_KLDSCP_DVO1))
		return ATOM_ENCODER_MODE_DVO;

	connector = radeon_get_connector_for_encoder(encoder);
	/* if we don't have an active device yet, just use one of
	 * the connectors tied to the encoder.
	 */
	if (!connector)
		connector = radeon_get_connector_for_encoder_init(encoder);
	radeon_connector = to_radeon_connector(connector);

	switch (connector->connector_type) {
	case DRM_MODE_CONNECTOR_DVII:
	case DRM_MODE_CONNECTOR_HDMIB: /* HDMI-B is basically DL-DVI; analog works fine */
		if (radeon_audio != 0) {
			if (radeon_connector->use_digital &&
			    (radeon_connector->audio == RADEON_AUDIO_ENABLE))
				return ATOM_ENCODER_MODE_HDMI;
			else if (drm_detect_hdmi_monitor(radeon_connector_edid(connector)) &&
				 (radeon_connector->audio == RADEON_AUDIO_AUTO))
				return ATOM_ENCODER_MODE_HDMI;
			else if (radeon_connector->use_digital)
				return ATOM_ENCODER_MODE_DVI;
			else
				return ATOM_ENCODER_MODE_CRT;
		} else if (radeon_connector->use_digital) {
			return ATOM_ENCODER_MODE_DVI;
		} else {
			return ATOM_ENCODER_MODE_CRT;
		}
		break;
	case DRM_MODE_CONNECTOR_DVID:
	case DRM_MODE_CONNECTOR_HDMIA:
	default:
		if (radeon_audio != 0) {
			if (radeon_connector->audio == RADEON_AUDIO_ENABLE)
				return ATOM_ENCODER_MODE_HDMI;
			else if (drm_detect_hdmi_monitor(radeon_connector_edid(connector)) &&
				 (radeon_connector->audio == RADEON_AUDIO_AUTO))
				return ATOM_ENCODER_MODE_HDMI;
			else
				return ATOM_ENCODER_MODE_DVI;
		} else {
			return ATOM_ENCODER_MODE_DVI;
		}
		break;
	case DRM_MODE_CONNECTOR_LVDS:
		return ATOM_ENCODER_MODE_LVDS;
		break;
	case DRM_MODE_CONNECTOR_DisplayPort:
		dig_connector = radeon_connector->con_priv;
		if ((dig_connector->dp_sink_type == CONNECTOR_OBJECT_ID_DISPLAYPORT) ||
		    (dig_connector->dp_sink_type == CONNECTOR_OBJECT_ID_eDP)) {
<<<<<<< HEAD
			if (radeon_audio != 0 && ASIC_IS_DCE4(rdev) && !ASIC_IS_DCE5(rdev))
=======
			if (radeon_audio != 0 &&
			    drm_detect_monitor_audio(radeon_connector_edid(connector)) &&
			    ASIC_IS_DCE4(rdev) && !ASIC_IS_DCE5(rdev))
>>>>>>> d525211f
				return ATOM_ENCODER_MODE_DP_AUDIO;
			return ATOM_ENCODER_MODE_DP;
		} else if (radeon_audio != 0) {
			if (radeon_connector->audio == RADEON_AUDIO_ENABLE)
				return ATOM_ENCODER_MODE_HDMI;
			else if (drm_detect_hdmi_monitor(radeon_connector_edid(connector)) &&
				 (radeon_connector->audio == RADEON_AUDIO_AUTO))
				return ATOM_ENCODER_MODE_HDMI;
			else
				return ATOM_ENCODER_MODE_DVI;
		} else {
			return ATOM_ENCODER_MODE_DVI;
		}
		break;
	case DRM_MODE_CONNECTOR_eDP:
<<<<<<< HEAD
		if (radeon_audio != 0 && ASIC_IS_DCE4(rdev) && !ASIC_IS_DCE5(rdev))
=======
		if (radeon_audio != 0 &&
		    drm_detect_monitor_audio(radeon_connector_edid(connector)) &&
		    ASIC_IS_DCE4(rdev) && !ASIC_IS_DCE5(rdev))
>>>>>>> d525211f
			return ATOM_ENCODER_MODE_DP_AUDIO;
		return ATOM_ENCODER_MODE_DP;
	case DRM_MODE_CONNECTOR_DVIA:
	case DRM_MODE_CONNECTOR_VGA:
		return ATOM_ENCODER_MODE_CRT;
		break;
	case DRM_MODE_CONNECTOR_Composite:
	case DRM_MODE_CONNECTOR_SVIDEO:
	case DRM_MODE_CONNECTOR_9PinDIN:
		/* fix me */
		return ATOM_ENCODER_MODE_TV;
		/*return ATOM_ENCODER_MODE_CV;*/
		break;
	}
}

/*
 * DIG Encoder/Transmitter Setup
 *
 * DCE 3.0/3.1
 * - 2 DIG transmitter blocks. UNIPHY (links A and B) and LVTMA.
 * Supports up to 3 digital outputs
 * - 2 DIG encoder blocks.
 * DIG1 can drive UNIPHY link A or link B
 * DIG2 can drive UNIPHY link B or LVTMA
 *
 * DCE 3.2
 * - 3 DIG transmitter blocks. UNIPHY0/1/2 (links A and B).
 * Supports up to 5 digital outputs
 * - 2 DIG encoder blocks.
 * DIG1/2 can drive UNIPHY0/1/2 link A or link B
 *
 * DCE 4.0/5.0/6.0
 * - 3 DIG transmitter blocks UNIPHY0/1/2 (links A and B).
 * Supports up to 6 digital outputs
 * - 6 DIG encoder blocks.
 * - DIG to PHY mapping is hardcoded
 * DIG1 drives UNIPHY0 link A, A+B
 * DIG2 drives UNIPHY0 link B
 * DIG3 drives UNIPHY1 link A, A+B
 * DIG4 drives UNIPHY1 link B
 * DIG5 drives UNIPHY2 link A, A+B
 * DIG6 drives UNIPHY2 link B
 *
 * DCE 4.1
 * - 3 DIG transmitter blocks UNIPHY0/1/2 (links A and B).
 * Supports up to 6 digital outputs
 * - 2 DIG encoder blocks.
 * llano
 * DIG1/2 can drive UNIPHY0/1/2 link A or link B
 * ontario
 * DIG1 drives UNIPHY0/1/2 link A
 * DIG2 drives UNIPHY0/1/2 link B
 *
 * Routing
 * crtc -> dig encoder -> UNIPHY/LVTMA (1 or 2 links)
 * Examples:
 * crtc0 -> dig2 -> LVTMA   links A+B -> TMDS/HDMI
 * crtc1 -> dig1 -> UNIPHY0 link  B   -> DP
 * crtc0 -> dig1 -> UNIPHY2 link  A   -> LVDS
 * crtc1 -> dig2 -> UNIPHY1 link  B+A -> TMDS/HDMI
 */

union dig_encoder_control {
	DIG_ENCODER_CONTROL_PS_ALLOCATION v1;
	DIG_ENCODER_CONTROL_PARAMETERS_V2 v2;
	DIG_ENCODER_CONTROL_PARAMETERS_V3 v3;
	DIG_ENCODER_CONTROL_PARAMETERS_V4 v4;
};

void
atombios_dig_encoder_setup(struct drm_encoder *encoder, int action, int panel_mode)
{
	struct drm_device *dev = encoder->dev;
	struct radeon_device *rdev = dev->dev_private;
	struct radeon_encoder *radeon_encoder = to_radeon_encoder(encoder);
	struct radeon_encoder_atom_dig *dig = radeon_encoder->enc_priv;
	struct drm_connector *connector = radeon_get_connector_for_encoder(encoder);
	union dig_encoder_control args;
	int index = 0;
	uint8_t frev, crev;
	int dp_clock = 0;
	int dp_lane_count = 0;
	int hpd_id = RADEON_HPD_NONE;

	if (connector) {
		struct radeon_connector *radeon_connector = to_radeon_connector(connector);
		struct radeon_connector_atom_dig *dig_connector =
			radeon_connector->con_priv;

		dp_clock = dig_connector->dp_clock;
		dp_lane_count = dig_connector->dp_lane_count;
		hpd_id = radeon_connector->hpd.hpd;
	}

	/* no dig encoder assigned */
	if (dig->dig_encoder == -1)
		return;

	memset(&args, 0, sizeof(args));

	if (ASIC_IS_DCE4(rdev))
		index = GetIndexIntoMasterTable(COMMAND, DIGxEncoderControl);
	else {
		if (dig->dig_encoder)
			index = GetIndexIntoMasterTable(COMMAND, DIG2EncoderControl);
		else
			index = GetIndexIntoMasterTable(COMMAND, DIG1EncoderControl);
	}

	if (!atom_parse_cmd_header(rdev->mode_info.atom_context, index, &frev, &crev))
		return;

	switch (frev) {
	case 1:
		switch (crev) {
		case 1:
			args.v1.ucAction = action;
			args.v1.usPixelClock = cpu_to_le16(radeon_encoder->pixel_clock / 10);
			if (action == ATOM_ENCODER_CMD_SETUP_PANEL_MODE)
				args.v3.ucPanelMode = panel_mode;
			else
				args.v1.ucEncoderMode = atombios_get_encoder_mode(encoder);

			if (ENCODER_MODE_IS_DP(args.v1.ucEncoderMode))
				args.v1.ucLaneNum = dp_lane_count;
			else if (radeon_dig_monitor_is_duallink(encoder, radeon_encoder->pixel_clock))
				args.v1.ucLaneNum = 8;
			else
				args.v1.ucLaneNum = 4;

			if (ENCODER_MODE_IS_DP(args.v1.ucEncoderMode) && (dp_clock == 270000))
				args.v1.ucConfig |= ATOM_ENCODER_CONFIG_DPLINKRATE_2_70GHZ;
			switch (radeon_encoder->encoder_id) {
			case ENCODER_OBJECT_ID_INTERNAL_UNIPHY:
				args.v1.ucConfig = ATOM_ENCODER_CONFIG_V2_TRANSMITTER1;
				break;
			case ENCODER_OBJECT_ID_INTERNAL_UNIPHY1:
			case ENCODER_OBJECT_ID_INTERNAL_KLDSCP_LVTMA:
				args.v1.ucConfig = ATOM_ENCODER_CONFIG_V2_TRANSMITTER2;
				break;
			case ENCODER_OBJECT_ID_INTERNAL_UNIPHY2:
				args.v1.ucConfig = ATOM_ENCODER_CONFIG_V2_TRANSMITTER3;
				break;
			}
			if (dig->linkb)
				args.v1.ucConfig |= ATOM_ENCODER_CONFIG_LINKB;
			else
				args.v1.ucConfig |= ATOM_ENCODER_CONFIG_LINKA;
			break;
		case 2:
		case 3:
			args.v3.ucAction = action;
			args.v3.usPixelClock = cpu_to_le16(radeon_encoder->pixel_clock / 10);
			if (action == ATOM_ENCODER_CMD_SETUP_PANEL_MODE)
				args.v3.ucPanelMode = panel_mode;
			else
				args.v3.ucEncoderMode = atombios_get_encoder_mode(encoder);

			if (ENCODER_MODE_IS_DP(args.v3.ucEncoderMode))
				args.v3.ucLaneNum = dp_lane_count;
			else if (radeon_dig_monitor_is_duallink(encoder, radeon_encoder->pixel_clock))
				args.v3.ucLaneNum = 8;
			else
				args.v3.ucLaneNum = 4;

			if (ENCODER_MODE_IS_DP(args.v3.ucEncoderMode) && (dp_clock == 270000))
				args.v1.ucConfig |= ATOM_ENCODER_CONFIG_V3_DPLINKRATE_2_70GHZ;
			args.v3.acConfig.ucDigSel = dig->dig_encoder;
			args.v3.ucBitPerColor = radeon_atom_get_bpc(encoder);
			break;
		case 4:
			args.v4.ucAction = action;
			args.v4.usPixelClock = cpu_to_le16(radeon_encoder->pixel_clock / 10);
			if (action == ATOM_ENCODER_CMD_SETUP_PANEL_MODE)
				args.v4.ucPanelMode = panel_mode;
			else
				args.v4.ucEncoderMode = atombios_get_encoder_mode(encoder);

			if (ENCODER_MODE_IS_DP(args.v4.ucEncoderMode))
				args.v4.ucLaneNum = dp_lane_count;
			else if (radeon_dig_monitor_is_duallink(encoder, radeon_encoder->pixel_clock))
				args.v4.ucLaneNum = 8;
			else
				args.v4.ucLaneNum = 4;

			if (ENCODER_MODE_IS_DP(args.v4.ucEncoderMode)) {
				if (dp_clock == 540000)
					args.v1.ucConfig |= ATOM_ENCODER_CONFIG_V4_DPLINKRATE_5_40GHZ;
				else if (dp_clock == 324000)
					args.v1.ucConfig |= ATOM_ENCODER_CONFIG_V4_DPLINKRATE_3_24GHZ;
				else if (dp_clock == 270000)
					args.v1.ucConfig |= ATOM_ENCODER_CONFIG_V4_DPLINKRATE_2_70GHZ;
				else
					args.v1.ucConfig |= ATOM_ENCODER_CONFIG_V4_DPLINKRATE_1_62GHZ;
			}
			args.v4.acConfig.ucDigSel = dig->dig_encoder;
			args.v4.ucBitPerColor = radeon_atom_get_bpc(encoder);
			if (hpd_id == RADEON_HPD_NONE)
				args.v4.ucHPD_ID = 0;
			else
				args.v4.ucHPD_ID = hpd_id + 1;
			break;
		default:
			DRM_ERROR("Unknown table version %d, %d\n", frev, crev);
			break;
		}
		break;
	default:
		DRM_ERROR("Unknown table version %d, %d\n", frev, crev);
		break;
	}

	atom_execute_table(rdev->mode_info.atom_context, index, (uint32_t *)&args);

}

union dig_transmitter_control {
	DIG_TRANSMITTER_CONTROL_PS_ALLOCATION v1;
	DIG_TRANSMITTER_CONTROL_PARAMETERS_V2 v2;
	DIG_TRANSMITTER_CONTROL_PARAMETERS_V3 v3;
	DIG_TRANSMITTER_CONTROL_PARAMETERS_V4 v4;
	DIG_TRANSMITTER_CONTROL_PARAMETERS_V1_5 v5;
};

void
atombios_dig_transmitter_setup(struct drm_encoder *encoder, int action, uint8_t lane_num, uint8_t lane_set)
{
	struct drm_device *dev = encoder->dev;
	struct radeon_device *rdev = dev->dev_private;
	struct radeon_encoder *radeon_encoder = to_radeon_encoder(encoder);
	struct radeon_encoder_atom_dig *dig = radeon_encoder->enc_priv;
	struct drm_connector *connector;
	union dig_transmitter_control args;
	int index = 0;
	uint8_t frev, crev;
	bool is_dp = false;
	int pll_id = 0;
	int dp_clock = 0;
	int dp_lane_count = 0;
	int connector_object_id = 0;
	int igp_lane_info = 0;
	int dig_encoder = dig->dig_encoder;
	int hpd_id = RADEON_HPD_NONE;

	if (action == ATOM_TRANSMITTER_ACTION_INIT) {
		connector = radeon_get_connector_for_encoder_init(encoder);
		/* just needed to avoid bailing in the encoder check.  the encoder
		 * isn't used for init
		 */
		dig_encoder = 0;
	} else
		connector = radeon_get_connector_for_encoder(encoder);

	if (connector) {
		struct radeon_connector *radeon_connector = to_radeon_connector(connector);
		struct radeon_connector_atom_dig *dig_connector =
			radeon_connector->con_priv;

		hpd_id = radeon_connector->hpd.hpd;
		dp_clock = dig_connector->dp_clock;
		dp_lane_count = dig_connector->dp_lane_count;
		connector_object_id =
			(radeon_connector->connector_object_id & OBJECT_ID_MASK) >> OBJECT_ID_SHIFT;
		igp_lane_info = dig_connector->igp_lane_info;
	}

	if (encoder->crtc) {
		struct radeon_crtc *radeon_crtc = to_radeon_crtc(encoder->crtc);
		pll_id = radeon_crtc->pll_id;
	}

	/* no dig encoder assigned */
	if (dig_encoder == -1)
		return;

	if (ENCODER_MODE_IS_DP(atombios_get_encoder_mode(encoder)))
		is_dp = true;

	memset(&args, 0, sizeof(args));

	switch (radeon_encoder->encoder_id) {
	case ENCODER_OBJECT_ID_INTERNAL_KLDSCP_DVO1:
		index = GetIndexIntoMasterTable(COMMAND, DVOOutputControl);
		break;
	case ENCODER_OBJECT_ID_INTERNAL_UNIPHY:
	case ENCODER_OBJECT_ID_INTERNAL_UNIPHY1:
	case ENCODER_OBJECT_ID_INTERNAL_UNIPHY2:
	case ENCODER_OBJECT_ID_INTERNAL_UNIPHY3:
		index = GetIndexIntoMasterTable(COMMAND, UNIPHYTransmitterControl);
		break;
	case ENCODER_OBJECT_ID_INTERNAL_KLDSCP_LVTMA:
		index = GetIndexIntoMasterTable(COMMAND, LVTMATransmitterControl);
		break;
	}

	if (!atom_parse_cmd_header(rdev->mode_info.atom_context, index, &frev, &crev))
		return;

	switch (frev) {
	case 1:
		switch (crev) {
		case 1:
			args.v1.ucAction = action;
			if (action == ATOM_TRANSMITTER_ACTION_INIT) {
				args.v1.usInitInfo = cpu_to_le16(connector_object_id);
			} else if (action == ATOM_TRANSMITTER_ACTION_SETUP_VSEMPH) {
				args.v1.asMode.ucLaneSel = lane_num;
				args.v1.asMode.ucLaneSet = lane_set;
			} else {
				if (is_dp)
					args.v1.usPixelClock = cpu_to_le16(dp_clock / 10);
				else if (radeon_dig_monitor_is_duallink(encoder, radeon_encoder->pixel_clock))
					args.v1.usPixelClock = cpu_to_le16((radeon_encoder->pixel_clock / 2) / 10);
				else
					args.v1.usPixelClock = cpu_to_le16(radeon_encoder->pixel_clock / 10);
			}

			args.v1.ucConfig = ATOM_TRANSMITTER_CONFIG_CLKSRC_PPLL;

			if (dig_encoder)
				args.v1.ucConfig |= ATOM_TRANSMITTER_CONFIG_DIG2_ENCODER;
			else
				args.v1.ucConfig |= ATOM_TRANSMITTER_CONFIG_DIG1_ENCODER;

			if ((rdev->flags & RADEON_IS_IGP) &&
			    (radeon_encoder->encoder_id == ENCODER_OBJECT_ID_INTERNAL_UNIPHY)) {
				if (is_dp ||
				    !radeon_dig_monitor_is_duallink(encoder, radeon_encoder->pixel_clock)) {
					if (igp_lane_info & 0x1)
						args.v1.ucConfig |= ATOM_TRANSMITTER_CONFIG_LANE_0_3;
					else if (igp_lane_info & 0x2)
						args.v1.ucConfig |= ATOM_TRANSMITTER_CONFIG_LANE_4_7;
					else if (igp_lane_info & 0x4)
						args.v1.ucConfig |= ATOM_TRANSMITTER_CONFIG_LANE_8_11;
					else if (igp_lane_info & 0x8)
						args.v1.ucConfig |= ATOM_TRANSMITTER_CONFIG_LANE_12_15;
				} else {
					if (igp_lane_info & 0x3)
						args.v1.ucConfig |= ATOM_TRANSMITTER_CONFIG_LANE_0_7;
					else if (igp_lane_info & 0xc)
						args.v1.ucConfig |= ATOM_TRANSMITTER_CONFIG_LANE_8_15;
				}
			}

			if (dig->linkb)
				args.v1.ucConfig |= ATOM_TRANSMITTER_CONFIG_LINKB;
			else
				args.v1.ucConfig |= ATOM_TRANSMITTER_CONFIG_LINKA;

			if (is_dp)
				args.v1.ucConfig |= ATOM_TRANSMITTER_CONFIG_COHERENT;
			else if (radeon_encoder->devices & (ATOM_DEVICE_DFP_SUPPORT)) {
				if (dig->coherent_mode)
					args.v1.ucConfig |= ATOM_TRANSMITTER_CONFIG_COHERENT;
				if (radeon_dig_monitor_is_duallink(encoder, radeon_encoder->pixel_clock))
					args.v1.ucConfig |= ATOM_TRANSMITTER_CONFIG_8LANE_LINK;
			}
			break;
		case 2:
			args.v2.ucAction = action;
			if (action == ATOM_TRANSMITTER_ACTION_INIT) {
				args.v2.usInitInfo = cpu_to_le16(connector_object_id);
			} else if (action == ATOM_TRANSMITTER_ACTION_SETUP_VSEMPH) {
				args.v2.asMode.ucLaneSel = lane_num;
				args.v2.asMode.ucLaneSet = lane_set;
			} else {
				if (is_dp)
					args.v2.usPixelClock = cpu_to_le16(dp_clock / 10);
				else if (radeon_dig_monitor_is_duallink(encoder, radeon_encoder->pixel_clock))
					args.v2.usPixelClock = cpu_to_le16((radeon_encoder->pixel_clock / 2) / 10);
				else
					args.v2.usPixelClock = cpu_to_le16(radeon_encoder->pixel_clock / 10);
			}

			args.v2.acConfig.ucEncoderSel = dig_encoder;
			if (dig->linkb)
				args.v2.acConfig.ucLinkSel = 1;

			switch (radeon_encoder->encoder_id) {
			case ENCODER_OBJECT_ID_INTERNAL_UNIPHY:
				args.v2.acConfig.ucTransmitterSel = 0;
				break;
			case ENCODER_OBJECT_ID_INTERNAL_UNIPHY1:
				args.v2.acConfig.ucTransmitterSel = 1;
				break;
			case ENCODER_OBJECT_ID_INTERNAL_UNIPHY2:
				args.v2.acConfig.ucTransmitterSel = 2;
				break;
			}

			if (is_dp) {
				args.v2.acConfig.fCoherentMode = 1;
				args.v2.acConfig.fDPConnector = 1;
			} else if (radeon_encoder->devices & (ATOM_DEVICE_DFP_SUPPORT)) {
				if (dig->coherent_mode)
					args.v2.acConfig.fCoherentMode = 1;
				if (radeon_dig_monitor_is_duallink(encoder, radeon_encoder->pixel_clock))
					args.v2.acConfig.fDualLinkConnector = 1;
			}
			break;
		case 3:
			args.v3.ucAction = action;
			if (action == ATOM_TRANSMITTER_ACTION_INIT) {
				args.v3.usInitInfo = cpu_to_le16(connector_object_id);
			} else if (action == ATOM_TRANSMITTER_ACTION_SETUP_VSEMPH) {
				args.v3.asMode.ucLaneSel = lane_num;
				args.v3.asMode.ucLaneSet = lane_set;
			} else {
				if (is_dp)
					args.v3.usPixelClock = cpu_to_le16(dp_clock / 10);
				else if (radeon_dig_monitor_is_duallink(encoder, radeon_encoder->pixel_clock))
					args.v3.usPixelClock = cpu_to_le16((radeon_encoder->pixel_clock / 2) / 10);
				else
					args.v3.usPixelClock = cpu_to_le16(radeon_encoder->pixel_clock / 10);
			}

			if (is_dp)
				args.v3.ucLaneNum = dp_lane_count;
			else if (radeon_dig_monitor_is_duallink(encoder, radeon_encoder->pixel_clock))
				args.v3.ucLaneNum = 8;
			else
				args.v3.ucLaneNum = 4;

			if (dig->linkb)
				args.v3.acConfig.ucLinkSel = 1;
			if (dig_encoder & 1)
				args.v3.acConfig.ucEncoderSel = 1;

			/* Select the PLL for the PHY
			 * DP PHY should be clocked from external src if there is
			 * one.
			 */
			/* On DCE4, if there is an external clock, it generates the DP ref clock */
			if (is_dp && rdev->clock.dp_extclk)
				args.v3.acConfig.ucRefClkSource = 2; /* external src */
			else
				args.v3.acConfig.ucRefClkSource = pll_id;

			switch (radeon_encoder->encoder_id) {
			case ENCODER_OBJECT_ID_INTERNAL_UNIPHY:
				args.v3.acConfig.ucTransmitterSel = 0;
				break;
			case ENCODER_OBJECT_ID_INTERNAL_UNIPHY1:
				args.v3.acConfig.ucTransmitterSel = 1;
				break;
			case ENCODER_OBJECT_ID_INTERNAL_UNIPHY2:
				args.v3.acConfig.ucTransmitterSel = 2;
				break;
			}

			if (is_dp)
				args.v3.acConfig.fCoherentMode = 1; /* DP requires coherent */
			else if (radeon_encoder->devices & (ATOM_DEVICE_DFP_SUPPORT)) {
				if (dig->coherent_mode)
					args.v3.acConfig.fCoherentMode = 1;
				if (radeon_dig_monitor_is_duallink(encoder, radeon_encoder->pixel_clock))
					args.v3.acConfig.fDualLinkConnector = 1;
			}
			break;
		case 4:
			args.v4.ucAction = action;
			if (action == ATOM_TRANSMITTER_ACTION_INIT) {
				args.v4.usInitInfo = cpu_to_le16(connector_object_id);
			} else if (action == ATOM_TRANSMITTER_ACTION_SETUP_VSEMPH) {
				args.v4.asMode.ucLaneSel = lane_num;
				args.v4.asMode.ucLaneSet = lane_set;
			} else {
				if (is_dp)
					args.v4.usPixelClock = cpu_to_le16(dp_clock / 10);
				else if (radeon_dig_monitor_is_duallink(encoder, radeon_encoder->pixel_clock))
					args.v4.usPixelClock = cpu_to_le16((radeon_encoder->pixel_clock / 2) / 10);
				else
					args.v4.usPixelClock = cpu_to_le16(radeon_encoder->pixel_clock / 10);
			}

			if (is_dp)
				args.v4.ucLaneNum = dp_lane_count;
			else if (radeon_dig_monitor_is_duallink(encoder, radeon_encoder->pixel_clock))
				args.v4.ucLaneNum = 8;
			else
				args.v4.ucLaneNum = 4;

			if (dig->linkb)
				args.v4.acConfig.ucLinkSel = 1;
			if (dig_encoder & 1)
				args.v4.acConfig.ucEncoderSel = 1;

			/* Select the PLL for the PHY
			 * DP PHY should be clocked from external src if there is
			 * one.
			 */
			/* On DCE5 DCPLL usually generates the DP ref clock */
			if (is_dp) {
				if (rdev->clock.dp_extclk)
					args.v4.acConfig.ucRefClkSource = ENCODER_REFCLK_SRC_EXTCLK;
				else
					args.v4.acConfig.ucRefClkSource = ENCODER_REFCLK_SRC_DCPLL;
			} else
				args.v4.acConfig.ucRefClkSource = pll_id;

			switch (radeon_encoder->encoder_id) {
			case ENCODER_OBJECT_ID_INTERNAL_UNIPHY:
				args.v4.acConfig.ucTransmitterSel = 0;
				break;
			case ENCODER_OBJECT_ID_INTERNAL_UNIPHY1:
				args.v4.acConfig.ucTransmitterSel = 1;
				break;
			case ENCODER_OBJECT_ID_INTERNAL_UNIPHY2:
				args.v4.acConfig.ucTransmitterSel = 2;
				break;
			}

			if (is_dp)
				args.v4.acConfig.fCoherentMode = 1; /* DP requires coherent */
			else if (radeon_encoder->devices & (ATOM_DEVICE_DFP_SUPPORT)) {
				if (dig->coherent_mode)
					args.v4.acConfig.fCoherentMode = 1;
				if (radeon_dig_monitor_is_duallink(encoder, radeon_encoder->pixel_clock))
					args.v4.acConfig.fDualLinkConnector = 1;
			}
			break;
		case 5:
			args.v5.ucAction = action;
			if (is_dp)
				args.v5.usSymClock = cpu_to_le16(dp_clock / 10);
			else
				args.v5.usSymClock = cpu_to_le16(radeon_encoder->pixel_clock / 10);

			switch (radeon_encoder->encoder_id) {
			case ENCODER_OBJECT_ID_INTERNAL_UNIPHY:
				if (dig->linkb)
					args.v5.ucPhyId = ATOM_PHY_ID_UNIPHYB;
				else
					args.v5.ucPhyId = ATOM_PHY_ID_UNIPHYA;
				break;
			case ENCODER_OBJECT_ID_INTERNAL_UNIPHY1:
				if (dig->linkb)
					args.v5.ucPhyId = ATOM_PHY_ID_UNIPHYD;
				else
					args.v5.ucPhyId = ATOM_PHY_ID_UNIPHYC;
				break;
			case ENCODER_OBJECT_ID_INTERNAL_UNIPHY2:
				if (dig->linkb)
					args.v5.ucPhyId = ATOM_PHY_ID_UNIPHYF;
				else
					args.v5.ucPhyId = ATOM_PHY_ID_UNIPHYE;
				break;
			case ENCODER_OBJECT_ID_INTERNAL_UNIPHY3:
				args.v5.ucPhyId = ATOM_PHY_ID_UNIPHYG;
				break;
			}
			if (is_dp)
				args.v5.ucLaneNum = dp_lane_count;
			else if (radeon_dig_monitor_is_duallink(encoder, radeon_encoder->pixel_clock))
				args.v5.ucLaneNum = 8;
			else
				args.v5.ucLaneNum = 4;
			args.v5.ucConnObjId = connector_object_id;
			args.v5.ucDigMode = atombios_get_encoder_mode(encoder);

			if (is_dp && rdev->clock.dp_extclk)
				args.v5.asConfig.ucPhyClkSrcId = ENCODER_REFCLK_SRC_EXTCLK;
			else
				args.v5.asConfig.ucPhyClkSrcId = pll_id;

			if (is_dp)
				args.v5.asConfig.ucCoherentMode = 1; /* DP requires coherent */
			else if (radeon_encoder->devices & (ATOM_DEVICE_DFP_SUPPORT)) {
				if (dig->coherent_mode)
					args.v5.asConfig.ucCoherentMode = 1;
			}
			if (hpd_id == RADEON_HPD_NONE)
				args.v5.asConfig.ucHPDSel = 0;
			else
				args.v5.asConfig.ucHPDSel = hpd_id + 1;
			args.v5.ucDigEncoderSel = 1 << dig_encoder;
			args.v5.ucDPLaneSet = lane_set;
			break;
		default:
			DRM_ERROR("Unknown table version %d, %d\n", frev, crev);
			break;
		}
		break;
	default:
		DRM_ERROR("Unknown table version %d, %d\n", frev, crev);
		break;
	}

	atom_execute_table(rdev->mode_info.atom_context, index, (uint32_t *)&args);
}

bool
atombios_set_edp_panel_power(struct drm_connector *connector, int action)
{
	struct radeon_connector *radeon_connector = to_radeon_connector(connector);
	struct drm_device *dev = radeon_connector->base.dev;
	struct radeon_device *rdev = dev->dev_private;
	union dig_transmitter_control args;
	int index = GetIndexIntoMasterTable(COMMAND, UNIPHYTransmitterControl);
	uint8_t frev, crev;

	if (connector->connector_type != DRM_MODE_CONNECTOR_eDP)
		goto done;

	if (!ASIC_IS_DCE4(rdev))
		goto done;

	if ((action != ATOM_TRANSMITTER_ACTION_POWER_ON) &&
	    (action != ATOM_TRANSMITTER_ACTION_POWER_OFF))
		goto done;

	if (!atom_parse_cmd_header(rdev->mode_info.atom_context, index, &frev, &crev))
		goto done;

	memset(&args, 0, sizeof(args));

	args.v1.ucAction = action;

	atom_execute_table(rdev->mode_info.atom_context, index, (uint32_t *)&args);

	/* wait for the panel to power up */
	if (action == ATOM_TRANSMITTER_ACTION_POWER_ON) {
		int i;

		for (i = 0; i < 300; i++) {
			if (radeon_hpd_sense(rdev, radeon_connector->hpd.hpd))
				return true;
			mdelay(1);
		}
		return false;
	}
done:
	return true;
}

union external_encoder_control {
	EXTERNAL_ENCODER_CONTROL_PS_ALLOCATION v1;
	EXTERNAL_ENCODER_CONTROL_PS_ALLOCATION_V3 v3;
};

static void
atombios_external_encoder_setup(struct drm_encoder *encoder,
				struct drm_encoder *ext_encoder,
				int action)
{
	struct drm_device *dev = encoder->dev;
	struct radeon_device *rdev = dev->dev_private;
	struct radeon_encoder *radeon_encoder = to_radeon_encoder(encoder);
	struct radeon_encoder *ext_radeon_encoder = to_radeon_encoder(ext_encoder);
	union external_encoder_control args;
	struct drm_connector *connector;
	int index = GetIndexIntoMasterTable(COMMAND, ExternalEncoderControl);
	u8 frev, crev;
	int dp_clock = 0;
	int dp_lane_count = 0;
	int connector_object_id = 0;
	u32 ext_enum = (ext_radeon_encoder->encoder_enum & ENUM_ID_MASK) >> ENUM_ID_SHIFT;

	if (action == EXTERNAL_ENCODER_ACTION_V3_ENCODER_INIT)
		connector = radeon_get_connector_for_encoder_init(encoder);
	else
		connector = radeon_get_connector_for_encoder(encoder);

	if (connector) {
		struct radeon_connector *radeon_connector = to_radeon_connector(connector);
		struct radeon_connector_atom_dig *dig_connector =
			radeon_connector->con_priv;

		dp_clock = dig_connector->dp_clock;
		dp_lane_count = dig_connector->dp_lane_count;
		connector_object_id =
			(radeon_connector->connector_object_id & OBJECT_ID_MASK) >> OBJECT_ID_SHIFT;
	}

	memset(&args, 0, sizeof(args));

	if (!atom_parse_cmd_header(rdev->mode_info.atom_context, index, &frev, &crev))
		return;

	switch (frev) {
	case 1:
		/* no params on frev 1 */
		break;
	case 2:
		switch (crev) {
		case 1:
		case 2:
			args.v1.sDigEncoder.ucAction = action;
			args.v1.sDigEncoder.usPixelClock = cpu_to_le16(radeon_encoder->pixel_clock / 10);
			args.v1.sDigEncoder.ucEncoderMode = atombios_get_encoder_mode(encoder);

			if (ENCODER_MODE_IS_DP(args.v1.sDigEncoder.ucEncoderMode)) {
				if (dp_clock == 270000)
					args.v1.sDigEncoder.ucConfig |= ATOM_ENCODER_CONFIG_DPLINKRATE_2_70GHZ;
				args.v1.sDigEncoder.ucLaneNum = dp_lane_count;
			} else if (radeon_dig_monitor_is_duallink(encoder, radeon_encoder->pixel_clock))
				args.v1.sDigEncoder.ucLaneNum = 8;
			else
				args.v1.sDigEncoder.ucLaneNum = 4;
			break;
		case 3:
			args.v3.sExtEncoder.ucAction = action;
			if (action == EXTERNAL_ENCODER_ACTION_V3_ENCODER_INIT)
				args.v3.sExtEncoder.usConnectorId = cpu_to_le16(connector_object_id);
			else
				args.v3.sExtEncoder.usPixelClock = cpu_to_le16(radeon_encoder->pixel_clock / 10);
			args.v3.sExtEncoder.ucEncoderMode = atombios_get_encoder_mode(encoder);

			if (ENCODER_MODE_IS_DP(args.v3.sExtEncoder.ucEncoderMode)) {
				if (dp_clock == 270000)
					args.v3.sExtEncoder.ucConfig |= EXTERNAL_ENCODER_CONFIG_V3_DPLINKRATE_2_70GHZ;
				else if (dp_clock == 540000)
					args.v3.sExtEncoder.ucConfig |= EXTERNAL_ENCODER_CONFIG_V3_DPLINKRATE_5_40GHZ;
				args.v3.sExtEncoder.ucLaneNum = dp_lane_count;
			} else if (radeon_dig_monitor_is_duallink(encoder, radeon_encoder->pixel_clock))
				args.v3.sExtEncoder.ucLaneNum = 8;
			else
				args.v3.sExtEncoder.ucLaneNum = 4;
			switch (ext_enum) {
			case GRAPH_OBJECT_ENUM_ID1:
				args.v3.sExtEncoder.ucConfig |= EXTERNAL_ENCODER_CONFIG_V3_ENCODER1;
				break;
			case GRAPH_OBJECT_ENUM_ID2:
				args.v3.sExtEncoder.ucConfig |= EXTERNAL_ENCODER_CONFIG_V3_ENCODER2;
				break;
			case GRAPH_OBJECT_ENUM_ID3:
				args.v3.sExtEncoder.ucConfig |= EXTERNAL_ENCODER_CONFIG_V3_ENCODER3;
				break;
			}
			args.v3.sExtEncoder.ucBitPerColor = radeon_atom_get_bpc(encoder);
			break;
		default:
			DRM_ERROR("Unknown table version: %d, %d\n", frev, crev);
			return;
		}
		break;
	default:
		DRM_ERROR("Unknown table version: %d, %d\n", frev, crev);
		return;
	}
	atom_execute_table(rdev->mode_info.atom_context, index, (uint32_t *)&args);
}

static void
atombios_yuv_setup(struct drm_encoder *encoder, bool enable)
{
	struct drm_device *dev = encoder->dev;
	struct radeon_device *rdev = dev->dev_private;
	struct radeon_encoder *radeon_encoder = to_radeon_encoder(encoder);
	struct radeon_crtc *radeon_crtc = to_radeon_crtc(encoder->crtc);
	ENABLE_YUV_PS_ALLOCATION args;
	int index = GetIndexIntoMasterTable(COMMAND, EnableYUV);
	uint32_t temp, reg;

	memset(&args, 0, sizeof(args));

	if (rdev->family >= CHIP_R600)
		reg = R600_BIOS_3_SCRATCH;
	else
		reg = RADEON_BIOS_3_SCRATCH;

	/* XXX: fix up scratch reg handling */
	temp = RREG32(reg);
	if (radeon_encoder->active_device & (ATOM_DEVICE_TV_SUPPORT))
		WREG32(reg, (ATOM_S3_TV1_ACTIVE |
			     (radeon_crtc->crtc_id << 18)));
	else if (radeon_encoder->active_device & (ATOM_DEVICE_CV_SUPPORT))
		WREG32(reg, (ATOM_S3_CV_ACTIVE | (radeon_crtc->crtc_id << 24)));
	else
		WREG32(reg, 0);

	if (enable)
		args.ucEnable = ATOM_ENABLE;
	args.ucCRTC = radeon_crtc->crtc_id;

	atom_execute_table(rdev->mode_info.atom_context, index, (uint32_t *)&args);

	WREG32(reg, temp);
}

static void
radeon_atom_encoder_dpms_avivo(struct drm_encoder *encoder, int mode)
{
	struct drm_device *dev = encoder->dev;
	struct radeon_device *rdev = dev->dev_private;
	struct radeon_encoder *radeon_encoder = to_radeon_encoder(encoder);
	DISPLAY_DEVICE_OUTPUT_CONTROL_PS_ALLOCATION args;
	int index = 0;

	memset(&args, 0, sizeof(args));

	switch (radeon_encoder->encoder_id) {
	case ENCODER_OBJECT_ID_INTERNAL_TMDS1:
	case ENCODER_OBJECT_ID_INTERNAL_KLDSCP_TMDS1:
		index = GetIndexIntoMasterTable(COMMAND, TMDSAOutputControl);
		break;
	case ENCODER_OBJECT_ID_INTERNAL_DVO1:
	case ENCODER_OBJECT_ID_INTERNAL_DDI:
	case ENCODER_OBJECT_ID_INTERNAL_KLDSCP_DVO1:
		index = GetIndexIntoMasterTable(COMMAND, DVOOutputControl);
		break;
	case ENCODER_OBJECT_ID_INTERNAL_LVDS:
		index = GetIndexIntoMasterTable(COMMAND, LCD1OutputControl);
		break;
	case ENCODER_OBJECT_ID_INTERNAL_LVTM1:
		if (radeon_encoder->devices & (ATOM_DEVICE_LCD_SUPPORT))
			index = GetIndexIntoMasterTable(COMMAND, LCD1OutputControl);
		else
			index = GetIndexIntoMasterTable(COMMAND, LVTMAOutputControl);
		break;
	case ENCODER_OBJECT_ID_INTERNAL_DAC1:
	case ENCODER_OBJECT_ID_INTERNAL_KLDSCP_DAC1:
		if (radeon_encoder->active_device & (ATOM_DEVICE_TV_SUPPORT))
			index = GetIndexIntoMasterTable(COMMAND, TV1OutputControl);
		else if (radeon_encoder->active_device & (ATOM_DEVICE_CV_SUPPORT))
			index = GetIndexIntoMasterTable(COMMAND, CV1OutputControl);
		else
			index = GetIndexIntoMasterTable(COMMAND, DAC1OutputControl);
		break;
	case ENCODER_OBJECT_ID_INTERNAL_DAC2:
	case ENCODER_OBJECT_ID_INTERNAL_KLDSCP_DAC2:
		if (radeon_encoder->active_device & (ATOM_DEVICE_TV_SUPPORT))
			index = GetIndexIntoMasterTable(COMMAND, TV1OutputControl);
		else if (radeon_encoder->active_device & (ATOM_DEVICE_CV_SUPPORT))
			index = GetIndexIntoMasterTable(COMMAND, CV1OutputControl);
		else
			index = GetIndexIntoMasterTable(COMMAND, DAC2OutputControl);
		break;
	default:
		return;
	}

	switch (mode) {
	case DRM_MODE_DPMS_ON:
		args.ucAction = ATOM_ENABLE;
		/* workaround for DVOOutputControl on some RS690 systems */
		if (radeon_encoder->encoder_id == ENCODER_OBJECT_ID_INTERNAL_DDI) {
			u32 reg = RREG32(RADEON_BIOS_3_SCRATCH);
			WREG32(RADEON_BIOS_3_SCRATCH, reg & ~ATOM_S3_DFP2I_ACTIVE);
			atom_execute_table(rdev->mode_info.atom_context, index, (uint32_t *)&args);
			WREG32(RADEON_BIOS_3_SCRATCH, reg);
		} else
			atom_execute_table(rdev->mode_info.atom_context, index, (uint32_t *)&args);
		if (radeon_encoder->devices & (ATOM_DEVICE_LCD_SUPPORT)) {
			args.ucAction = ATOM_LCD_BLON;
			atom_execute_table(rdev->mode_info.atom_context, index, (uint32_t *)&args);
		}
		break;
	case DRM_MODE_DPMS_STANDBY:
	case DRM_MODE_DPMS_SUSPEND:
	case DRM_MODE_DPMS_OFF:
		args.ucAction = ATOM_DISABLE;
		atom_execute_table(rdev->mode_info.atom_context, index, (uint32_t *)&args);
		if (radeon_encoder->devices & (ATOM_DEVICE_LCD_SUPPORT)) {
			args.ucAction = ATOM_LCD_BLOFF;
			atom_execute_table(rdev->mode_info.atom_context, index, (uint32_t *)&args);
		}
		break;
	}
}

static void
radeon_atom_encoder_dpms_dig(struct drm_encoder *encoder, int mode)
{
	struct drm_device *dev = encoder->dev;
	struct radeon_device *rdev = dev->dev_private;
	struct radeon_encoder *radeon_encoder = to_radeon_encoder(encoder);
	struct drm_encoder *ext_encoder = radeon_get_external_encoder(encoder);
	struct radeon_encoder_atom_dig *dig = radeon_encoder->enc_priv;
	struct drm_connector *connector = radeon_get_connector_for_encoder(encoder);
	struct radeon_connector *radeon_connector = NULL;
	struct radeon_connector_atom_dig *radeon_dig_connector = NULL;
	bool travis_quirk = false;
	int encoder_mode;

	if (connector) {
		radeon_connector = to_radeon_connector(connector);
		radeon_dig_connector = radeon_connector->con_priv;
		if ((radeon_connector_encoder_get_dp_bridge_encoder_id(connector) ==
		     ENCODER_OBJECT_ID_TRAVIS) &&
		    (radeon_encoder->devices & (ATOM_DEVICE_LCD_SUPPORT)) &&
		    !ASIC_IS_DCE5(rdev))
			travis_quirk = true;
	}

	switch (mode) {
	case DRM_MODE_DPMS_ON:
		if (ASIC_IS_DCE41(rdev) || ASIC_IS_DCE5(rdev)) {
			if (!connector)
				dig->panel_mode = DP_PANEL_MODE_EXTERNAL_DP_MODE;
			else
				dig->panel_mode = radeon_dp_get_panel_mode(encoder, connector);

			/* setup and enable the encoder */
			atombios_dig_encoder_setup(encoder, ATOM_ENCODER_CMD_SETUP, 0);
			atombios_dig_encoder_setup(encoder,
						   ATOM_ENCODER_CMD_SETUP_PANEL_MODE,
						   dig->panel_mode);
			if (ext_encoder) {
				if (ASIC_IS_DCE41(rdev) || ASIC_IS_DCE61(rdev))
					atombios_external_encoder_setup(encoder, ext_encoder,
									EXTERNAL_ENCODER_ACTION_V3_ENCODER_SETUP);
			}
		} else if (ASIC_IS_DCE4(rdev)) {
			/* setup and enable the encoder */
			atombios_dig_encoder_setup(encoder, ATOM_ENCODER_CMD_SETUP, 0);
		} else {
			/* setup and enable the encoder and transmitter */
			atombios_dig_encoder_setup(encoder, ATOM_ENABLE, 0);
			atombios_dig_transmitter_setup(encoder, ATOM_TRANSMITTER_ACTION_SETUP, 0, 0);
		}
		if (ENCODER_MODE_IS_DP(atombios_get_encoder_mode(encoder)) && connector) {
			if (connector->connector_type == DRM_MODE_CONNECTOR_eDP) {
				atombios_set_edp_panel_power(connector,
							     ATOM_TRANSMITTER_ACTION_POWER_ON);
				radeon_dig_connector->edp_on = true;
			}
		}
		/* enable the transmitter */
		atombios_dig_transmitter_setup(encoder, ATOM_TRANSMITTER_ACTION_ENABLE, 0, 0);
		if (ENCODER_MODE_IS_DP(atombios_get_encoder_mode(encoder)) && connector) {
			/* DP_SET_POWER_D0 is set in radeon_dp_link_train */
			radeon_dp_link_train(encoder, connector);
			if (ASIC_IS_DCE4(rdev))
				atombios_dig_encoder_setup(encoder, ATOM_ENCODER_CMD_DP_VIDEO_ON, 0);
		}
		if (radeon_encoder->devices & (ATOM_DEVICE_LCD_SUPPORT))
			atombios_dig_transmitter_setup(encoder,
						       ATOM_TRANSMITTER_ACTION_LCD_BLON, 0, 0);
		if (ext_encoder)
			atombios_external_encoder_setup(encoder, ext_encoder, ATOM_ENABLE);
		break;
	case DRM_MODE_DPMS_STANDBY:
	case DRM_MODE_DPMS_SUSPEND:
	case DRM_MODE_DPMS_OFF:
		if (ASIC_IS_DCE4(rdev)) {
			if (ENCODER_MODE_IS_DP(atombios_get_encoder_mode(encoder)) && connector)
				atombios_dig_encoder_setup(encoder, ATOM_ENCODER_CMD_DP_VIDEO_OFF, 0);
		}
		if (ext_encoder)
			atombios_external_encoder_setup(encoder, ext_encoder, ATOM_DISABLE);
		if (radeon_encoder->devices & (ATOM_DEVICE_LCD_SUPPORT))
			atombios_dig_transmitter_setup(encoder,
						       ATOM_TRANSMITTER_ACTION_LCD_BLOFF, 0, 0);

		if (ENCODER_MODE_IS_DP(atombios_get_encoder_mode(encoder)) &&
		    connector && !travis_quirk)
			radeon_dp_set_rx_power_state(connector, DP_SET_POWER_D3);
		if (ASIC_IS_DCE4(rdev)) {
			/* disable the transmitter */
			atombios_dig_transmitter_setup(encoder,
						       ATOM_TRANSMITTER_ACTION_DISABLE, 0, 0);
		} else {
			/* disable the encoder and transmitter */
			atombios_dig_transmitter_setup(encoder,
						       ATOM_TRANSMITTER_ACTION_DISABLE, 0, 0);
			atombios_dig_encoder_setup(encoder, ATOM_DISABLE, 0);
		}
		if (ENCODER_MODE_IS_DP(atombios_get_encoder_mode(encoder)) && connector) {
			if (travis_quirk)
				radeon_dp_set_rx_power_state(connector, DP_SET_POWER_D3);
			if (connector->connector_type == DRM_MODE_CONNECTOR_eDP) {
				atombios_set_edp_panel_power(connector,
							     ATOM_TRANSMITTER_ACTION_POWER_OFF);
				radeon_dig_connector->edp_on = false;
			}
		}
		break;
	}

	encoder_mode = atombios_get_encoder_mode(encoder);
	if (radeon_audio != 0 &&
		(encoder_mode == ATOM_ENCODER_MODE_HDMI || ENCODER_MODE_IS_DP(encoder_mode)))
		radeon_audio_dpms(encoder, mode);
}

static void
radeon_atom_encoder_dpms(struct drm_encoder *encoder, int mode)
{
	struct drm_device *dev = encoder->dev;
	struct radeon_device *rdev = dev->dev_private;
	struct radeon_encoder *radeon_encoder = to_radeon_encoder(encoder);
	struct drm_connector *connector = radeon_get_connector_for_encoder(encoder);
	int encoder_mode = atombios_get_encoder_mode(encoder);

	DRM_DEBUG_KMS("encoder dpms %d to mode %d, devices %08x, active_devices %08x\n",
		  radeon_encoder->encoder_id, mode, radeon_encoder->devices,
		  radeon_encoder->active_device);

	if (connector && (radeon_audio != 0) &&
	    ((encoder_mode == ATOM_ENCODER_MODE_HDMI) ||
	     (ENCODER_MODE_IS_DP(encoder_mode) &&
	      drm_detect_monitor_audio(radeon_connector_edid(connector)))))
		radeon_audio_dpms(encoder, mode);

	switch (radeon_encoder->encoder_id) {
	case ENCODER_OBJECT_ID_INTERNAL_TMDS1:
	case ENCODER_OBJECT_ID_INTERNAL_KLDSCP_TMDS1:
	case ENCODER_OBJECT_ID_INTERNAL_LVDS:
	case ENCODER_OBJECT_ID_INTERNAL_LVTM1:
	case ENCODER_OBJECT_ID_INTERNAL_DVO1:
	case ENCODER_OBJECT_ID_INTERNAL_DDI:
	case ENCODER_OBJECT_ID_INTERNAL_DAC2:
	case ENCODER_OBJECT_ID_INTERNAL_KLDSCP_DAC2:
		radeon_atom_encoder_dpms_avivo(encoder, mode);
		break;
	case ENCODER_OBJECT_ID_INTERNAL_UNIPHY:
	case ENCODER_OBJECT_ID_INTERNAL_UNIPHY1:
	case ENCODER_OBJECT_ID_INTERNAL_UNIPHY2:
	case ENCODER_OBJECT_ID_INTERNAL_UNIPHY3:
	case ENCODER_OBJECT_ID_INTERNAL_KLDSCP_LVTMA:
		radeon_atom_encoder_dpms_dig(encoder, mode);
		break;
	case ENCODER_OBJECT_ID_INTERNAL_KLDSCP_DVO1:
		if (ASIC_IS_DCE5(rdev)) {
			switch (mode) {
			case DRM_MODE_DPMS_ON:
				atombios_dvo_setup(encoder, ATOM_ENABLE);
				break;
			case DRM_MODE_DPMS_STANDBY:
			case DRM_MODE_DPMS_SUSPEND:
			case DRM_MODE_DPMS_OFF:
				atombios_dvo_setup(encoder, ATOM_DISABLE);
				break;
			}
		} else if (ASIC_IS_DCE3(rdev))
			radeon_atom_encoder_dpms_dig(encoder, mode);
		else
			radeon_atom_encoder_dpms_avivo(encoder, mode);
		break;
	case ENCODER_OBJECT_ID_INTERNAL_DAC1:
	case ENCODER_OBJECT_ID_INTERNAL_KLDSCP_DAC1:
		if (ASIC_IS_DCE5(rdev)) {
			switch (mode) {
			case DRM_MODE_DPMS_ON:
				atombios_dac_setup(encoder, ATOM_ENABLE);
				break;
			case DRM_MODE_DPMS_STANDBY:
			case DRM_MODE_DPMS_SUSPEND:
			case DRM_MODE_DPMS_OFF:
				atombios_dac_setup(encoder, ATOM_DISABLE);
				break;
			}
		} else
			radeon_atom_encoder_dpms_avivo(encoder, mode);
		break;
	default:
		return;
	}

	radeon_atombios_encoder_dpms_scratch_regs(encoder, (mode == DRM_MODE_DPMS_ON) ? true : false);

}

union crtc_source_param {
	SELECT_CRTC_SOURCE_PS_ALLOCATION v1;
	SELECT_CRTC_SOURCE_PARAMETERS_V2 v2;
};

static void
atombios_set_encoder_crtc_source(struct drm_encoder *encoder)
{
	struct drm_device *dev = encoder->dev;
	struct radeon_device *rdev = dev->dev_private;
	struct radeon_encoder *radeon_encoder = to_radeon_encoder(encoder);
	struct radeon_crtc *radeon_crtc = to_radeon_crtc(encoder->crtc);
	union crtc_source_param args;
	int index = GetIndexIntoMasterTable(COMMAND, SelectCRTC_Source);
	uint8_t frev, crev;
	struct radeon_encoder_atom_dig *dig;

	memset(&args, 0, sizeof(args));

	if (!atom_parse_cmd_header(rdev->mode_info.atom_context, index, &frev, &crev))
		return;

	switch (frev) {
	case 1:
		switch (crev) {
		case 1:
		default:
			if (ASIC_IS_AVIVO(rdev))
				args.v1.ucCRTC = radeon_crtc->crtc_id;
			else {
				if (radeon_encoder->encoder_id == ENCODER_OBJECT_ID_INTERNAL_DAC1) {
					args.v1.ucCRTC = radeon_crtc->crtc_id;
				} else {
					args.v1.ucCRTC = radeon_crtc->crtc_id << 2;
				}
			}
			switch (radeon_encoder->encoder_id) {
			case ENCODER_OBJECT_ID_INTERNAL_TMDS1:
			case ENCODER_OBJECT_ID_INTERNAL_KLDSCP_TMDS1:
				args.v1.ucDevice = ATOM_DEVICE_DFP1_INDEX;
				break;
			case ENCODER_OBJECT_ID_INTERNAL_LVDS:
			case ENCODER_OBJECT_ID_INTERNAL_LVTM1:
				if (radeon_encoder->devices & ATOM_DEVICE_LCD1_SUPPORT)
					args.v1.ucDevice = ATOM_DEVICE_LCD1_INDEX;
				else
					args.v1.ucDevice = ATOM_DEVICE_DFP3_INDEX;
				break;
			case ENCODER_OBJECT_ID_INTERNAL_DVO1:
			case ENCODER_OBJECT_ID_INTERNAL_DDI:
			case ENCODER_OBJECT_ID_INTERNAL_KLDSCP_DVO1:
				args.v1.ucDevice = ATOM_DEVICE_DFP2_INDEX;
				break;
			case ENCODER_OBJECT_ID_INTERNAL_DAC1:
			case ENCODER_OBJECT_ID_INTERNAL_KLDSCP_DAC1:
				if (radeon_encoder->active_device & (ATOM_DEVICE_TV_SUPPORT))
					args.v1.ucDevice = ATOM_DEVICE_TV1_INDEX;
				else if (radeon_encoder->active_device & (ATOM_DEVICE_CV_SUPPORT))
					args.v1.ucDevice = ATOM_DEVICE_CV_INDEX;
				else
					args.v1.ucDevice = ATOM_DEVICE_CRT1_INDEX;
				break;
			case ENCODER_OBJECT_ID_INTERNAL_DAC2:
			case ENCODER_OBJECT_ID_INTERNAL_KLDSCP_DAC2:
				if (radeon_encoder->active_device & (ATOM_DEVICE_TV_SUPPORT))
					args.v1.ucDevice = ATOM_DEVICE_TV1_INDEX;
				else if (radeon_encoder->active_device & (ATOM_DEVICE_CV_SUPPORT))
					args.v1.ucDevice = ATOM_DEVICE_CV_INDEX;
				else
					args.v1.ucDevice = ATOM_DEVICE_CRT2_INDEX;
				break;
			}
			break;
		case 2:
			args.v2.ucCRTC = radeon_crtc->crtc_id;
			if (radeon_encoder_get_dp_bridge_encoder_id(encoder) != ENCODER_OBJECT_ID_NONE) {
				struct drm_connector *connector = radeon_get_connector_for_encoder(encoder);

				if (connector->connector_type == DRM_MODE_CONNECTOR_LVDS)
					args.v2.ucEncodeMode = ATOM_ENCODER_MODE_LVDS;
				else if (connector->connector_type == DRM_MODE_CONNECTOR_VGA)
					args.v2.ucEncodeMode = ATOM_ENCODER_MODE_CRT;
				else
					args.v2.ucEncodeMode = atombios_get_encoder_mode(encoder);
			} else if (radeon_encoder->devices & (ATOM_DEVICE_LCD_SUPPORT)) {
				args.v2.ucEncodeMode = ATOM_ENCODER_MODE_LVDS;
			} else {
				args.v2.ucEncodeMode = atombios_get_encoder_mode(encoder);
			}
			switch (radeon_encoder->encoder_id) {
			case ENCODER_OBJECT_ID_INTERNAL_UNIPHY:
			case ENCODER_OBJECT_ID_INTERNAL_UNIPHY1:
			case ENCODER_OBJECT_ID_INTERNAL_UNIPHY2:
			case ENCODER_OBJECT_ID_INTERNAL_UNIPHY3:
			case ENCODER_OBJECT_ID_INTERNAL_KLDSCP_LVTMA:
				dig = radeon_encoder->enc_priv;
				switch (dig->dig_encoder) {
				case 0:
					args.v2.ucEncoderID = ASIC_INT_DIG1_ENCODER_ID;
					break;
				case 1:
					args.v2.ucEncoderID = ASIC_INT_DIG2_ENCODER_ID;
					break;
				case 2:
					args.v2.ucEncoderID = ASIC_INT_DIG3_ENCODER_ID;
					break;
				case 3:
					args.v2.ucEncoderID = ASIC_INT_DIG4_ENCODER_ID;
					break;
				case 4:
					args.v2.ucEncoderID = ASIC_INT_DIG5_ENCODER_ID;
					break;
				case 5:
					args.v2.ucEncoderID = ASIC_INT_DIG6_ENCODER_ID;
					break;
				case 6:
					args.v2.ucEncoderID = ASIC_INT_DIG7_ENCODER_ID;
					break;
				}
				break;
			case ENCODER_OBJECT_ID_INTERNAL_KLDSCP_DVO1:
				args.v2.ucEncoderID = ASIC_INT_DVO_ENCODER_ID;
				break;
			case ENCODER_OBJECT_ID_INTERNAL_KLDSCP_DAC1:
				if (radeon_encoder->active_device & (ATOM_DEVICE_TV_SUPPORT))
					args.v2.ucEncoderID = ASIC_INT_TV_ENCODER_ID;
				else if (radeon_encoder->active_device & (ATOM_DEVICE_CV_SUPPORT))
					args.v2.ucEncoderID = ASIC_INT_TV_ENCODER_ID;
				else
					args.v2.ucEncoderID = ASIC_INT_DAC1_ENCODER_ID;
				break;
			case ENCODER_OBJECT_ID_INTERNAL_KLDSCP_DAC2:
				if (radeon_encoder->active_device & (ATOM_DEVICE_TV_SUPPORT))
					args.v2.ucEncoderID = ASIC_INT_TV_ENCODER_ID;
				else if (radeon_encoder->active_device & (ATOM_DEVICE_CV_SUPPORT))
					args.v2.ucEncoderID = ASIC_INT_TV_ENCODER_ID;
				else
					args.v2.ucEncoderID = ASIC_INT_DAC2_ENCODER_ID;
				break;
			}
			break;
		}
		break;
	default:
		DRM_ERROR("Unknown table version: %d, %d\n", frev, crev);
		return;
	}

	atom_execute_table(rdev->mode_info.atom_context, index, (uint32_t *)&args);

	/* update scratch regs with new routing */
	radeon_atombios_encoder_crtc_scratch_regs(encoder, radeon_crtc->crtc_id);
}

static void
atombios_apply_encoder_quirks(struct drm_encoder *encoder,
			      struct drm_display_mode *mode)
{
	struct drm_device *dev = encoder->dev;
	struct radeon_device *rdev = dev->dev_private;
	struct radeon_encoder *radeon_encoder = to_radeon_encoder(encoder);
	struct radeon_crtc *radeon_crtc = to_radeon_crtc(encoder->crtc);

	/* Funky macbooks */
	if ((dev->pdev->device == 0x71C5) &&
	    (dev->pdev->subsystem_vendor == 0x106b) &&
	    (dev->pdev->subsystem_device == 0x0080)) {
		if (radeon_encoder->devices & ATOM_DEVICE_LCD1_SUPPORT) {
			uint32_t lvtma_bit_depth_control = RREG32(AVIVO_LVTMA_BIT_DEPTH_CONTROL);

			lvtma_bit_depth_control &= ~AVIVO_LVTMA_BIT_DEPTH_CONTROL_TRUNCATE_EN;
			lvtma_bit_depth_control &= ~AVIVO_LVTMA_BIT_DEPTH_CONTROL_SPATIAL_DITHER_EN;

			WREG32(AVIVO_LVTMA_BIT_DEPTH_CONTROL, lvtma_bit_depth_control);
		}
	}

	/* set scaler clears this on some chips */
	if (ASIC_IS_AVIVO(rdev) &&
	    (!(radeon_encoder->active_device & (ATOM_DEVICE_TV_SUPPORT)))) {
		if (ASIC_IS_DCE8(rdev)) {
			if (mode->flags & DRM_MODE_FLAG_INTERLACE)
				WREG32(CIK_LB_DATA_FORMAT + radeon_crtc->crtc_offset,
				       CIK_INTERLEAVE_EN);
			else
				WREG32(CIK_LB_DATA_FORMAT + radeon_crtc->crtc_offset, 0);
		} else if (ASIC_IS_DCE4(rdev)) {
			if (mode->flags & DRM_MODE_FLAG_INTERLACE)
				WREG32(EVERGREEN_DATA_FORMAT + radeon_crtc->crtc_offset,
				       EVERGREEN_INTERLEAVE_EN);
			else
				WREG32(EVERGREEN_DATA_FORMAT + radeon_crtc->crtc_offset, 0);
		} else {
			if (mode->flags & DRM_MODE_FLAG_INTERLACE)
				WREG32(AVIVO_D1MODE_DATA_FORMAT + radeon_crtc->crtc_offset,
				       AVIVO_D1MODE_INTERLEAVE_EN);
			else
				WREG32(AVIVO_D1MODE_DATA_FORMAT + radeon_crtc->crtc_offset, 0);
		}
	}
}

static int radeon_atom_pick_dig_encoder(struct drm_encoder *encoder)
{
	struct drm_device *dev = encoder->dev;
	struct radeon_device *rdev = dev->dev_private;
	struct radeon_crtc *radeon_crtc = to_radeon_crtc(encoder->crtc);
	struct radeon_encoder *radeon_encoder = to_radeon_encoder(encoder);
	struct drm_encoder *test_encoder;
	struct radeon_encoder_atom_dig *dig = radeon_encoder->enc_priv;
	uint32_t dig_enc_in_use = 0;

	if (ASIC_IS_DCE6(rdev)) {
		/* DCE6 */
		switch (radeon_encoder->encoder_id) {
		case ENCODER_OBJECT_ID_INTERNAL_UNIPHY:
			if (dig->linkb)
				return 1;
			else
				return 0;
			break;
		case ENCODER_OBJECT_ID_INTERNAL_UNIPHY1:
			if (dig->linkb)
				return 3;
			else
				return 2;
			break;
		case ENCODER_OBJECT_ID_INTERNAL_UNIPHY2:
			if (dig->linkb)
				return 5;
			else
				return 4;
			break;
		case ENCODER_OBJECT_ID_INTERNAL_UNIPHY3:
			return 6;
			break;
		}
	} else if (ASIC_IS_DCE4(rdev)) {
		/* DCE4/5 */
		if (ASIC_IS_DCE41(rdev) && !ASIC_IS_DCE61(rdev)) {
			/* ontario follows DCE4 */
			if (rdev->family == CHIP_PALM) {
				if (dig->linkb)
					return 1;
				else
					return 0;
			} else
				/* llano follows DCE3.2 */
				return radeon_crtc->crtc_id;
		} else {
			switch (radeon_encoder->encoder_id) {
			case ENCODER_OBJECT_ID_INTERNAL_UNIPHY:
				if (dig->linkb)
					return 1;
				else
					return 0;
				break;
			case ENCODER_OBJECT_ID_INTERNAL_UNIPHY1:
				if (dig->linkb)
					return 3;
				else
					return 2;
				break;
			case ENCODER_OBJECT_ID_INTERNAL_UNIPHY2:
				if (dig->linkb)
					return 5;
				else
					return 4;
				break;
			}
		}
	}

	/* on DCE32 and encoder can driver any block so just crtc id */
	if (ASIC_IS_DCE32(rdev)) {
		return radeon_crtc->crtc_id;
	}

	/* on DCE3 - LVTMA can only be driven by DIGB */
	list_for_each_entry(test_encoder, &dev->mode_config.encoder_list, head) {
		struct radeon_encoder *radeon_test_encoder;

		if (encoder == test_encoder)
			continue;

		if (!radeon_encoder_is_digital(test_encoder))
			continue;

		radeon_test_encoder = to_radeon_encoder(test_encoder);
		dig = radeon_test_encoder->enc_priv;

		if (dig->dig_encoder >= 0)
			dig_enc_in_use |= (1 << dig->dig_encoder);
	}

	if (radeon_encoder->encoder_id == ENCODER_OBJECT_ID_INTERNAL_KLDSCP_LVTMA) {
		if (dig_enc_in_use & 0x2)
			DRM_ERROR("LVDS required digital encoder 2 but it was in use - stealing\n");
		return 1;
	}
	if (!(dig_enc_in_use & 1))
		return 0;
	return 1;
}

/* This only needs to be called once at startup */
void
radeon_atom_encoder_init(struct radeon_device *rdev)
{
	struct drm_device *dev = rdev->ddev;
	struct drm_encoder *encoder;

	list_for_each_entry(encoder, &dev->mode_config.encoder_list, head) {
		struct radeon_encoder *radeon_encoder = to_radeon_encoder(encoder);
		struct drm_encoder *ext_encoder = radeon_get_external_encoder(encoder);

		switch (radeon_encoder->encoder_id) {
		case ENCODER_OBJECT_ID_INTERNAL_UNIPHY:
		case ENCODER_OBJECT_ID_INTERNAL_UNIPHY1:
		case ENCODER_OBJECT_ID_INTERNAL_UNIPHY2:
		case ENCODER_OBJECT_ID_INTERNAL_UNIPHY3:
		case ENCODER_OBJECT_ID_INTERNAL_KLDSCP_LVTMA:
			atombios_dig_transmitter_setup(encoder, ATOM_TRANSMITTER_ACTION_INIT, 0, 0);
			break;
		default:
			break;
		}

		if (ext_encoder && (ASIC_IS_DCE41(rdev) || ASIC_IS_DCE61(rdev)))
			atombios_external_encoder_setup(encoder, ext_encoder,
							EXTERNAL_ENCODER_ACTION_V3_ENCODER_INIT);
	}
}

static void
radeon_atom_encoder_mode_set(struct drm_encoder *encoder,
			     struct drm_display_mode *mode,
			     struct drm_display_mode *adjusted_mode)
{
	struct drm_device *dev = encoder->dev;
	struct radeon_device *rdev = dev->dev_private;
	struct radeon_encoder *radeon_encoder = to_radeon_encoder(encoder);
<<<<<<< HEAD
=======
	struct drm_connector *connector = radeon_get_connector_for_encoder(encoder);
>>>>>>> d525211f
	int encoder_mode;

	radeon_encoder->pixel_clock = adjusted_mode->clock;

	/* need to call this here rather than in prepare() since we need some crtc info */
	radeon_atom_encoder_dpms(encoder, DRM_MODE_DPMS_OFF);

	if (ASIC_IS_AVIVO(rdev) && !ASIC_IS_DCE4(rdev)) {
		if (radeon_encoder->active_device & (ATOM_DEVICE_CV_SUPPORT | ATOM_DEVICE_TV_SUPPORT))
			atombios_yuv_setup(encoder, true);
		else
			atombios_yuv_setup(encoder, false);
	}

	switch (radeon_encoder->encoder_id) {
	case ENCODER_OBJECT_ID_INTERNAL_TMDS1:
	case ENCODER_OBJECT_ID_INTERNAL_KLDSCP_TMDS1:
	case ENCODER_OBJECT_ID_INTERNAL_LVDS:
	case ENCODER_OBJECT_ID_INTERNAL_LVTM1:
		atombios_digital_setup(encoder, PANEL_ENCODER_ACTION_ENABLE);
		break;
	case ENCODER_OBJECT_ID_INTERNAL_UNIPHY:
	case ENCODER_OBJECT_ID_INTERNAL_UNIPHY1:
	case ENCODER_OBJECT_ID_INTERNAL_UNIPHY2:
	case ENCODER_OBJECT_ID_INTERNAL_UNIPHY3:
	case ENCODER_OBJECT_ID_INTERNAL_KLDSCP_LVTMA:
		/* handled in dpms */
		encoder_mode = atombios_get_encoder_mode(encoder);
		if (radeon_audio != 0 &&
			(encoder_mode == ATOM_ENCODER_MODE_HDMI || ENCODER_MODE_IS_DP(encoder_mode)))
			radeon_audio_mode_set(encoder, adjusted_mode);
		break;
	case ENCODER_OBJECT_ID_INTERNAL_DDI:
	case ENCODER_OBJECT_ID_INTERNAL_DVO1:
	case ENCODER_OBJECT_ID_INTERNAL_KLDSCP_DVO1:
		atombios_dvo_setup(encoder, ATOM_ENABLE);
		break;
	case ENCODER_OBJECT_ID_INTERNAL_DAC1:
	case ENCODER_OBJECT_ID_INTERNAL_KLDSCP_DAC1:
	case ENCODER_OBJECT_ID_INTERNAL_DAC2:
	case ENCODER_OBJECT_ID_INTERNAL_KLDSCP_DAC2:
		atombios_dac_setup(encoder, ATOM_ENABLE);
		if (radeon_encoder->devices & (ATOM_DEVICE_TV_SUPPORT | ATOM_DEVICE_CV_SUPPORT)) {
			if (radeon_encoder->active_device & (ATOM_DEVICE_TV_SUPPORT | ATOM_DEVICE_CV_SUPPORT))
				atombios_tv_setup(encoder, ATOM_ENABLE);
			else
				atombios_tv_setup(encoder, ATOM_DISABLE);
		}
		break;
	}

	atombios_apply_encoder_quirks(encoder, adjusted_mode);
<<<<<<< HEAD
=======

	encoder_mode = atombios_get_encoder_mode(encoder);
	if (connector && (radeon_audio != 0) &&
	    ((encoder_mode == ATOM_ENCODER_MODE_HDMI) ||
	     (ENCODER_MODE_IS_DP(encoder_mode) &&
	      drm_detect_monitor_audio(radeon_connector_edid(connector)))))
		radeon_audio_mode_set(encoder, adjusted_mode);
>>>>>>> d525211f
}

static bool
atombios_dac_load_detect(struct drm_encoder *encoder, struct drm_connector *connector)
{
	struct drm_device *dev = encoder->dev;
	struct radeon_device *rdev = dev->dev_private;
	struct radeon_encoder *radeon_encoder = to_radeon_encoder(encoder);
	struct radeon_connector *radeon_connector = to_radeon_connector(connector);

	if (radeon_encoder->devices & (ATOM_DEVICE_TV_SUPPORT |
				       ATOM_DEVICE_CV_SUPPORT |
				       ATOM_DEVICE_CRT_SUPPORT)) {
		DAC_LOAD_DETECTION_PS_ALLOCATION args;
		int index = GetIndexIntoMasterTable(COMMAND, DAC_LoadDetection);
		uint8_t frev, crev;

		memset(&args, 0, sizeof(args));

		if (!atom_parse_cmd_header(rdev->mode_info.atom_context, index, &frev, &crev))
			return false;

		args.sDacload.ucMisc = 0;

		if ((radeon_encoder->encoder_id == ENCODER_OBJECT_ID_INTERNAL_DAC1) ||
		    (radeon_encoder->encoder_id == ENCODER_OBJECT_ID_INTERNAL_KLDSCP_DAC1))
			args.sDacload.ucDacType = ATOM_DAC_A;
		else
			args.sDacload.ucDacType = ATOM_DAC_B;

		if (radeon_connector->devices & ATOM_DEVICE_CRT1_SUPPORT)
			args.sDacload.usDeviceID = cpu_to_le16(ATOM_DEVICE_CRT1_SUPPORT);
		else if (radeon_connector->devices & ATOM_DEVICE_CRT2_SUPPORT)
			args.sDacload.usDeviceID = cpu_to_le16(ATOM_DEVICE_CRT2_SUPPORT);
		else if (radeon_connector->devices & ATOM_DEVICE_CV_SUPPORT) {
			args.sDacload.usDeviceID = cpu_to_le16(ATOM_DEVICE_CV_SUPPORT);
			if (crev >= 3)
				args.sDacload.ucMisc = DAC_LOAD_MISC_YPrPb;
		} else if (radeon_connector->devices & ATOM_DEVICE_TV1_SUPPORT) {
			args.sDacload.usDeviceID = cpu_to_le16(ATOM_DEVICE_TV1_SUPPORT);
			if (crev >= 3)
				args.sDacload.ucMisc = DAC_LOAD_MISC_YPrPb;
		}

		atom_execute_table(rdev->mode_info.atom_context, index, (uint32_t *)&args);

		return true;
	} else
		return false;
}

static enum drm_connector_status
radeon_atom_dac_detect(struct drm_encoder *encoder, struct drm_connector *connector)
{
	struct drm_device *dev = encoder->dev;
	struct radeon_device *rdev = dev->dev_private;
	struct radeon_encoder *radeon_encoder = to_radeon_encoder(encoder);
	struct radeon_connector *radeon_connector = to_radeon_connector(connector);
	uint32_t bios_0_scratch;

	if (!atombios_dac_load_detect(encoder, connector)) {
		DRM_DEBUG_KMS("detect returned false \n");
		return connector_status_unknown;
	}

	if (rdev->family >= CHIP_R600)
		bios_0_scratch = RREG32(R600_BIOS_0_SCRATCH);
	else
		bios_0_scratch = RREG32(RADEON_BIOS_0_SCRATCH);

	DRM_DEBUG_KMS("Bios 0 scratch %x %08x\n", bios_0_scratch, radeon_encoder->devices);
	if (radeon_connector->devices & ATOM_DEVICE_CRT1_SUPPORT) {
		if (bios_0_scratch & ATOM_S0_CRT1_MASK)
			return connector_status_connected;
	}
	if (radeon_connector->devices & ATOM_DEVICE_CRT2_SUPPORT) {
		if (bios_0_scratch & ATOM_S0_CRT2_MASK)
			return connector_status_connected;
	}
	if (radeon_connector->devices & ATOM_DEVICE_CV_SUPPORT) {
		if (bios_0_scratch & (ATOM_S0_CV_MASK|ATOM_S0_CV_MASK_A))
			return connector_status_connected;
	}
	if (radeon_connector->devices & ATOM_DEVICE_TV1_SUPPORT) {
		if (bios_0_scratch & (ATOM_S0_TV1_COMPOSITE | ATOM_S0_TV1_COMPOSITE_A))
			return connector_status_connected; /* CTV */
		else if (bios_0_scratch & (ATOM_S0_TV1_SVIDEO | ATOM_S0_TV1_SVIDEO_A))
			return connector_status_connected; /* STV */
	}
	return connector_status_disconnected;
}

static enum drm_connector_status
radeon_atom_dig_detect(struct drm_encoder *encoder, struct drm_connector *connector)
{
	struct drm_device *dev = encoder->dev;
	struct radeon_device *rdev = dev->dev_private;
	struct radeon_encoder *radeon_encoder = to_radeon_encoder(encoder);
	struct radeon_connector *radeon_connector = to_radeon_connector(connector);
	struct drm_encoder *ext_encoder = radeon_get_external_encoder(encoder);
	u32 bios_0_scratch;

	if (!ASIC_IS_DCE4(rdev))
		return connector_status_unknown;

	if (!ext_encoder)
		return connector_status_unknown;

	if ((radeon_connector->devices & ATOM_DEVICE_CRT_SUPPORT) == 0)
		return connector_status_unknown;

	/* load detect on the dp bridge */
	atombios_external_encoder_setup(encoder, ext_encoder,
					EXTERNAL_ENCODER_ACTION_V3_DACLOAD_DETECTION);

	bios_0_scratch = RREG32(R600_BIOS_0_SCRATCH);

	DRM_DEBUG_KMS("Bios 0 scratch %x %08x\n", bios_0_scratch, radeon_encoder->devices);
	if (radeon_connector->devices & ATOM_DEVICE_CRT1_SUPPORT) {
		if (bios_0_scratch & ATOM_S0_CRT1_MASK)
			return connector_status_connected;
	}
	if (radeon_connector->devices & ATOM_DEVICE_CRT2_SUPPORT) {
		if (bios_0_scratch & ATOM_S0_CRT2_MASK)
			return connector_status_connected;
	}
	if (radeon_connector->devices & ATOM_DEVICE_CV_SUPPORT) {
		if (bios_0_scratch & (ATOM_S0_CV_MASK|ATOM_S0_CV_MASK_A))
			return connector_status_connected;
	}
	if (radeon_connector->devices & ATOM_DEVICE_TV1_SUPPORT) {
		if (bios_0_scratch & (ATOM_S0_TV1_COMPOSITE | ATOM_S0_TV1_COMPOSITE_A))
			return connector_status_connected; /* CTV */
		else if (bios_0_scratch & (ATOM_S0_TV1_SVIDEO | ATOM_S0_TV1_SVIDEO_A))
			return connector_status_connected; /* STV */
	}
	return connector_status_disconnected;
}

void
radeon_atom_ext_encoder_setup_ddc(struct drm_encoder *encoder)
{
	struct drm_encoder *ext_encoder = radeon_get_external_encoder(encoder);

	if (ext_encoder)
		/* ddc_setup on the dp bridge */
		atombios_external_encoder_setup(encoder, ext_encoder,
						EXTERNAL_ENCODER_ACTION_V3_DDC_SETUP);

}

static void radeon_atom_encoder_prepare(struct drm_encoder *encoder)
{
	struct radeon_device *rdev = encoder->dev->dev_private;
	struct radeon_encoder *radeon_encoder = to_radeon_encoder(encoder);
	struct drm_connector *connector = radeon_get_connector_for_encoder(encoder);

	if ((radeon_encoder->active_device &
	     (ATOM_DEVICE_DFP_SUPPORT | ATOM_DEVICE_LCD_SUPPORT)) ||
	    (radeon_encoder_get_dp_bridge_encoder_id(encoder) !=
	     ENCODER_OBJECT_ID_NONE)) {
		struct radeon_encoder_atom_dig *dig = radeon_encoder->enc_priv;
		if (dig) {
			dig->dig_encoder = radeon_atom_pick_dig_encoder(encoder);
			if (radeon_encoder->active_device & ATOM_DEVICE_DFP_SUPPORT) {
				if (rdev->family >= CHIP_R600)
					dig->afmt = rdev->mode_info.afmt[dig->dig_encoder];
				else
					/* RS600/690/740 have only 1 afmt block */
					dig->afmt = rdev->mode_info.afmt[0];
			}
		}
	}

	radeon_atom_output_lock(encoder, true);

	if (connector) {
		struct radeon_connector *radeon_connector = to_radeon_connector(connector);

		/* select the clock/data port if it uses a router */
		if (radeon_connector->router.cd_valid)
			radeon_router_select_cd_port(radeon_connector);

		/* turn eDP panel on for mode set */
		if (connector->connector_type == DRM_MODE_CONNECTOR_eDP)
			atombios_set_edp_panel_power(connector,
						     ATOM_TRANSMITTER_ACTION_POWER_ON);
	}

	/* this is needed for the pll/ss setup to work correctly in some cases */
	atombios_set_encoder_crtc_source(encoder);
	/* set up the FMT blocks */
	if (ASIC_IS_DCE8(rdev))
		dce8_program_fmt(encoder);
	else if (ASIC_IS_DCE4(rdev))
		dce4_program_fmt(encoder);
	else if (ASIC_IS_DCE3(rdev))
		dce3_program_fmt(encoder);
	else if (ASIC_IS_AVIVO(rdev))
		avivo_program_fmt(encoder);
}

static void radeon_atom_encoder_commit(struct drm_encoder *encoder)
{
	/* need to call this here as we need the crtc set up */
	radeon_atom_encoder_dpms(encoder, DRM_MODE_DPMS_ON);
	radeon_atom_output_lock(encoder, false);
}

static void radeon_atom_encoder_disable(struct drm_encoder *encoder)
{
	struct drm_device *dev = encoder->dev;
	struct radeon_device *rdev = dev->dev_private;
	struct radeon_encoder *radeon_encoder = to_radeon_encoder(encoder);
	struct radeon_encoder_atom_dig *dig;

	/* check for pre-DCE3 cards with shared encoders;
	 * can't really use the links individually, so don't disable
	 * the encoder if it's in use by another connector
	 */
	if (!ASIC_IS_DCE3(rdev)) {
		struct drm_encoder *other_encoder;
		struct radeon_encoder *other_radeon_encoder;

		list_for_each_entry(other_encoder, &dev->mode_config.encoder_list, head) {
			other_radeon_encoder = to_radeon_encoder(other_encoder);
			if ((radeon_encoder->encoder_id == other_radeon_encoder->encoder_id) &&
			    drm_helper_encoder_in_use(other_encoder))
				goto disable_done;
		}
	}

	radeon_atom_encoder_dpms(encoder, DRM_MODE_DPMS_OFF);

	switch (radeon_encoder->encoder_id) {
	case ENCODER_OBJECT_ID_INTERNAL_TMDS1:
	case ENCODER_OBJECT_ID_INTERNAL_KLDSCP_TMDS1:
	case ENCODER_OBJECT_ID_INTERNAL_LVDS:
	case ENCODER_OBJECT_ID_INTERNAL_LVTM1:
		atombios_digital_setup(encoder, PANEL_ENCODER_ACTION_DISABLE);
		break;
	case ENCODER_OBJECT_ID_INTERNAL_UNIPHY:
	case ENCODER_OBJECT_ID_INTERNAL_UNIPHY1:
	case ENCODER_OBJECT_ID_INTERNAL_UNIPHY2:
	case ENCODER_OBJECT_ID_INTERNAL_UNIPHY3:
	case ENCODER_OBJECT_ID_INTERNAL_KLDSCP_LVTMA:
		/* handled in dpms */
		break;
	case ENCODER_OBJECT_ID_INTERNAL_DDI:
	case ENCODER_OBJECT_ID_INTERNAL_DVO1:
	case ENCODER_OBJECT_ID_INTERNAL_KLDSCP_DVO1:
		atombios_dvo_setup(encoder, ATOM_DISABLE);
		break;
	case ENCODER_OBJECT_ID_INTERNAL_DAC1:
	case ENCODER_OBJECT_ID_INTERNAL_KLDSCP_DAC1:
	case ENCODER_OBJECT_ID_INTERNAL_DAC2:
	case ENCODER_OBJECT_ID_INTERNAL_KLDSCP_DAC2:
		atombios_dac_setup(encoder, ATOM_DISABLE);
		if (radeon_encoder->devices & (ATOM_DEVICE_TV_SUPPORT | ATOM_DEVICE_CV_SUPPORT))
			atombios_tv_setup(encoder, ATOM_DISABLE);
		break;
	}

disable_done:
	if (radeon_encoder_is_digital(encoder)) {
		dig = radeon_encoder->enc_priv;
		dig->dig_encoder = -1;
	}
	radeon_encoder->active_device = 0;
}

/* these are handled by the primary encoders */
static void radeon_atom_ext_prepare(struct drm_encoder *encoder)
{

}

static void radeon_atom_ext_commit(struct drm_encoder *encoder)
{

}

static void
radeon_atom_ext_mode_set(struct drm_encoder *encoder,
			 struct drm_display_mode *mode,
			 struct drm_display_mode *adjusted_mode)
{

}

static void radeon_atom_ext_disable(struct drm_encoder *encoder)
{

}

static void
radeon_atom_ext_dpms(struct drm_encoder *encoder, int mode)
{

}

static bool radeon_atom_ext_mode_fixup(struct drm_encoder *encoder,
				       const struct drm_display_mode *mode,
				       struct drm_display_mode *adjusted_mode)
{
	return true;
}

static const struct drm_encoder_helper_funcs radeon_atom_ext_helper_funcs = {
	.dpms = radeon_atom_ext_dpms,
	.mode_fixup = radeon_atom_ext_mode_fixup,
	.prepare = radeon_atom_ext_prepare,
	.mode_set = radeon_atom_ext_mode_set,
	.commit = radeon_atom_ext_commit,
	.disable = radeon_atom_ext_disable,
	/* no detect for TMDS/LVDS yet */
};

static const struct drm_encoder_helper_funcs radeon_atom_dig_helper_funcs = {
	.dpms = radeon_atom_encoder_dpms,
	.mode_fixup = radeon_atom_mode_fixup,
	.prepare = radeon_atom_encoder_prepare,
	.mode_set = radeon_atom_encoder_mode_set,
	.commit = radeon_atom_encoder_commit,
	.disable = radeon_atom_encoder_disable,
	.detect = radeon_atom_dig_detect,
};

static const struct drm_encoder_helper_funcs radeon_atom_dac_helper_funcs = {
	.dpms = radeon_atom_encoder_dpms,
	.mode_fixup = radeon_atom_mode_fixup,
	.prepare = radeon_atom_encoder_prepare,
	.mode_set = radeon_atom_encoder_mode_set,
	.commit = radeon_atom_encoder_commit,
	.detect = radeon_atom_dac_detect,
};

void radeon_enc_destroy(struct drm_encoder *encoder)
{
	struct radeon_encoder *radeon_encoder = to_radeon_encoder(encoder);
	if (radeon_encoder->devices & (ATOM_DEVICE_LCD_SUPPORT))
		radeon_atom_backlight_exit(radeon_encoder);
	kfree(radeon_encoder->enc_priv);
	drm_encoder_cleanup(encoder);
	kfree(radeon_encoder);
}

static const struct drm_encoder_funcs radeon_atom_enc_funcs = {
	.destroy = radeon_enc_destroy,
};

static struct radeon_encoder_atom_dac *
radeon_atombios_set_dac_info(struct radeon_encoder *radeon_encoder)
{
	struct drm_device *dev = radeon_encoder->base.dev;
	struct radeon_device *rdev = dev->dev_private;
	struct radeon_encoder_atom_dac *dac = kzalloc(sizeof(struct radeon_encoder_atom_dac), GFP_KERNEL);

	if (!dac)
		return NULL;

	dac->tv_std = radeon_atombios_get_tv_info(rdev);
	return dac;
}

static struct radeon_encoder_atom_dig *
radeon_atombios_set_dig_info(struct radeon_encoder *radeon_encoder)
{
	int encoder_enum = (radeon_encoder->encoder_enum & ENUM_ID_MASK) >> ENUM_ID_SHIFT;
	struct radeon_encoder_atom_dig *dig = kzalloc(sizeof(struct radeon_encoder_atom_dig), GFP_KERNEL);

	if (!dig)
		return NULL;

	/* coherent mode by default */
	dig->coherent_mode = true;
	dig->dig_encoder = -1;

	if (encoder_enum == 2)
		dig->linkb = true;
	else
		dig->linkb = false;

	return dig;
}

void
radeon_add_atom_encoder(struct drm_device *dev,
			uint32_t encoder_enum,
			uint32_t supported_device,
			u16 caps)
{
	struct radeon_device *rdev = dev->dev_private;
	struct drm_encoder *encoder;
	struct radeon_encoder *radeon_encoder;

	/* see if we already added it */
	list_for_each_entry(encoder, &dev->mode_config.encoder_list, head) {
		radeon_encoder = to_radeon_encoder(encoder);
		if (radeon_encoder->encoder_enum == encoder_enum) {
			radeon_encoder->devices |= supported_device;
			return;
		}

	}

	/* add a new one */
	radeon_encoder = kzalloc(sizeof(struct radeon_encoder), GFP_KERNEL);
	if (!radeon_encoder)
		return;

	encoder = &radeon_encoder->base;
	switch (rdev->num_crtc) {
	case 1:
		encoder->possible_crtcs = 0x1;
		break;
	case 2:
	default:
		encoder->possible_crtcs = 0x3;
		break;
	case 4:
		encoder->possible_crtcs = 0xf;
		break;
	case 6:
		encoder->possible_crtcs = 0x3f;
		break;
	}

	radeon_encoder->enc_priv = NULL;

	radeon_encoder->encoder_enum = encoder_enum;
	radeon_encoder->encoder_id = (encoder_enum & OBJECT_ID_MASK) >> OBJECT_ID_SHIFT;
	radeon_encoder->devices = supported_device;
	radeon_encoder->rmx_type = RMX_OFF;
	radeon_encoder->underscan_type = UNDERSCAN_OFF;
	radeon_encoder->is_ext_encoder = false;
	radeon_encoder->caps = caps;

	switch (radeon_encoder->encoder_id) {
	case ENCODER_OBJECT_ID_INTERNAL_LVDS:
	case ENCODER_OBJECT_ID_INTERNAL_TMDS1:
	case ENCODER_OBJECT_ID_INTERNAL_KLDSCP_TMDS1:
	case ENCODER_OBJECT_ID_INTERNAL_LVTM1:
		if (radeon_encoder->devices & (ATOM_DEVICE_LCD_SUPPORT)) {
			radeon_encoder->rmx_type = RMX_FULL;
			drm_encoder_init(dev, encoder, &radeon_atom_enc_funcs, DRM_MODE_ENCODER_LVDS);
			radeon_encoder->enc_priv = radeon_atombios_get_lvds_info(radeon_encoder);
		} else {
			drm_encoder_init(dev, encoder, &radeon_atom_enc_funcs, DRM_MODE_ENCODER_TMDS);
			radeon_encoder->enc_priv = radeon_atombios_set_dig_info(radeon_encoder);
		}
		drm_encoder_helper_add(encoder, &radeon_atom_dig_helper_funcs);
		break;
	case ENCODER_OBJECT_ID_INTERNAL_DAC1:
		drm_encoder_init(dev, encoder, &radeon_atom_enc_funcs, DRM_MODE_ENCODER_DAC);
		radeon_encoder->enc_priv = radeon_atombios_set_dac_info(radeon_encoder);
		drm_encoder_helper_add(encoder, &radeon_atom_dac_helper_funcs);
		break;
	case ENCODER_OBJECT_ID_INTERNAL_DAC2:
	case ENCODER_OBJECT_ID_INTERNAL_KLDSCP_DAC1:
	case ENCODER_OBJECT_ID_INTERNAL_KLDSCP_DAC2:
		drm_encoder_init(dev, encoder, &radeon_atom_enc_funcs, DRM_MODE_ENCODER_TVDAC);
		radeon_encoder->enc_priv = radeon_atombios_set_dac_info(radeon_encoder);
		drm_encoder_helper_add(encoder, &radeon_atom_dac_helper_funcs);
		break;
	case ENCODER_OBJECT_ID_INTERNAL_DVO1:
	case ENCODER_OBJECT_ID_INTERNAL_KLDSCP_DVO1:
	case ENCODER_OBJECT_ID_INTERNAL_DDI:
	case ENCODER_OBJECT_ID_INTERNAL_UNIPHY:
	case ENCODER_OBJECT_ID_INTERNAL_KLDSCP_LVTMA:
	case ENCODER_OBJECT_ID_INTERNAL_UNIPHY1:
	case ENCODER_OBJECT_ID_INTERNAL_UNIPHY2:
	case ENCODER_OBJECT_ID_INTERNAL_UNIPHY3:
		if (radeon_encoder->devices & (ATOM_DEVICE_LCD_SUPPORT)) {
			radeon_encoder->rmx_type = RMX_FULL;
			drm_encoder_init(dev, encoder, &radeon_atom_enc_funcs, DRM_MODE_ENCODER_LVDS);
			radeon_encoder->enc_priv = radeon_atombios_get_lvds_info(radeon_encoder);
		} else if (radeon_encoder->devices & (ATOM_DEVICE_CRT_SUPPORT)) {
			drm_encoder_init(dev, encoder, &radeon_atom_enc_funcs, DRM_MODE_ENCODER_DAC);
			radeon_encoder->enc_priv = radeon_atombios_set_dig_info(radeon_encoder);
		} else {
			drm_encoder_init(dev, encoder, &radeon_atom_enc_funcs, DRM_MODE_ENCODER_TMDS);
			radeon_encoder->enc_priv = radeon_atombios_set_dig_info(radeon_encoder);
		}
		drm_encoder_helper_add(encoder, &radeon_atom_dig_helper_funcs);
		break;
	case ENCODER_OBJECT_ID_SI170B:
	case ENCODER_OBJECT_ID_CH7303:
	case ENCODER_OBJECT_ID_EXTERNAL_SDVOA:
	case ENCODER_OBJECT_ID_EXTERNAL_SDVOB:
	case ENCODER_OBJECT_ID_TITFP513:
	case ENCODER_OBJECT_ID_VT1623:
	case ENCODER_OBJECT_ID_HDMI_SI1930:
	case ENCODER_OBJECT_ID_TRAVIS:
	case ENCODER_OBJECT_ID_NUTMEG:
		/* these are handled by the primary encoders */
		radeon_encoder->is_ext_encoder = true;
		if (radeon_encoder->devices & (ATOM_DEVICE_LCD_SUPPORT))
			drm_encoder_init(dev, encoder, &radeon_atom_enc_funcs, DRM_MODE_ENCODER_LVDS);
		else if (radeon_encoder->devices & (ATOM_DEVICE_CRT_SUPPORT))
			drm_encoder_init(dev, encoder, &radeon_atom_enc_funcs, DRM_MODE_ENCODER_DAC);
		else
			drm_encoder_init(dev, encoder, &radeon_atom_enc_funcs, DRM_MODE_ENCODER_TMDS);
		drm_encoder_helper_add(encoder, &radeon_atom_ext_helper_funcs);
		break;
	}
}<|MERGE_RESOLUTION|>--- conflicted
+++ resolved
@@ -731,13 +731,9 @@
 		dig_connector = radeon_connector->con_priv;
 		if ((dig_connector->dp_sink_type == CONNECTOR_OBJECT_ID_DISPLAYPORT) ||
 		    (dig_connector->dp_sink_type == CONNECTOR_OBJECT_ID_eDP)) {
-<<<<<<< HEAD
-			if (radeon_audio != 0 && ASIC_IS_DCE4(rdev) && !ASIC_IS_DCE5(rdev))
-=======
 			if (radeon_audio != 0 &&
 			    drm_detect_monitor_audio(radeon_connector_edid(connector)) &&
 			    ASIC_IS_DCE4(rdev) && !ASIC_IS_DCE5(rdev))
->>>>>>> d525211f
 				return ATOM_ENCODER_MODE_DP_AUDIO;
 			return ATOM_ENCODER_MODE_DP;
 		} else if (radeon_audio != 0) {
@@ -753,13 +749,9 @@
 		}
 		break;
 	case DRM_MODE_CONNECTOR_eDP:
-<<<<<<< HEAD
-		if (radeon_audio != 0 && ASIC_IS_DCE4(rdev) && !ASIC_IS_DCE5(rdev))
-=======
 		if (radeon_audio != 0 &&
 		    drm_detect_monitor_audio(radeon_connector_edid(connector)) &&
 		    ASIC_IS_DCE4(rdev) && !ASIC_IS_DCE5(rdev))
->>>>>>> d525211f
 			return ATOM_ENCODER_MODE_DP_AUDIO;
 		return ATOM_ENCODER_MODE_DP;
 	case DRM_MODE_CONNECTOR_DVIA:
@@ -1634,7 +1626,6 @@
 	struct radeon_connector *radeon_connector = NULL;
 	struct radeon_connector_atom_dig *radeon_dig_connector = NULL;
 	bool travis_quirk = false;
-	int encoder_mode;
 
 	if (connector) {
 		radeon_connector = to_radeon_connector(connector);
@@ -1730,11 +1721,6 @@
 		}
 		break;
 	}
-
-	encoder_mode = atombios_get_encoder_mode(encoder);
-	if (radeon_audio != 0 &&
-		(encoder_mode == ATOM_ENCODER_MODE_HDMI || ENCODER_MODE_IS_DP(encoder_mode)))
-		radeon_audio_dpms(encoder, mode);
 }
 
 static void
@@ -2157,10 +2143,7 @@
 	struct drm_device *dev = encoder->dev;
 	struct radeon_device *rdev = dev->dev_private;
 	struct radeon_encoder *radeon_encoder = to_radeon_encoder(encoder);
-<<<<<<< HEAD
-=======
 	struct drm_connector *connector = radeon_get_connector_for_encoder(encoder);
->>>>>>> d525211f
 	int encoder_mode;
 
 	radeon_encoder->pixel_clock = adjusted_mode->clock;
@@ -2188,10 +2171,6 @@
 	case ENCODER_OBJECT_ID_INTERNAL_UNIPHY3:
 	case ENCODER_OBJECT_ID_INTERNAL_KLDSCP_LVTMA:
 		/* handled in dpms */
-		encoder_mode = atombios_get_encoder_mode(encoder);
-		if (radeon_audio != 0 &&
-			(encoder_mode == ATOM_ENCODER_MODE_HDMI || ENCODER_MODE_IS_DP(encoder_mode)))
-			radeon_audio_mode_set(encoder, adjusted_mode);
 		break;
 	case ENCODER_OBJECT_ID_INTERNAL_DDI:
 	case ENCODER_OBJECT_ID_INTERNAL_DVO1:
@@ -2213,8 +2192,6 @@
 	}
 
 	atombios_apply_encoder_quirks(encoder, adjusted_mode);
-<<<<<<< HEAD
-=======
 
 	encoder_mode = atombios_get_encoder_mode(encoder);
 	if (connector && (radeon_audio != 0) &&
@@ -2222,7 +2199,6 @@
 	     (ENCODER_MODE_IS_DP(encoder_mode) &&
 	      drm_detect_monitor_audio(radeon_connector_edid(connector)))))
 		radeon_audio_mode_set(encoder, adjusted_mode);
->>>>>>> d525211f
 }
 
 static bool
