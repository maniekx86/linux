/******************************************************************************
 *
 * Copyright(c) 2005 - 2014 Intel Corporation. All rights reserved.
 * Copyright(c) 2013 - 2014 Intel Mobile Communications GmbH
 *
 * This program is free software; you can redistribute it and/or modify it
 * under the terms of version 2 of the GNU General Public License as
 * published by the Free Software Foundation.
 *
 * This program is distributed in the hope that it will be useful, but WITHOUT
 * ANY WARRANTY; without even the implied warranty of MERCHANTABILITY or
 * FITNESS FOR A PARTICULAR PURPOSE.  See the GNU General Public License for
 * more details.
 *
 * You should have received a copy of the GNU General Public License along with
 * this program; if not, write to the Free Software Foundation, Inc.,
 * 51 Franklin Street, Fifth Floor, Boston, MA 02110, USA
 *
 * The full GNU General Public License is included in this distribution in the
 * file called LICENSE.
 *
 * Contact Information:
 *  Intel Linux Wireless <ilw@linux.intel.com>
 * Intel Corporation, 5200 N.E. Elam Young Parkway, Hillsboro, OR 97124-6497
 *
 *****************************************************************************/
#include <linux/kernel.h>
#include <linux/skbuff.h>
#include <linux/slab.h>
#include <net/mac80211.h>

#include <linux/netdevice.h>
#include <linux/etherdevice.h>
#include <linux/delay.h>

#include <linux/workqueue.h>
#include "rs.h"
#include "fw-api.h"
#include "sta.h"
#include "iwl-op-mode.h"
#include "mvm.h"

#define RS_NAME "iwl-mvm-rs"

#define IWL_RATE_MAX_WINDOW		62	/* # tx in history window */

/* Calculations of success ratio are done in fixed point where 12800 is 100%.
 * Use this macro when dealing with thresholds consts set as a percentage
 */
#define RS_PERCENT(x) (128 * x)

static u8 rs_ht_to_legacy[] = {
	[IWL_RATE_MCS_0_INDEX] = IWL_RATE_6M_INDEX,
	[IWL_RATE_MCS_1_INDEX] = IWL_RATE_9M_INDEX,
	[IWL_RATE_MCS_2_INDEX] = IWL_RATE_12M_INDEX,
	[IWL_RATE_MCS_3_INDEX] = IWL_RATE_18M_INDEX,
	[IWL_RATE_MCS_4_INDEX] = IWL_RATE_24M_INDEX,
	[IWL_RATE_MCS_5_INDEX] = IWL_RATE_36M_INDEX,
	[IWL_RATE_MCS_6_INDEX] = IWL_RATE_48M_INDEX,
	[IWL_RATE_MCS_7_INDEX] = IWL_RATE_54M_INDEX,
	[IWL_RATE_MCS_8_INDEX] = IWL_RATE_54M_INDEX,
	[IWL_RATE_MCS_9_INDEX] = IWL_RATE_54M_INDEX,
};

static const u8 ant_toggle_lookup[] = {
	[ANT_NONE] = ANT_NONE,
	[ANT_A] = ANT_B,
	[ANT_B] = ANT_C,
	[ANT_AB] = ANT_BC,
	[ANT_C] = ANT_A,
	[ANT_AC] = ANT_AB,
	[ANT_BC] = ANT_AC,
	[ANT_ABC] = ANT_ABC,
};

#define IWL_DECLARE_RATE_INFO(r, s, rp, rn)			      \
	[IWL_RATE_##r##M_INDEX] = { IWL_RATE_##r##M_PLCP,	      \
				    IWL_RATE_HT_SISO_MCS_##s##_PLCP,  \
				    IWL_RATE_HT_MIMO2_MCS_##s##_PLCP, \
				    IWL_RATE_VHT_SISO_MCS_##s##_PLCP, \
				    IWL_RATE_VHT_MIMO2_MCS_##s##_PLCP,\
				    IWL_RATE_##rp##M_INDEX,	      \
				    IWL_RATE_##rn##M_INDEX }

#define IWL_DECLARE_MCS_RATE(s)						  \
	[IWL_RATE_MCS_##s##_INDEX] = { IWL_RATE_INVM_PLCP,		  \
				       IWL_RATE_HT_SISO_MCS_##s##_PLCP,	  \
				       IWL_RATE_HT_MIMO2_MCS_##s##_PLCP,  \
				       IWL_RATE_VHT_SISO_MCS_##s##_PLCP,  \
				       IWL_RATE_VHT_MIMO2_MCS_##s##_PLCP, \
				       IWL_RATE_INVM_INDEX,	          \
				       IWL_RATE_INVM_INDEX }

/*
 * Parameter order:
 *   rate, ht rate, prev rate, next rate
 *
 * If there isn't a valid next or previous rate then INV is used which
 * maps to IWL_RATE_INVALID
 *
 */
static const struct iwl_rs_rate_info iwl_rates[IWL_RATE_COUNT] = {
	IWL_DECLARE_RATE_INFO(1, INV, INV, 2),   /*  1mbps */
	IWL_DECLARE_RATE_INFO(2, INV, 1, 5),     /*  2mbps */
	IWL_DECLARE_RATE_INFO(5, INV, 2, 11),    /*5.5mbps */
	IWL_DECLARE_RATE_INFO(11, INV, 9, 12),   /* 11mbps */
	IWL_DECLARE_RATE_INFO(6, 0, 5, 11),      /*  6mbps ; MCS 0 */
	IWL_DECLARE_RATE_INFO(9, INV, 6, 11),    /*  9mbps */
	IWL_DECLARE_RATE_INFO(12, 1, 11, 18),    /* 12mbps ; MCS 1 */
	IWL_DECLARE_RATE_INFO(18, 2, 12, 24),    /* 18mbps ; MCS 2 */
	IWL_DECLARE_RATE_INFO(24, 3, 18, 36),    /* 24mbps ; MCS 3 */
	IWL_DECLARE_RATE_INFO(36, 4, 24, 48),    /* 36mbps ; MCS 4 */
	IWL_DECLARE_RATE_INFO(48, 5, 36, 54),    /* 48mbps ; MCS 5 */
	IWL_DECLARE_RATE_INFO(54, 6, 48, INV),   /* 54mbps ; MCS 6 */
	IWL_DECLARE_MCS_RATE(7),                 /* MCS 7 */
	IWL_DECLARE_MCS_RATE(8),                 /* MCS 8 */
	IWL_DECLARE_MCS_RATE(9),                 /* MCS 9 */
};

enum rs_action {
	RS_ACTION_STAY = 0,
	RS_ACTION_DOWNSCALE = -1,
	RS_ACTION_UPSCALE = 1,
};

enum rs_column_mode {
	RS_INVALID = 0,
	RS_LEGACY,
	RS_SISO,
	RS_MIMO2,
};

#define MAX_NEXT_COLUMNS 7
#define MAX_COLUMN_CHECKS 3

typedef bool (*allow_column_func_t) (struct iwl_mvm *mvm,
				     struct ieee80211_sta *sta,
				     struct iwl_scale_tbl_info *tbl);

struct rs_tx_column {
	enum rs_column_mode mode;
	u8 ant;
	bool sgi;
	enum rs_column next_columns[MAX_NEXT_COLUMNS];
	allow_column_func_t checks[MAX_COLUMN_CHECKS];
};

static bool rs_ant_allow(struct iwl_mvm *mvm, struct ieee80211_sta *sta,
			 struct iwl_scale_tbl_info *tbl)
{
	return iwl_mvm_bt_coex_is_ant_avail(mvm, tbl->rate.ant);
}

static bool rs_mimo_allow(struct iwl_mvm *mvm, struct ieee80211_sta *sta,
			  struct iwl_scale_tbl_info *tbl)
{
	if (!sta->ht_cap.ht_supported)
		return false;

	if (sta->smps_mode == IEEE80211_SMPS_STATIC)
		return false;

	if (num_of_ant(iwl_mvm_get_valid_tx_ant(mvm)) < 2)
		return false;

	if (!iwl_mvm_bt_coex_is_mimo_allowed(mvm, sta))
		return false;

	return true;
}

static bool rs_siso_allow(struct iwl_mvm *mvm, struct ieee80211_sta *sta,
			  struct iwl_scale_tbl_info *tbl)
{
	if (!sta->ht_cap.ht_supported)
		return false;

	return true;
}

static bool rs_sgi_allow(struct iwl_mvm *mvm, struct ieee80211_sta *sta,
			 struct iwl_scale_tbl_info *tbl)
{
	struct rs_rate *rate = &tbl->rate;
	struct ieee80211_sta_ht_cap *ht_cap = &sta->ht_cap;
	struct ieee80211_sta_vht_cap *vht_cap = &sta->vht_cap;

	if (is_ht20(rate) && (ht_cap->cap &
			     IEEE80211_HT_CAP_SGI_20))
		return true;
	if (is_ht40(rate) && (ht_cap->cap &
			     IEEE80211_HT_CAP_SGI_40))
		return true;
	if (is_ht80(rate) && (vht_cap->cap &
			     IEEE80211_VHT_CAP_SHORT_GI_80))
		return true;

	return false;
}

static const struct rs_tx_column rs_tx_columns[] = {
	[RS_COLUMN_LEGACY_ANT_A] = {
		.mode = RS_LEGACY,
		.ant = ANT_A,
		.next_columns = {
			RS_COLUMN_LEGACY_ANT_B,
			RS_COLUMN_SISO_ANT_A,
			RS_COLUMN_MIMO2,
			RS_COLUMN_INVALID,
			RS_COLUMN_INVALID,
			RS_COLUMN_INVALID,
			RS_COLUMN_INVALID,
		},
		.checks = {
			rs_ant_allow,
		},
	},
	[RS_COLUMN_LEGACY_ANT_B] = {
		.mode = RS_LEGACY,
		.ant = ANT_B,
		.next_columns = {
			RS_COLUMN_LEGACY_ANT_A,
			RS_COLUMN_SISO_ANT_B,
			RS_COLUMN_MIMO2,
			RS_COLUMN_INVALID,
			RS_COLUMN_INVALID,
			RS_COLUMN_INVALID,
			RS_COLUMN_INVALID,
		},
		.checks = {
			rs_ant_allow,
		},
	},
	[RS_COLUMN_SISO_ANT_A] = {
		.mode = RS_SISO,
		.ant = ANT_A,
		.next_columns = {
			RS_COLUMN_SISO_ANT_B,
			RS_COLUMN_MIMO2,
			RS_COLUMN_SISO_ANT_A_SGI,
			RS_COLUMN_LEGACY_ANT_A,
			RS_COLUMN_LEGACY_ANT_B,
			RS_COLUMN_INVALID,
			RS_COLUMN_INVALID,
		},
		.checks = {
			rs_siso_allow,
			rs_ant_allow,
		},
	},
	[RS_COLUMN_SISO_ANT_B] = {
		.mode = RS_SISO,
		.ant = ANT_B,
		.next_columns = {
			RS_COLUMN_SISO_ANT_A,
			RS_COLUMN_MIMO2,
			RS_COLUMN_SISO_ANT_B_SGI,
			RS_COLUMN_LEGACY_ANT_A,
			RS_COLUMN_LEGACY_ANT_B,
			RS_COLUMN_INVALID,
			RS_COLUMN_INVALID,
		},
		.checks = {
			rs_siso_allow,
			rs_ant_allow,
		},
	},
	[RS_COLUMN_SISO_ANT_A_SGI] = {
		.mode = RS_SISO,
		.ant = ANT_A,
		.sgi = true,
		.next_columns = {
			RS_COLUMN_SISO_ANT_B_SGI,
			RS_COLUMN_MIMO2_SGI,
			RS_COLUMN_SISO_ANT_A,
			RS_COLUMN_LEGACY_ANT_A,
			RS_COLUMN_LEGACY_ANT_B,
			RS_COLUMN_INVALID,
			RS_COLUMN_INVALID,
		},
		.checks = {
			rs_siso_allow,
			rs_ant_allow,
			rs_sgi_allow,
		},
	},
	[RS_COLUMN_SISO_ANT_B_SGI] = {
		.mode = RS_SISO,
		.ant = ANT_B,
		.sgi = true,
		.next_columns = {
			RS_COLUMN_SISO_ANT_A_SGI,
			RS_COLUMN_MIMO2_SGI,
			RS_COLUMN_SISO_ANT_B,
			RS_COLUMN_LEGACY_ANT_A,
			RS_COLUMN_LEGACY_ANT_B,
			RS_COLUMN_INVALID,
			RS_COLUMN_INVALID,
		},
		.checks = {
			rs_siso_allow,
			rs_ant_allow,
			rs_sgi_allow,
		},
	},
	[RS_COLUMN_MIMO2] = {
		.mode = RS_MIMO2,
		.ant = ANT_AB,
		.next_columns = {
			RS_COLUMN_SISO_ANT_A,
			RS_COLUMN_MIMO2_SGI,
			RS_COLUMN_LEGACY_ANT_A,
			RS_COLUMN_LEGACY_ANT_B,
			RS_COLUMN_INVALID,
			RS_COLUMN_INVALID,
			RS_COLUMN_INVALID,
		},
		.checks = {
			rs_mimo_allow,
		},
	},
	[RS_COLUMN_MIMO2_SGI] = {
		.mode = RS_MIMO2,
		.ant = ANT_AB,
		.sgi = true,
		.next_columns = {
			RS_COLUMN_SISO_ANT_A_SGI,
			RS_COLUMN_MIMO2,
			RS_COLUMN_LEGACY_ANT_A,
			RS_COLUMN_LEGACY_ANT_B,
			RS_COLUMN_INVALID,
			RS_COLUMN_INVALID,
			RS_COLUMN_INVALID,
		},
		.checks = {
			rs_mimo_allow,
			rs_sgi_allow,
		},
	},
};

static inline u8 rs_extract_rate(u32 rate_n_flags)
{
	/* also works for HT because bits 7:6 are zero there */
	return (u8)(rate_n_flags & RATE_LEGACY_RATE_MSK);
}

static int iwl_hwrate_to_plcp_idx(u32 rate_n_flags)
{
	int idx = 0;

	if (rate_n_flags & RATE_MCS_HT_MSK) {
		idx = rate_n_flags & RATE_HT_MCS_RATE_CODE_MSK;
		idx += IWL_RATE_MCS_0_INDEX;

		/* skip 9M not supported in HT*/
		if (idx >= IWL_RATE_9M_INDEX)
			idx += 1;
		if ((idx >= IWL_FIRST_HT_RATE) && (idx <= IWL_LAST_HT_RATE))
			return idx;
	} else if (rate_n_flags & RATE_MCS_VHT_MSK) {
		idx = rate_n_flags & RATE_VHT_MCS_RATE_CODE_MSK;
		idx += IWL_RATE_MCS_0_INDEX;

		/* skip 9M not supported in VHT*/
		if (idx >= IWL_RATE_9M_INDEX)
			idx++;
		if ((idx >= IWL_FIRST_VHT_RATE) && (idx <= IWL_LAST_VHT_RATE))
			return idx;
	} else {
		/* legacy rate format, search for match in table */

		u8 legacy_rate = rs_extract_rate(rate_n_flags);
		for (idx = 0; idx < ARRAY_SIZE(iwl_rates); idx++)
			if (iwl_rates[idx].plcp == legacy_rate)
				return idx;
	}

	return IWL_RATE_INVALID;
}

static void rs_rate_scale_perform(struct iwl_mvm *mvm,
				  struct ieee80211_sta *sta,
				  struct iwl_lq_sta *lq_sta,
				  int tid);
static void rs_fill_lq_cmd(struct iwl_mvm *mvm,
			   struct ieee80211_sta *sta,
			   struct iwl_lq_sta *lq_sta,
			   const struct rs_rate *initial_rate);
static void rs_stay_in_table(struct iwl_lq_sta *lq_sta, bool force_search);

/**
 * The following tables contain the expected throughput metrics for all rates
 *
 *	1, 2, 5.5, 11, 6, 9, 12, 18, 24, 36, 48, 54, 60 MBits
 *
 * where invalid entries are zeros.
 *
 * CCK rates are only valid in legacy table and will only be used in G
 * (2.4 GHz) band.
 */

static const u16 expected_tpt_legacy[IWL_RATE_COUNT] = {
	7, 13, 35, 58, 40, 57, 72, 98, 121, 154, 177, 186, 0, 0, 0
};

/* Expected TpT tables. 4 indexes:
 * 0 - NGI, 1 - SGI, 2 - AGG+NGI, 3 - AGG+SGI
 */
static const u16 expected_tpt_siso_20MHz[4][IWL_RATE_COUNT] = {
	{0, 0, 0, 0, 42, 0,  76, 102, 124, 159, 183, 193, 202, 216, 0},
	{0, 0, 0, 0, 46, 0,  82, 110, 132, 168, 192, 202, 210, 225, 0},
	{0, 0, 0, 0, 49, 0,  97, 145, 192, 285, 375, 420, 464, 551, 0},
	{0, 0, 0, 0, 54, 0, 108, 160, 213, 315, 415, 465, 513, 608, 0},
};

static const u16 expected_tpt_siso_40MHz[4][IWL_RATE_COUNT] = {
	{0, 0, 0, 0,  77, 0, 127, 160, 184, 220, 242, 250,  257,  269,  275},
	{0, 0, 0, 0,  83, 0, 135, 169, 193, 229, 250, 257,  264,  275,  280},
	{0, 0, 0, 0, 101, 0, 199, 295, 389, 570, 744, 828,  911, 1070, 1173},
	{0, 0, 0, 0, 112, 0, 220, 326, 429, 629, 819, 912, 1000, 1173, 1284},
};

static const u16 expected_tpt_siso_80MHz[4][IWL_RATE_COUNT] = {
	{0, 0, 0, 0, 130, 0, 191, 223, 244,  273,  288,  294,  298,  305,  308},
	{0, 0, 0, 0, 138, 0, 200, 231, 251,  279,  293,  298,  302,  308,  312},
	{0, 0, 0, 0, 217, 0, 429, 634, 834, 1220, 1585, 1760, 1931, 2258, 2466},
	{0, 0, 0, 0, 241, 0, 475, 701, 921, 1343, 1741, 1931, 2117, 2468, 2691},
};

static const u16 expected_tpt_mimo2_20MHz[4][IWL_RATE_COUNT] = {
	{0, 0, 0, 0,  74, 0, 123, 155, 179, 213, 235, 243, 250,  261, 0},
	{0, 0, 0, 0,  81, 0, 131, 164, 187, 221, 242, 250, 256,  267, 0},
	{0, 0, 0, 0,  98, 0, 193, 286, 375, 550, 718, 799, 878, 1032, 0},
	{0, 0, 0, 0, 109, 0, 214, 316, 414, 607, 790, 879, 965, 1132, 0},
};

static const u16 expected_tpt_mimo2_40MHz[4][IWL_RATE_COUNT] = {
	{0, 0, 0, 0, 123, 0, 182, 214, 235,  264,  279,  285,  289,  296,  300},
	{0, 0, 0, 0, 131, 0, 191, 222, 242,  270,  284,  289,  293,  300,  303},
	{0, 0, 0, 0, 200, 0, 390, 571, 741, 1067, 1365, 1505, 1640, 1894, 2053},
	{0, 0, 0, 0, 221, 0, 430, 630, 816, 1169, 1490, 1641, 1784, 2053, 2221},
};

static const u16 expected_tpt_mimo2_80MHz[4][IWL_RATE_COUNT] = {
	{0, 0, 0, 0, 182, 0, 240,  264,  278,  299,  308,  311,  313,  317,  319},
	{0, 0, 0, 0, 190, 0, 247,  269,  282,  302,  310,  313,  315,  319,  320},
	{0, 0, 0, 0, 428, 0, 833, 1215, 1577, 2254, 2863, 3147, 3418, 3913, 4219},
	{0, 0, 0, 0, 474, 0, 920, 1338, 1732, 2464, 3116, 3418, 3705, 4225, 4545},
};

/* mbps, mcs */
static const struct iwl_rate_mcs_info iwl_rate_mcs[IWL_RATE_COUNT] = {
	{  "1", "BPSK DSSS"},
	{  "2", "QPSK DSSS"},
	{"5.5", "BPSK CCK"},
	{ "11", "QPSK CCK"},
	{  "6", "BPSK 1/2"},
	{  "9", "BPSK 1/2"},
	{ "12", "QPSK 1/2"},
	{ "18", "QPSK 3/4"},
	{ "24", "16QAM 1/2"},
	{ "36", "16QAM 3/4"},
	{ "48", "64QAM 2/3"},
	{ "54", "64QAM 3/4"},
	{ "60", "64QAM 5/6"},
};

#define MCS_INDEX_PER_STREAM	(8)

static const char *rs_pretty_ant(u8 ant)
{
	static const char * const ant_name[] = {
		[ANT_NONE] = "None",
		[ANT_A]    = "A",
		[ANT_B]    = "B",
		[ANT_AB]   = "AB",
		[ANT_C]    = "C",
		[ANT_AC]   = "AC",
		[ANT_BC]   = "BC",
		[ANT_ABC]  = "ABC",
	};

	if (ant > ANT_ABC)
		return "UNKNOWN";

	return ant_name[ant];
}

static const char *rs_pretty_lq_type(enum iwl_table_type type)
{
	static const char * const lq_types[] = {
		[LQ_NONE] = "NONE",
		[LQ_LEGACY_A] = "LEGACY_A",
		[LQ_LEGACY_G] = "LEGACY_G",
		[LQ_HT_SISO] = "HT SISO",
		[LQ_HT_MIMO2] = "HT MIMO",
		[LQ_VHT_SISO] = "VHT SISO",
		[LQ_VHT_MIMO2] = "VHT MIMO",
	};

	if (type < LQ_NONE || type >= LQ_MAX)
		return "UNKNOWN";

	return lq_types[type];
}

static inline void rs_dump_rate(struct iwl_mvm *mvm, const struct rs_rate *rate,
				const char *prefix)
{
	IWL_DEBUG_RATE(mvm,
		       "%s: (%s: %d) ANT: %s BW: %d SGI: %d LDPC: %d STBC: %d\n",
		       prefix, rs_pretty_lq_type(rate->type),
		       rate->index, rs_pretty_ant(rate->ant),
		       rate->bw, rate->sgi, rate->ldpc, rate->stbc);
}

static void rs_rate_scale_clear_window(struct iwl_rate_scale_data *window)
{
	window->data = 0;
	window->success_counter = 0;
	window->success_ratio = IWL_INVALID_VALUE;
	window->counter = 0;
	window->average_tpt = IWL_INVALID_VALUE;
}

static void rs_rate_scale_clear_tbl_windows(struct iwl_mvm *mvm,
					    struct iwl_scale_tbl_info *tbl)
{
	int i;

	IWL_DEBUG_RATE(mvm, "Clearing up window stats\n");
	for (i = 0; i < IWL_RATE_COUNT; i++)
		rs_rate_scale_clear_window(&tbl->win[i]);

	for (i = 0; i < ARRAY_SIZE(tbl->tpc_win); i++)
		rs_rate_scale_clear_window(&tbl->tpc_win[i]);
}

static inline u8 rs_is_valid_ant(u8 valid_antenna, u8 ant_type)
{
	return (ant_type & valid_antenna) == ant_type;
}

static int rs_tl_turn_on_agg_for_tid(struct iwl_mvm *mvm,
				      struct iwl_lq_sta *lq_data, u8 tid,
				      struct ieee80211_sta *sta)
{
	int ret = -EAGAIN;

	IWL_DEBUG_HT(mvm, "Starting Tx agg: STA: %pM tid: %d\n",
		     sta->addr, tid);
	ret = ieee80211_start_tx_ba_session(sta, tid, 5000);
	if (ret == -EAGAIN) {
		/*
		 * driver and mac80211 is out of sync
		 * this might be cause by reloading firmware
		 * stop the tx ba session here
		 */
		IWL_ERR(mvm, "Fail start Tx agg on tid: %d\n",
			tid);
		ieee80211_stop_tx_ba_session(sta, tid);
	}
	return ret;
}

static void rs_tl_turn_on_agg(struct iwl_mvm *mvm, u8 tid,
			      struct iwl_lq_sta *lq_data,
			      struct ieee80211_sta *sta)
{
	if (tid < IWL_MAX_TID_COUNT)
		rs_tl_turn_on_agg_for_tid(mvm, lq_data, tid, sta);
	else
		IWL_ERR(mvm, "tid exceeds max TID count: %d/%d\n",
			tid, IWL_MAX_TID_COUNT);
}

static inline int get_num_of_ant_from_rate(u32 rate_n_flags)
{
	return !!(rate_n_flags & RATE_MCS_ANT_A_MSK) +
	       !!(rate_n_flags & RATE_MCS_ANT_B_MSK) +
	       !!(rate_n_flags & RATE_MCS_ANT_C_MSK);
}

/*
 * Static function to get the expected throughput from an iwl_scale_tbl_info
 * that wraps a NULL pointer check
 */
static s32 get_expected_tpt(struct iwl_scale_tbl_info *tbl, int rs_index)
{
	if (tbl->expected_tpt)
		return tbl->expected_tpt[rs_index];
	return 0;
}

/**
 * rs_collect_tx_data - Update the success/failure sliding window
 *
 * We keep a sliding window of the last 62 packets transmitted
 * at this rate.  window->data contains the bitmask of successful
 * packets.
 */
static int _rs_collect_tx_data(struct iwl_mvm *mvm,
			       struct iwl_scale_tbl_info *tbl,
			       int scale_index, int attempts, int successes,
			       struct iwl_rate_scale_data *window)
{
	static const u64 mask = (((u64)1) << (IWL_RATE_MAX_WINDOW - 1));
	s32 fail_count, tpt;

	/* Get expected throughput */
	tpt = get_expected_tpt(tbl, scale_index);

	/*
	 * Keep track of only the latest 62 tx frame attempts in this rate's
	 * history window; anything older isn't really relevant any more.
	 * If we have filled up the sliding window, drop the oldest attempt;
	 * if the oldest attempt (highest bit in bitmap) shows "success",
	 * subtract "1" from the success counter (this is the main reason
	 * we keep these bitmaps!).
	 */
	while (attempts > 0) {
		if (window->counter >= IWL_RATE_MAX_WINDOW) {
			/* remove earliest */
			window->counter = IWL_RATE_MAX_WINDOW - 1;

			if (window->data & mask) {
				window->data &= ~mask;
				window->success_counter--;
			}
		}

		/* Increment frames-attempted counter */
		window->counter++;

		/* Shift bitmap by one frame to throw away oldest history */
		window->data <<= 1;

		/* Mark the most recent #successes attempts as successful */
		if (successes > 0) {
			window->success_counter++;
			window->data |= 0x1;
			successes--;
		}

		attempts--;
	}

	/* Calculate current success ratio, avoid divide-by-0! */
	if (window->counter > 0)
		window->success_ratio = 128 * (100 * window->success_counter)
					/ window->counter;
	else
		window->success_ratio = IWL_INVALID_VALUE;

	fail_count = window->counter - window->success_counter;

	/* Calculate average throughput, if we have enough history. */
	if ((fail_count >= IWL_MVM_RS_RATE_MIN_FAILURE_TH) ||
	    (window->success_counter >= IWL_MVM_RS_RATE_MIN_SUCCESS_TH))
		window->average_tpt = (window->success_ratio * tpt + 64) / 128;
	else
		window->average_tpt = IWL_INVALID_VALUE;

	return 0;
}

static int rs_collect_tx_data(struct iwl_mvm *mvm,
			      struct iwl_lq_sta *lq_sta,
			      struct iwl_scale_tbl_info *tbl,
			      int scale_index, int attempts, int successes,
			      u8 reduced_txp)
{
	struct iwl_rate_scale_data *window = NULL;
	int ret;

	if (scale_index < 0 || scale_index >= IWL_RATE_COUNT)
		return -EINVAL;

	if (tbl->column != RS_COLUMN_INVALID) {
		struct lq_sta_pers *pers = &lq_sta->pers;

		pers->tx_stats[tbl->column][scale_index].total += attempts;
		pers->tx_stats[tbl->column][scale_index].success += successes;
	}

	/* Select window for current tx bit rate */
	window = &(tbl->win[scale_index]);

	ret = _rs_collect_tx_data(mvm, tbl, scale_index, attempts, successes,
				  window);
	if (ret)
		return ret;

	if (WARN_ON_ONCE(reduced_txp > TPC_MAX_REDUCTION))
		return -EINVAL;

	window = &tbl->tpc_win[reduced_txp];
	return _rs_collect_tx_data(mvm, tbl, scale_index, attempts, successes,
				   window);
}

/* Convert rs_rate object into ucode rate bitmask */
static u32 ucode_rate_from_rs_rate(struct iwl_mvm *mvm,
				  struct rs_rate *rate)
{
	u32 ucode_rate = 0;
	int index = rate->index;

	ucode_rate |= ((rate->ant << RATE_MCS_ANT_POS) &
			 RATE_MCS_ANT_ABC_MSK);

	if (is_legacy(rate)) {
		ucode_rate |= iwl_rates[index].plcp;
		if (index >= IWL_FIRST_CCK_RATE && index <= IWL_LAST_CCK_RATE)
			ucode_rate |= RATE_MCS_CCK_MSK;
		return ucode_rate;
	}

	if (is_ht(rate)) {
		if (index < IWL_FIRST_HT_RATE || index > IWL_LAST_HT_RATE) {
			IWL_ERR(mvm, "Invalid HT rate index %d\n", index);
			index = IWL_LAST_HT_RATE;
		}
		ucode_rate |= RATE_MCS_HT_MSK;

		if (is_ht_siso(rate))
			ucode_rate |= iwl_rates[index].plcp_ht_siso;
		else if (is_ht_mimo2(rate))
			ucode_rate |= iwl_rates[index].plcp_ht_mimo2;
		else
			WARN_ON_ONCE(1);
	} else if (is_vht(rate)) {
		if (index < IWL_FIRST_VHT_RATE || index > IWL_LAST_VHT_RATE) {
			IWL_ERR(mvm, "Invalid VHT rate index %d\n", index);
			index = IWL_LAST_VHT_RATE;
		}
		ucode_rate |= RATE_MCS_VHT_MSK;
		if (is_vht_siso(rate))
			ucode_rate |= iwl_rates[index].plcp_vht_siso;
		else if (is_vht_mimo2(rate))
			ucode_rate |= iwl_rates[index].plcp_vht_mimo2;
		else
			WARN_ON_ONCE(1);

	} else {
		IWL_ERR(mvm, "Invalid rate->type %d\n", rate->type);
	}

	if (is_siso(rate) && rate->stbc) {
		/* To enable STBC we need to set both a flag and ANT_AB */
		ucode_rate |= RATE_MCS_ANT_AB_MSK;
		ucode_rate |= RATE_MCS_VHT_STBC_MSK;
	}

	ucode_rate |= rate->bw;
	if (rate->sgi)
		ucode_rate |= RATE_MCS_SGI_MSK;
	if (rate->ldpc)
		ucode_rate |= RATE_MCS_LDPC_MSK;

	return ucode_rate;
}

/* Convert a ucode rate into an rs_rate object */
static int rs_rate_from_ucode_rate(const u32 ucode_rate,
				   enum ieee80211_band band,
				   struct rs_rate *rate)
{
	u32 ant_msk = ucode_rate & RATE_MCS_ANT_ABC_MSK;
	u8 num_of_ant = get_num_of_ant_from_rate(ucode_rate);
	u8 nss;

	memset(rate, 0, sizeof(*rate));
	rate->index = iwl_hwrate_to_plcp_idx(ucode_rate);

	if (rate->index == IWL_RATE_INVALID)
		return -EINVAL;

	rate->ant = (ant_msk >> RATE_MCS_ANT_POS);

	/* Legacy */
	if (!(ucode_rate & RATE_MCS_HT_MSK) &&
	    !(ucode_rate & RATE_MCS_VHT_MSK)) {
		if (num_of_ant == 1) {
			if (band == IEEE80211_BAND_5GHZ)
				rate->type = LQ_LEGACY_A;
			else
				rate->type = LQ_LEGACY_G;
		}

		return 0;
	}

	/* HT or VHT */
	if (ucode_rate & RATE_MCS_SGI_MSK)
		rate->sgi = true;
	if (ucode_rate & RATE_MCS_LDPC_MSK)
		rate->ldpc = true;
	if (ucode_rate & RATE_MCS_VHT_STBC_MSK)
		rate->stbc = true;

	rate->bw = ucode_rate & RATE_MCS_CHAN_WIDTH_MSK;

	if (ucode_rate & RATE_MCS_HT_MSK) {
		nss = ((ucode_rate & RATE_HT_MCS_NSS_MSK) >>
		       RATE_HT_MCS_NSS_POS) + 1;

		if (nss == 1) {
			rate->type = LQ_HT_SISO;
			WARN_ON_ONCE(!rate->stbc && num_of_ant != 1);
		} else if (nss == 2) {
			rate->type = LQ_HT_MIMO2;
			WARN_ON_ONCE(num_of_ant != 2);
		} else {
			WARN_ON_ONCE(1);
		}
	} else if (ucode_rate & RATE_MCS_VHT_MSK) {
		nss = ((ucode_rate & RATE_VHT_MCS_NSS_MSK) >>
		       RATE_VHT_MCS_NSS_POS) + 1;

		if (nss == 1) {
			rate->type = LQ_VHT_SISO;
			WARN_ON_ONCE(!rate->stbc && num_of_ant != 1);
		} else if (nss == 2) {
			rate->type = LQ_VHT_MIMO2;
			WARN_ON_ONCE(num_of_ant != 2);
		} else {
			WARN_ON_ONCE(1);
		}
	}

	WARN_ON_ONCE(rate->bw == RATE_MCS_CHAN_WIDTH_160);
	WARN_ON_ONCE(rate->bw == RATE_MCS_CHAN_WIDTH_80 &&
		     !is_vht(rate));

	return 0;
}

/* switch to another antenna/antennas and return 1 */
/* if no other valid antenna found, return 0 */
static int rs_toggle_antenna(u32 valid_ant, struct rs_rate *rate)
{
	u8 new_ant_type;

	if (!rate->ant || rate->ant > ANT_ABC)
		return 0;

	if (!rs_is_valid_ant(valid_ant, rate->ant))
		return 0;

	new_ant_type = ant_toggle_lookup[rate->ant];

	while ((new_ant_type != rate->ant) &&
	       !rs_is_valid_ant(valid_ant, new_ant_type))
		new_ant_type = ant_toggle_lookup[new_ant_type];

	if (new_ant_type == rate->ant)
		return 0;

	rate->ant = new_ant_type;

	return 1;
}

static u16 rs_get_supported_rates(struct iwl_lq_sta *lq_sta,
				  struct rs_rate *rate)
{
	if (is_legacy(rate))
		return lq_sta->active_legacy_rate;
	else if (is_siso(rate))
		return lq_sta->active_siso_rate;
	else if (is_mimo2(rate))
		return lq_sta->active_mimo2_rate;

	WARN_ON_ONCE(1);
	return 0;
}

static u16 rs_get_adjacent_rate(struct iwl_mvm *mvm, u8 index, u16 rate_mask,
				int rate_type)
{
	u8 high = IWL_RATE_INVALID;
	u8 low = IWL_RATE_INVALID;

	/* 802.11A or ht walks to the next literal adjacent rate in
	 * the rate table */
	if (is_type_a_band(rate_type) || !is_type_legacy(rate_type)) {
		int i;
		u32 mask;

		/* Find the previous rate that is in the rate mask */
		i = index - 1;
		for (mask = (1 << i); i >= 0; i--, mask >>= 1) {
			if (rate_mask & mask) {
				low = i;
				break;
			}
		}

		/* Find the next rate that is in the rate mask */
		i = index + 1;
		for (mask = (1 << i); i < IWL_RATE_COUNT; i++, mask <<= 1) {
			if (rate_mask & mask) {
				high = i;
				break;
			}
		}

		return (high << 8) | low;
	}

	low = index;
	while (low != IWL_RATE_INVALID) {
		low = iwl_rates[low].prev_rs;
		if (low == IWL_RATE_INVALID)
			break;
		if (rate_mask & (1 << low))
			break;
	}

	high = index;
	while (high != IWL_RATE_INVALID) {
		high = iwl_rates[high].next_rs;
		if (high == IWL_RATE_INVALID)
			break;
		if (rate_mask & (1 << high))
			break;
	}

	return (high << 8) | low;
}

static inline bool rs_rate_supported(struct iwl_lq_sta *lq_sta,
				     struct rs_rate *rate)
{
	return BIT(rate->index) & rs_get_supported_rates(lq_sta, rate);
}

/* Get the next supported lower rate in the current column.
 * Return true if bottom rate in the current column was reached
 */
static bool rs_get_lower_rate_in_column(struct iwl_lq_sta *lq_sta,
					struct rs_rate *rate)
{
	u8 low;
	u16 high_low;
	u16 rate_mask;
	struct iwl_mvm *mvm = lq_sta->pers.drv;

	rate_mask = rs_get_supported_rates(lq_sta, rate);
	high_low = rs_get_adjacent_rate(mvm, rate->index, rate_mask,
					rate->type);
	low = high_low & 0xff;

	/* Bottom rate of column reached */
	if (low == IWL_RATE_INVALID)
		return true;

	rate->index = low;
	return false;
}

/* Get the next rate to use following a column downgrade */
static void rs_get_lower_rate_down_column(struct iwl_lq_sta *lq_sta,
					  struct rs_rate *rate)
{
	struct iwl_mvm *mvm = lq_sta->pers.drv;

	if (is_legacy(rate)) {
		/* No column to downgrade from Legacy */
		return;
	} else if (is_siso(rate)) {
		/* Downgrade to Legacy if we were in SISO */
		if (lq_sta->band == IEEE80211_BAND_5GHZ)
			rate->type = LQ_LEGACY_A;
		else
			rate->type = LQ_LEGACY_G;

		rate->bw = RATE_MCS_CHAN_WIDTH_20;

		WARN_ON_ONCE(rate->index < IWL_RATE_MCS_0_INDEX ||
			     rate->index > IWL_RATE_MCS_9_INDEX);

		rate->index = rs_ht_to_legacy[rate->index];
		rate->ldpc = false;
	} else {
		/* Downgrade to SISO with same MCS if in MIMO  */
		rate->type = is_vht_mimo2(rate) ?
			LQ_VHT_SISO : LQ_HT_SISO;
	}

	if (num_of_ant(rate->ant) > 1)
		rate->ant = first_antenna(iwl_mvm_get_valid_tx_ant(mvm));

	/* Relevant in both switching to SISO or Legacy */
	rate->sgi = false;

	if (!rs_rate_supported(lq_sta, rate))
		rs_get_lower_rate_in_column(lq_sta, rate);
}

/* Simple function to compare two rate scale table types */
static inline bool rs_rate_match(struct rs_rate *a,
				 struct rs_rate *b)
{
	bool ant_match;

	if (a->stbc)
		ant_match = (b->ant == ANT_A || b->ant == ANT_B);
	else
		ant_match = (a->ant == b->ant);

	return (a->type == b->type) && (a->bw == b->bw) && (a->sgi == b->sgi)
		&& ant_match;
}

static u32 rs_ch_width_from_mac_flags(enum mac80211_rate_control_flags flags)
{
	if (flags & IEEE80211_TX_RC_40_MHZ_WIDTH)
		return RATE_MCS_CHAN_WIDTH_40;
	else if (flags & IEEE80211_TX_RC_80_MHZ_WIDTH)
		return RATE_MCS_CHAN_WIDTH_80;
	else if (flags & IEEE80211_TX_RC_160_MHZ_WIDTH)
		return RATE_MCS_CHAN_WIDTH_160;

	return RATE_MCS_CHAN_WIDTH_20;
}

static u8 rs_get_tid(struct ieee80211_hdr *hdr)
{
	u8 tid = IWL_MAX_TID_COUNT;

	if (ieee80211_is_data_qos(hdr->frame_control)) {
		u8 *qc = ieee80211_get_qos_ctl(hdr);
		tid = qc[0] & 0xf;
	}

	if (unlikely(tid > IWL_MAX_TID_COUNT))
		tid = IWL_MAX_TID_COUNT;

	return tid;
}

void iwl_mvm_rs_tx_status(struct iwl_mvm *mvm, struct ieee80211_sta *sta,
			  int tid, struct ieee80211_tx_info *info)
{
	int legacy_success;
	int retries;
	int mac_index, i;
	struct iwl_lq_cmd *table;
	enum mac80211_rate_control_flags mac_flags;
	u32 ucode_rate;
	struct rs_rate rate;
	struct iwl_scale_tbl_info *curr_tbl, *other_tbl, *tmp_tbl;
	u8 reduced_txp = (uintptr_t)info->status.status_driver_data[0];
	struct iwl_mvm_sta *mvmsta = iwl_mvm_sta_from_mac80211(sta);
	struct iwl_lq_sta *lq_sta = &mvmsta->lq_sta;

	/* Treat uninitialized rate scaling data same as non-existing. */
	if (!lq_sta) {
		IWL_DEBUG_RATE(mvm, "Station rate scaling not created yet.\n");
		return;
	} else if (!lq_sta->pers.drv) {
		IWL_DEBUG_RATE(mvm, "Rate scaling not initialized yet.\n");
		return;
	}

#ifdef CONFIG_MAC80211_DEBUGFS
	/* Disable last tx check if we are debugging with fixed rate */
	if (lq_sta->pers.dbg_fixed_rate) {
		IWL_DEBUG_RATE(mvm, "Fixed rate. avoid rate scaling\n");
		return;
	}
#endif
	/* This packet was aggregated but doesn't carry status info */
	if ((info->flags & IEEE80211_TX_CTL_AMPDU) &&
	    !(info->flags & IEEE80211_TX_STAT_AMPDU))
		return;

	/*
	 * Ignore this Tx frame response if its initial rate doesn't match
	 * that of latest Link Quality command.  There may be stragglers
	 * from a previous Link Quality command, but we're no longer interested
	 * in those; they're either from the "active" mode while we're trying
	 * to check "search" mode, or a prior "search" mode after we've moved
	 * to a new "search" mode (which might become the new "active" mode).
	 */
	table = &lq_sta->lq;
	ucode_rate = le32_to_cpu(table->rs_table[0]);
	rs_rate_from_ucode_rate(ucode_rate, info->band, &rate);
	if (info->band == IEEE80211_BAND_5GHZ)
		rate.index -= IWL_FIRST_OFDM_RATE;
	mac_flags = info->status.rates[0].flags;
	mac_index = info->status.rates[0].idx;
	/* For HT packets, map MCS to PLCP */
	if (mac_flags & IEEE80211_TX_RC_MCS) {
		/* Remove # of streams */
		mac_index &= RATE_HT_MCS_RATE_CODE_MSK;
		if (mac_index >= (IWL_RATE_9M_INDEX - IWL_FIRST_OFDM_RATE))
			mac_index++;
		/*
		 * mac80211 HT index is always zero-indexed; we need to move
		 * HT OFDM rates after CCK rates in 2.4 GHz band
		 */
		if (info->band == IEEE80211_BAND_2GHZ)
			mac_index += IWL_FIRST_OFDM_RATE;
	} else if (mac_flags & IEEE80211_TX_RC_VHT_MCS) {
		mac_index &= RATE_VHT_MCS_RATE_CODE_MSK;
		if (mac_index >= (IWL_RATE_9M_INDEX - IWL_FIRST_OFDM_RATE))
			mac_index++;
	}

	if (time_after(jiffies,
		       (unsigned long)(lq_sta->last_tx +
				       (IWL_MVM_RS_IDLE_TIMEOUT * HZ)))) {
		int t;

		IWL_DEBUG_RATE(mvm, "Tx idle for too long. reinit rs\n");
		for (t = 0; t < IWL_MAX_TID_COUNT; t++)
			ieee80211_stop_tx_ba_session(sta, t);

		iwl_mvm_rs_rate_init(mvm, sta, info->band, false);
		return;
	}
	lq_sta->last_tx = jiffies;

	/* Here we actually compare this rate to the latest LQ command */
	if ((mac_index < 0) ||
	    (rate.sgi != !!(mac_flags & IEEE80211_TX_RC_SHORT_GI)) ||
	    (rate.bw != rs_ch_width_from_mac_flags(mac_flags)) ||
	    (rate.ant != info->status.antenna) ||
	    (!!(ucode_rate & RATE_MCS_HT_MSK) !=
	     !!(mac_flags & IEEE80211_TX_RC_MCS)) ||
	    (!!(ucode_rate & RATE_MCS_VHT_MSK) !=
	     !!(mac_flags & IEEE80211_TX_RC_VHT_MCS)) ||
	    (!!(ucode_rate & RATE_HT_MCS_GF_MSK) !=
	     !!(mac_flags & IEEE80211_TX_RC_GREEN_FIELD)) ||
	    (rate.index != mac_index)) {
		IWL_DEBUG_RATE(mvm,
			       "initial rate %d does not match %d (0x%x)\n",
			       mac_index, rate.index, ucode_rate);
		/*
		 * Since rates mis-match, the last LQ command may have failed.
		 * After IWL_MISSED_RATE_MAX mis-matches, resync the uCode with
		 * ... driver.
		 */
		lq_sta->missed_rate_counter++;
		if (lq_sta->missed_rate_counter > IWL_MVM_RS_MISSED_RATE_MAX) {
			lq_sta->missed_rate_counter = 0;
			IWL_DEBUG_RATE(mvm,
				       "Too many rates mismatch. Send sync LQ. rs_state %d\n",
				       lq_sta->rs_state);
			iwl_mvm_send_lq_cmd(mvm, &lq_sta->lq, false);
		}
		/* Regardless, ignore this status info for outdated rate */
		return;
	} else
		/* Rate did match, so reset the missed_rate_counter */
		lq_sta->missed_rate_counter = 0;

	if (!lq_sta->search_better_tbl) {
		curr_tbl = &(lq_sta->lq_info[lq_sta->active_tbl]);
		other_tbl = &(lq_sta->lq_info[1 - lq_sta->active_tbl]);
	} else {
		curr_tbl = &(lq_sta->lq_info[1 - lq_sta->active_tbl]);
		other_tbl = &(lq_sta->lq_info[lq_sta->active_tbl]);
	}

	if (WARN_ON_ONCE(!rs_rate_match(&rate, &curr_tbl->rate))) {
		IWL_DEBUG_RATE(mvm,
			       "Neither active nor search matches tx rate\n");
		tmp_tbl = &(lq_sta->lq_info[lq_sta->active_tbl]);
		rs_dump_rate(mvm, &tmp_tbl->rate, "ACTIVE");
		tmp_tbl = &(lq_sta->lq_info[1 - lq_sta->active_tbl]);
		rs_dump_rate(mvm, &tmp_tbl->rate, "SEARCH");
		rs_dump_rate(mvm, &rate, "ACTUAL");

		/*
		 * no matching table found, let's by-pass the data collection
		 * and continue to perform rate scale to find the rate table
		 */
		rs_stay_in_table(lq_sta, true);
		goto done;
	}

	/*
	 * Updating the frame history depends on whether packets were
	 * aggregated.
	 *
	 * For aggregation, all packets were transmitted at the same rate, the
	 * first index into rate scale table.
	 */
	if (info->flags & IEEE80211_TX_STAT_AMPDU) {
		/* ampdu_ack_len = 0 marks no BA was received. In this case
		 * treat it as a single frame loss as we don't want the success
		 * ratio to dip too quickly because a BA wasn't received
		 */
		if (info->status.ampdu_ack_len == 0)
			info->status.ampdu_len = 1;

		ucode_rate = le32_to_cpu(table->rs_table[0]);
		rs_rate_from_ucode_rate(ucode_rate, info->band, &rate);
		rs_collect_tx_data(mvm, lq_sta, curr_tbl, rate.index,
				   info->status.ampdu_len,
				   info->status.ampdu_ack_len,
				   reduced_txp);

		/* Update success/fail counts if not searching for new mode */
		if (lq_sta->rs_state == RS_STATE_STAY_IN_COLUMN) {
			lq_sta->total_success += info->status.ampdu_ack_len;
			lq_sta->total_failed += (info->status.ampdu_len -
					info->status.ampdu_ack_len);
		}
	} else {
	/*
	 * For legacy, update frame history with for each Tx retry.
	 */
		retries = info->status.rates[0].count - 1;
		/* HW doesn't send more than 15 retries */
		retries = min(retries, 15);

		/* The last transmission may have been successful */
		legacy_success = !!(info->flags & IEEE80211_TX_STAT_ACK);
		/* Collect data for each rate used during failed TX attempts */
		for (i = 0; i <= retries; ++i) {
			ucode_rate = le32_to_cpu(table->rs_table[i]);
			rs_rate_from_ucode_rate(ucode_rate, info->band, &rate);
			/*
			 * Only collect stats if retried rate is in the same RS
			 * table as active/search.
			 */
			if (rs_rate_match(&rate, &curr_tbl->rate))
				tmp_tbl = curr_tbl;
			else if (rs_rate_match(&rate, &other_tbl->rate))
				tmp_tbl = other_tbl;
			else
				continue;

			rs_collect_tx_data(mvm, lq_sta, tmp_tbl, rate.index, 1,
					   i < retries ? 0 : legacy_success,
					   reduced_txp);
		}

		/* Update success/fail counts if not searching for new mode */
		if (lq_sta->rs_state == RS_STATE_STAY_IN_COLUMN) {
			lq_sta->total_success += legacy_success;
			lq_sta->total_failed += retries + (1 - legacy_success);
		}
	}
	/* The last TX rate is cached in lq_sta; it's set in if/else above */
	lq_sta->last_rate_n_flags = ucode_rate;
	IWL_DEBUG_RATE(mvm, "reduced txpower: %d\n", reduced_txp);
done:
	/* See if there's a better rate or modulation mode to try. */
	if (sta->supp_rates[info->band])
		rs_rate_scale_perform(mvm, sta, lq_sta, tid);
}

/*
 * mac80211 sends us Tx status
 */
static void rs_mac80211_tx_status(void *mvm_r,
				  struct ieee80211_supported_band *sband,
				  struct ieee80211_sta *sta, void *priv_sta,
				  struct sk_buff *skb)
{
	struct ieee80211_hdr *hdr = (struct ieee80211_hdr *)skb->data;
	struct iwl_op_mode *op_mode = (struct iwl_op_mode *)mvm_r;
	struct iwl_mvm *mvm = IWL_OP_MODE_GET_MVM(op_mode);
	struct ieee80211_tx_info *info = IEEE80211_SKB_CB(skb);

	if (!ieee80211_is_data(hdr->frame_control) ||
	    info->flags & IEEE80211_TX_CTL_NO_ACK)
		return;

	iwl_mvm_rs_tx_status(mvm, sta, rs_get_tid(hdr), info);
}

/*
 * Begin a period of staying with a selected modulation mode.
 * Set "stay_in_tbl" flag to prevent any mode switches.
 * Set frame tx success limits according to legacy vs. high-throughput,
 * and reset overall (spanning all rates) tx success history statistics.
 * These control how long we stay using same modulation mode before
 * searching for a new mode.
 */
static void rs_set_stay_in_table(struct iwl_mvm *mvm, u8 is_legacy,
				 struct iwl_lq_sta *lq_sta)
{
	IWL_DEBUG_RATE(mvm, "Moving to RS_STATE_STAY_IN_COLUMN\n");
	lq_sta->rs_state = RS_STATE_STAY_IN_COLUMN;
	if (is_legacy) {
		lq_sta->table_count_limit = IWL_MVM_RS_LEGACY_TABLE_COUNT;
		lq_sta->max_failure_limit = IWL_MVM_RS_LEGACY_FAILURE_LIMIT;
		lq_sta->max_success_limit = IWL_MVM_RS_LEGACY_SUCCESS_LIMIT;
	} else {
		lq_sta->table_count_limit = IWL_MVM_RS_NON_LEGACY_TABLE_COUNT;
		lq_sta->max_failure_limit = IWL_MVM_RS_NON_LEGACY_FAILURE_LIMIT;
		lq_sta->max_success_limit = IWL_MVM_RS_NON_LEGACY_SUCCESS_LIMIT;
	}
	lq_sta->table_count = 0;
	lq_sta->total_failed = 0;
	lq_sta->total_success = 0;
	lq_sta->flush_timer = jiffies;
	lq_sta->visited_columns = 0;
}

static inline int rs_get_max_rate_from_mask(unsigned long rate_mask)
{
	if (rate_mask)
		return find_last_bit(&rate_mask, BITS_PER_LONG);
	return IWL_RATE_INVALID;
}

static int rs_get_max_allowed_rate(struct iwl_lq_sta *lq_sta,
				   const struct rs_tx_column *column)
{
	switch (column->mode) {
	case RS_LEGACY:
		return lq_sta->max_legacy_rate_idx;
	case RS_SISO:
		return lq_sta->max_siso_rate_idx;
	case RS_MIMO2:
		return lq_sta->max_mimo2_rate_idx;
	default:
		WARN_ON_ONCE(1);
	}

	return lq_sta->max_legacy_rate_idx;
}

static const u16 *rs_get_expected_tpt_table(struct iwl_lq_sta *lq_sta,
					    const struct rs_tx_column *column,
					    u32 bw)
{
	/* Used to choose among HT tables */
	const u16 (*ht_tbl_pointer)[IWL_RATE_COUNT];

	if (WARN_ON_ONCE(column->mode != RS_LEGACY &&
			 column->mode != RS_SISO &&
			 column->mode != RS_MIMO2))
		return expected_tpt_legacy;

	/* Legacy rates have only one table */
	if (column->mode == RS_LEGACY)
		return expected_tpt_legacy;

	ht_tbl_pointer = expected_tpt_mimo2_20MHz;
	/* Choose among many HT tables depending on number of streams
	 * (SISO/MIMO2), channel width (20/40/80), SGI, and aggregation
	 * status */
	if (column->mode == RS_SISO) {
		switch (bw) {
		case RATE_MCS_CHAN_WIDTH_20:
			ht_tbl_pointer = expected_tpt_siso_20MHz;
			break;
		case RATE_MCS_CHAN_WIDTH_40:
			ht_tbl_pointer = expected_tpt_siso_40MHz;
			break;
		case RATE_MCS_CHAN_WIDTH_80:
			ht_tbl_pointer = expected_tpt_siso_80MHz;
			break;
		default:
			WARN_ON_ONCE(1);
		}
	} else if (column->mode == RS_MIMO2) {
		switch (bw) {
		case RATE_MCS_CHAN_WIDTH_20:
			ht_tbl_pointer = expected_tpt_mimo2_20MHz;
			break;
		case RATE_MCS_CHAN_WIDTH_40:
			ht_tbl_pointer = expected_tpt_mimo2_40MHz;
			break;
		case RATE_MCS_CHAN_WIDTH_80:
			ht_tbl_pointer = expected_tpt_mimo2_80MHz;
			break;
		default:
			WARN_ON_ONCE(1);
		}
	} else {
		WARN_ON_ONCE(1);
	}

	if (!column->sgi && !lq_sta->is_agg)		/* Normal */
		return ht_tbl_pointer[0];
	else if (column->sgi && !lq_sta->is_agg)        /* SGI */
		return ht_tbl_pointer[1];
	else if (!column->sgi && lq_sta->is_agg)        /* AGG */
		return ht_tbl_pointer[2];
	else						/* AGG+SGI */
		return ht_tbl_pointer[3];
}

static void rs_set_expected_tpt_table(struct iwl_lq_sta *lq_sta,
				      struct iwl_scale_tbl_info *tbl)
{
	struct rs_rate *rate = &tbl->rate;
	const struct rs_tx_column *column = &rs_tx_columns[tbl->column];

	tbl->expected_tpt = rs_get_expected_tpt_table(lq_sta, column, rate->bw);
}

static s32 rs_get_best_rate(struct iwl_mvm *mvm,
			    struct iwl_lq_sta *lq_sta,
			    struct iwl_scale_tbl_info *tbl,	/* "search" */
			    unsigned long rate_mask, s8 index)
{
	struct iwl_scale_tbl_info *active_tbl =
	    &(lq_sta->lq_info[lq_sta->active_tbl]);
	s32 success_ratio = active_tbl->win[index].success_ratio;
	u16 expected_current_tpt = active_tbl->expected_tpt[index];
	const u16 *tpt_tbl = tbl->expected_tpt;
	u16 high_low;
	u32 target_tpt;
	int rate_idx;

	if (success_ratio > IWL_MVM_RS_SR_NO_DECREASE) {
		target_tpt = 100 * expected_current_tpt;
		IWL_DEBUG_RATE(mvm,
			       "SR %d high. Find rate exceeding EXPECTED_CURRENT %d\n",
			       success_ratio, target_tpt);
	} else {
		target_tpt = lq_sta->last_tpt;
		IWL_DEBUG_RATE(mvm,
			       "SR %d not thag good. Find rate exceeding ACTUAL_TPT %d\n",
			       success_ratio, target_tpt);
	}

	rate_idx = find_first_bit(&rate_mask, BITS_PER_LONG);

	while (rate_idx != IWL_RATE_INVALID) {
		if (target_tpt < (100 * tpt_tbl[rate_idx]))
			break;

		high_low = rs_get_adjacent_rate(mvm, rate_idx, rate_mask,
						tbl->rate.type);

		rate_idx = (high_low >> 8) & 0xff;
	}

	IWL_DEBUG_RATE(mvm, "Best rate found %d target_tp %d expected_new %d\n",
		       rate_idx, target_tpt,
		       rate_idx != IWL_RATE_INVALID ?
		       100 * tpt_tbl[rate_idx] : IWL_INVALID_VALUE);

	return rate_idx;
}

static u32 rs_bw_from_sta_bw(struct ieee80211_sta *sta)
{
	if (sta->bandwidth >= IEEE80211_STA_RX_BW_80)
		return RATE_MCS_CHAN_WIDTH_80;
	else if (sta->bandwidth >= IEEE80211_STA_RX_BW_40)
		return RATE_MCS_CHAN_WIDTH_40;

	return RATE_MCS_CHAN_WIDTH_20;
}

/*
 * Check whether we should continue using same modulation mode, or
 * begin search for a new mode, based on:
 * 1) # tx successes or failures while using this mode
 * 2) # times calling this function
 * 3) elapsed time in this mode (not used, for now)
 */
static void rs_stay_in_table(struct iwl_lq_sta *lq_sta, bool force_search)
{
	struct iwl_scale_tbl_info *tbl;
	int active_tbl;
	int flush_interval_passed = 0;
	struct iwl_mvm *mvm;

	mvm = lq_sta->pers.drv;
	active_tbl = lq_sta->active_tbl;

	tbl = &(lq_sta->lq_info[active_tbl]);

	/* If we've been disallowing search, see if we should now allow it */
	if (lq_sta->rs_state == RS_STATE_STAY_IN_COLUMN) {
		/* Elapsed time using current modulation mode */
		if (lq_sta->flush_timer)
			flush_interval_passed =
				time_after(jiffies,
					   (unsigned long)(lq_sta->flush_timer +
							   (IWL_MVM_RS_STAY_IN_COLUMN_TIMEOUT * HZ)));

		/*
		 * Check if we should allow search for new modulation mode.
		 * If many frames have failed or succeeded, or we've used
		 * this same modulation for a long time, allow search, and
		 * reset history stats that keep track of whether we should
		 * allow a new search.  Also (below) reset all bitmaps and
		 * stats in active history.
		 */
		if (force_search ||
		    (lq_sta->total_failed > lq_sta->max_failure_limit) ||
		    (lq_sta->total_success > lq_sta->max_success_limit) ||
		    ((!lq_sta->search_better_tbl) &&
		     (lq_sta->flush_timer) && (flush_interval_passed))) {
			IWL_DEBUG_RATE(mvm,
				       "LQ: stay is expired %d %d %d\n",
				     lq_sta->total_failed,
				     lq_sta->total_success,
				     flush_interval_passed);

			/* Allow search for new mode */
			lq_sta->rs_state = RS_STATE_SEARCH_CYCLE_STARTED;
			IWL_DEBUG_RATE(mvm,
				       "Moving to RS_STATE_SEARCH_CYCLE_STARTED\n");
			lq_sta->total_failed = 0;
			lq_sta->total_success = 0;
			lq_sta->flush_timer = 0;
			/* mark the current column as visited */
			lq_sta->visited_columns = BIT(tbl->column);
		/*
		 * Else if we've used this modulation mode enough repetitions
		 * (regardless of elapsed time or success/failure), reset
		 * history bitmaps and rate-specific stats for all rates in
		 * active table.
		 */
		} else {
			lq_sta->table_count++;
			if (lq_sta->table_count >=
			    lq_sta->table_count_limit) {
				lq_sta->table_count = 0;

				IWL_DEBUG_RATE(mvm,
					       "LQ: stay in table clear win\n");
				rs_rate_scale_clear_tbl_windows(mvm, tbl);
			}
		}

		/* If transitioning to allow "search", reset all history
		 * bitmaps and stats in active table (this will become the new
		 * "search" table). */
		if (lq_sta->rs_state == RS_STATE_SEARCH_CYCLE_STARTED) {
			rs_rate_scale_clear_tbl_windows(mvm, tbl);
		}
	}
}

/*
 * setup rate table in uCode
 */
static void rs_update_rate_tbl(struct iwl_mvm *mvm,
			       struct ieee80211_sta *sta,
			       struct iwl_lq_sta *lq_sta,
			       struct rs_rate *rate)
{
	rs_fill_lq_cmd(mvm, sta, lq_sta, rate);
	iwl_mvm_send_lq_cmd(mvm, &lq_sta->lq, false);
}

static enum rs_column rs_get_next_column(struct iwl_mvm *mvm,
					 struct iwl_lq_sta *lq_sta,
					 struct ieee80211_sta *sta,
					 struct iwl_scale_tbl_info *tbl)
{
	int i, j, max_rate;
	enum rs_column next_col_id;
	const struct rs_tx_column *curr_col = &rs_tx_columns[tbl->column];
	const struct rs_tx_column *next_col;
	allow_column_func_t allow_func;
	u8 valid_ants = iwl_mvm_get_valid_tx_ant(mvm);
	const u16 *expected_tpt_tbl;
	u16 tpt, max_expected_tpt;

	for (i = 0; i < MAX_NEXT_COLUMNS; i++) {
		next_col_id = curr_col->next_columns[i];

		if (next_col_id == RS_COLUMN_INVALID)
			continue;

		if (lq_sta->visited_columns & BIT(next_col_id)) {
			IWL_DEBUG_RATE(mvm, "Skip already visited column %d\n",
				       next_col_id);
			continue;
		}

		next_col = &rs_tx_columns[next_col_id];

		if (!rs_is_valid_ant(valid_ants, next_col->ant)) {
			IWL_DEBUG_RATE(mvm,
				       "Skip column %d as ANT config isn't supported by chip. valid_ants 0x%x column ant 0x%x\n",
				       next_col_id, valid_ants, next_col->ant);
			continue;
		}

		for (j = 0; j < MAX_COLUMN_CHECKS; j++) {
			allow_func = next_col->checks[j];
			if (allow_func && !allow_func(mvm, sta, tbl))
				break;
		}

		if (j != MAX_COLUMN_CHECKS) {
			IWL_DEBUG_RATE(mvm,
				       "Skip column %d: not allowed (check %d failed)\n",
				       next_col_id, j);

			continue;
		}

		tpt = lq_sta->last_tpt / 100;
		expected_tpt_tbl = rs_get_expected_tpt_table(lq_sta, next_col,
						     rs_bw_from_sta_bw(sta));
		if (WARN_ON_ONCE(!expected_tpt_tbl))
			continue;

		max_rate = rs_get_max_allowed_rate(lq_sta, next_col);
		if (max_rate == IWL_RATE_INVALID) {
			IWL_DEBUG_RATE(mvm,
				       "Skip column %d: no rate is allowed in this column\n",
				       next_col_id);
			continue;
		}

		max_expected_tpt = expected_tpt_tbl[max_rate];
		if (tpt >= max_expected_tpt) {
			IWL_DEBUG_RATE(mvm,
				       "Skip column %d: can't beat current TPT. Max expected %d current %d\n",
				       next_col_id, max_expected_tpt, tpt);
			continue;
		}

		IWL_DEBUG_RATE(mvm,
			       "Found potential column %d. Max expected %d current %d\n",
			       next_col_id, max_expected_tpt, tpt);
		break;
	}

	if (i == MAX_NEXT_COLUMNS)
		return RS_COLUMN_INVALID;

	return next_col_id;
}

static int rs_switch_to_column(struct iwl_mvm *mvm,
			       struct iwl_lq_sta *lq_sta,
			       struct ieee80211_sta *sta,
			       enum rs_column col_id)
{
	struct iwl_scale_tbl_info *tbl = &(lq_sta->lq_info[lq_sta->active_tbl]);
	struct iwl_scale_tbl_info *search_tbl =
				&(lq_sta->lq_info[(1 - lq_sta->active_tbl)]);
	struct rs_rate *rate = &search_tbl->rate;
	const struct rs_tx_column *column = &rs_tx_columns[col_id];
	const struct rs_tx_column *curr_column = &rs_tx_columns[tbl->column];
	u32 sz = (sizeof(struct iwl_scale_tbl_info) -
		  (sizeof(struct iwl_rate_scale_data) * IWL_RATE_COUNT));
	unsigned long rate_mask = 0;
	u32 rate_idx = 0;

	memcpy(search_tbl, tbl, sz);

	rate->sgi = column->sgi;
	rate->ant = column->ant;

	if (column->mode == RS_LEGACY) {
		if (lq_sta->band == IEEE80211_BAND_5GHZ)
			rate->type = LQ_LEGACY_A;
		else
			rate->type = LQ_LEGACY_G;

		rate->bw = RATE_MCS_CHAN_WIDTH_20;
		rate->ldpc = false;
		rate_mask = lq_sta->active_legacy_rate;
	} else if (column->mode == RS_SISO) {
		rate->type = lq_sta->is_vht ? LQ_VHT_SISO : LQ_HT_SISO;
		rate_mask = lq_sta->active_siso_rate;
	} else if (column->mode == RS_MIMO2) {
		rate->type = lq_sta->is_vht ? LQ_VHT_MIMO2 : LQ_HT_MIMO2;
		rate_mask = lq_sta->active_mimo2_rate;
	} else {
		WARN_ON_ONCE("Bad column mode");
	}

	if (column->mode != RS_LEGACY) {
		rate->bw = rs_bw_from_sta_bw(sta);
		rate->ldpc = lq_sta->ldpc;
	}

	search_tbl->column = col_id;
	rs_set_expected_tpt_table(lq_sta, search_tbl);

	lq_sta->visited_columns |= BIT(col_id);

	/* Get the best matching rate if we're changing modes. e.g.
	 * SISO->MIMO, LEGACY->SISO, MIMO->SISO
	 */
	if (curr_column->mode != column->mode) {
		rate_idx = rs_get_best_rate(mvm, lq_sta, search_tbl,
					    rate_mask, rate->index);

		if ((rate_idx == IWL_RATE_INVALID) ||
		    !(BIT(rate_idx) & rate_mask)) {
			IWL_DEBUG_RATE(mvm,
				       "can not switch with index %d"
				       " rate mask %lx\n",
				       rate_idx, rate_mask);

			goto err;
		}

		rate->index = rate_idx;
	}

	IWL_DEBUG_RATE(mvm, "Switched to column %d: Index %d\n",
		       col_id, rate->index);

	return 0;

err:
	rate->type = LQ_NONE;
	return -1;
}

static enum rs_action rs_get_rate_action(struct iwl_mvm *mvm,
					 struct iwl_scale_tbl_info *tbl,
					 s32 sr, int low, int high,
					 int current_tpt,
					 int low_tpt, int high_tpt)
{
	enum rs_action action = RS_ACTION_STAY;

	if ((sr <= RS_PERCENT(IWL_MVM_RS_SR_FORCE_DECREASE)) ||
	    (current_tpt == 0)) {
		IWL_DEBUG_RATE(mvm,
			       "Decrease rate because of low SR\n");
		return RS_ACTION_DOWNSCALE;
	}

	if ((low_tpt == IWL_INVALID_VALUE) &&
	    (high_tpt == IWL_INVALID_VALUE) &&
	    (high != IWL_RATE_INVALID)) {
		IWL_DEBUG_RATE(mvm,
			       "No data about high/low rates. Increase rate\n");
		return RS_ACTION_UPSCALE;
	}

	if ((high_tpt == IWL_INVALID_VALUE) &&
	    (high != IWL_RATE_INVALID) &&
	    (low_tpt != IWL_INVALID_VALUE) &&
	    (low_tpt < current_tpt)) {
		IWL_DEBUG_RATE(mvm,
			       "No data about high rate and low rate is worse. Increase rate\n");
		return RS_ACTION_UPSCALE;
	}

	if ((high_tpt != IWL_INVALID_VALUE) &&
	    (high_tpt > current_tpt)) {
		IWL_DEBUG_RATE(mvm,
			       "Higher rate is better. Increate rate\n");
		return RS_ACTION_UPSCALE;
	}

	if ((low_tpt != IWL_INVALID_VALUE) &&
	    (high_tpt != IWL_INVALID_VALUE) &&
	    (low_tpt < current_tpt) &&
	    (high_tpt < current_tpt)) {
		IWL_DEBUG_RATE(mvm,
			       "Both high and low are worse. Maintain rate\n");
		return RS_ACTION_STAY;
	}

	if ((low_tpt != IWL_INVALID_VALUE) &&
	    (low_tpt > current_tpt)) {
		IWL_DEBUG_RATE(mvm,
			       "Lower rate is better\n");
		action = RS_ACTION_DOWNSCALE;
		goto out;
	}

	if ((low_tpt == IWL_INVALID_VALUE) &&
	    (low != IWL_RATE_INVALID)) {
		IWL_DEBUG_RATE(mvm,
			       "No data about lower rate\n");
		action = RS_ACTION_DOWNSCALE;
		goto out;
	}

	IWL_DEBUG_RATE(mvm, "Maintain rate\n");

out:
	if ((action == RS_ACTION_DOWNSCALE) && (low != IWL_RATE_INVALID)) {
		if (sr >= RS_PERCENT(IWL_MVM_RS_SR_NO_DECREASE)) {
			IWL_DEBUG_RATE(mvm,
				       "SR is above NO DECREASE. Avoid downscale\n");
			action = RS_ACTION_STAY;
		} else if (current_tpt > (100 * tbl->expected_tpt[low])) {
			IWL_DEBUG_RATE(mvm,
				       "Current TPT is higher than max expected in low rate. Avoid downscale\n");
			action = RS_ACTION_STAY;
		} else {
			IWL_DEBUG_RATE(mvm, "Decrease rate\n");
		}
	}

	return action;
}

static bool rs_stbc_allow(struct iwl_mvm *mvm, struct ieee80211_sta *sta,
			  struct iwl_lq_sta *lq_sta)
{
	/* Our chip supports Tx STBC and the peer is an HT/VHT STA which
	 * supports STBC of at least 1*SS
	 */
	if (!lq_sta->stbc)
		return false;

	if (!iwl_mvm_bt_coex_is_mimo_allowed(mvm, sta))
		return false;

	return true;
}

static void rs_get_adjacent_txp(struct iwl_mvm *mvm, int index,
				int *weaker, int *stronger)
{
	*weaker = index + IWL_MVM_RS_TPC_TX_POWER_STEP;
	if (*weaker > TPC_MAX_REDUCTION)
		*weaker = TPC_INVALID;

	*stronger = index - IWL_MVM_RS_TPC_TX_POWER_STEP;
	if (*stronger < 0)
		*stronger = TPC_INVALID;
}

static bool rs_tpc_allowed(struct iwl_mvm *mvm, struct ieee80211_vif *vif,
			   struct rs_rate *rate, enum ieee80211_band band)
{
	int index = rate->index;
	bool cam = (iwlmvm_mod_params.power_scheme == IWL_POWER_SCHEME_CAM);
	bool sta_ps_disabled = (vif->type == NL80211_IFTYPE_STATION &&
				!vif->bss_conf.ps);

	IWL_DEBUG_RATE(mvm, "cam: %d sta_ps_disabled %d\n",
		       cam, sta_ps_disabled);
	/*
	 * allow tpc only if power management is enabled, or bt coex
	 * activity grade allows it and we are on 2.4Ghz.
	 */
	if ((cam || sta_ps_disabled) &&
	    !iwl_mvm_bt_coex_is_tpc_allowed(mvm, band))
		return false;

	IWL_DEBUG_RATE(mvm, "check rate, table type: %d\n", rate->type);
	if (is_legacy(rate))
		return index == IWL_RATE_54M_INDEX;
	if (is_ht(rate))
		return index == IWL_RATE_MCS_7_INDEX;
	if (is_vht(rate))
		return index == IWL_RATE_MCS_7_INDEX ||
		       index == IWL_RATE_MCS_8_INDEX ||
		       index == IWL_RATE_MCS_9_INDEX;

	WARN_ON_ONCE(1);
	return false;
}

enum tpc_action {
	TPC_ACTION_STAY,
	TPC_ACTION_DECREASE,
	TPC_ACTION_INCREASE,
	TPC_ACTION_NO_RESTIRCTION,
};

static enum tpc_action rs_get_tpc_action(struct iwl_mvm *mvm,
					 s32 sr, int weak, int strong,
					 int current_tpt,
					 int weak_tpt, int strong_tpt)
{
	/* stay until we have valid tpt */
	if (current_tpt == IWL_INVALID_VALUE) {
		IWL_DEBUG_RATE(mvm, "no current tpt. stay.\n");
		return TPC_ACTION_STAY;
	}

	/* Too many failures, increase txp */
	if (sr <= RS_PERCENT(IWL_MVM_RS_TPC_SR_FORCE_INCREASE) ||
	    current_tpt == 0) {
		IWL_DEBUG_RATE(mvm, "increase txp because of weak SR\n");
		return TPC_ACTION_NO_RESTIRCTION;
	}

	/* try decreasing first if applicable */
	if (weak != TPC_INVALID) {
		if (weak_tpt == IWL_INVALID_VALUE &&
		    (strong_tpt == IWL_INVALID_VALUE ||
		     current_tpt >= strong_tpt)) {
			IWL_DEBUG_RATE(mvm,
				       "no weak txp measurement. decrease txp\n");
			return TPC_ACTION_DECREASE;
		}

		if (weak_tpt > current_tpt) {
			IWL_DEBUG_RATE(mvm,
				       "lower txp has better tpt. decrease txp\n");
			return TPC_ACTION_DECREASE;
		}
	}

	/* next, increase if needed */
	if (sr < RS_PERCENT(IWL_MVM_RS_TPC_SR_NO_INCREASE) &&
	    strong != TPC_INVALID) {
		if (weak_tpt == IWL_INVALID_VALUE &&
		    strong_tpt != IWL_INVALID_VALUE &&
		    current_tpt < strong_tpt) {
			IWL_DEBUG_RATE(mvm,
				       "higher txp has better tpt. increase txp\n");
			return TPC_ACTION_INCREASE;
		}

		if (weak_tpt < current_tpt &&
		    (strong_tpt == IWL_INVALID_VALUE ||
		     strong_tpt > current_tpt)) {
			IWL_DEBUG_RATE(mvm,
				       "lower txp has worse tpt. increase txp\n");
			return TPC_ACTION_INCREASE;
		}
	}

	IWL_DEBUG_RATE(mvm, "no need to increase or decrease txp - stay\n");
	return TPC_ACTION_STAY;
}

static bool rs_tpc_perform(struct iwl_mvm *mvm,
			   struct ieee80211_sta *sta,
			   struct iwl_lq_sta *lq_sta,
			   struct iwl_scale_tbl_info *tbl)
{
	struct iwl_mvm_sta *mvm_sta = iwl_mvm_sta_from_mac80211(sta);
	struct ieee80211_vif *vif = mvm_sta->vif;
	struct ieee80211_chanctx_conf *chanctx_conf;
	enum ieee80211_band band;
	struct iwl_rate_scale_data *window;
	struct rs_rate *rate = &tbl->rate;
	enum tpc_action action;
	s32 sr;
	u8 cur = lq_sta->lq.reduced_tpc;
	int current_tpt;
	int weak, strong;
	int weak_tpt = IWL_INVALID_VALUE, strong_tpt = IWL_INVALID_VALUE;

#ifdef CONFIG_MAC80211_DEBUGFS
	if (lq_sta->pers.dbg_fixed_txp_reduction <= TPC_MAX_REDUCTION) {
		IWL_DEBUG_RATE(mvm, "fixed tpc: %d\n",
			       lq_sta->pers.dbg_fixed_txp_reduction);
		lq_sta->lq.reduced_tpc = lq_sta->pers.dbg_fixed_txp_reduction;
		return cur != lq_sta->pers.dbg_fixed_txp_reduction;
	}
#endif

	rcu_read_lock();
	chanctx_conf = rcu_dereference(vif->chanctx_conf);
	if (WARN_ON(!chanctx_conf))
		band = IEEE80211_NUM_BANDS;
	else
		band = chanctx_conf->def.chan->band;
	rcu_read_unlock();

	if (!rs_tpc_allowed(mvm, vif, rate, band)) {
		IWL_DEBUG_RATE(mvm,
			       "tpc is not allowed. remove txp restrictions\n");
		lq_sta->lq.reduced_tpc = TPC_NO_REDUCTION;
		return cur != TPC_NO_REDUCTION;
	}

	rs_get_adjacent_txp(mvm, cur, &weak, &strong);

	/* Collect measured throughputs for current and adjacent rates */
	window = tbl->tpc_win;
	sr = window[cur].success_ratio;
	current_tpt = window[cur].average_tpt;
	if (weak != TPC_INVALID)
		weak_tpt = window[weak].average_tpt;
	if (strong != TPC_INVALID)
		strong_tpt = window[strong].average_tpt;

	IWL_DEBUG_RATE(mvm,
		       "(TPC: %d): cur_tpt %d SR %d weak %d strong %d weak_tpt %d strong_tpt %d\n",
		       cur, current_tpt, sr, weak, strong,
		       weak_tpt, strong_tpt);

	action = rs_get_tpc_action(mvm, sr, weak, strong,
				   current_tpt, weak_tpt, strong_tpt);

	/* override actions if we are on the edge */
	if (weak == TPC_INVALID && action == TPC_ACTION_DECREASE) {
		IWL_DEBUG_RATE(mvm, "already in lowest txp, stay\n");
		action = TPC_ACTION_STAY;
	} else if (strong == TPC_INVALID &&
		   (action == TPC_ACTION_INCREASE ||
		    action == TPC_ACTION_NO_RESTIRCTION)) {
		IWL_DEBUG_RATE(mvm, "already in highest txp, stay\n");
		action = TPC_ACTION_STAY;
	}

	switch (action) {
	case TPC_ACTION_DECREASE:
		lq_sta->lq.reduced_tpc = weak;
		return true;
	case TPC_ACTION_INCREASE:
		lq_sta->lq.reduced_tpc = strong;
		return true;
	case TPC_ACTION_NO_RESTIRCTION:
		lq_sta->lq.reduced_tpc = TPC_NO_REDUCTION;
		return true;
	case TPC_ACTION_STAY:
		/* do nothing */
		break;
	}
	return false;
}

/*
 * Do rate scaling and search for new modulation mode.
 */
static void rs_rate_scale_perform(struct iwl_mvm *mvm,
				  struct ieee80211_sta *sta,
				  struct iwl_lq_sta *lq_sta,
				  int tid)
{
	int low = IWL_RATE_INVALID;
	int high = IWL_RATE_INVALID;
	int index;
	struct iwl_rate_scale_data *window = NULL;
	int current_tpt = IWL_INVALID_VALUE;
	int low_tpt = IWL_INVALID_VALUE;
	int high_tpt = IWL_INVALID_VALUE;
	u32 fail_count;
	enum rs_action scale_action = RS_ACTION_STAY;
	u16 rate_mask;
	u8 update_lq = 0;
	struct iwl_scale_tbl_info *tbl, *tbl1;
	u8 active_tbl = 0;
	u8 done_search = 0;
	u16 high_low;
	s32 sr;
	u8 prev_agg = lq_sta->is_agg;
	struct iwl_mvm_sta *sta_priv = iwl_mvm_sta_from_mac80211(sta);
	struct iwl_mvm_tid_data *tid_data;
	struct rs_rate *rate;

	lq_sta->is_agg = !!sta_priv->agg_tids;

	/*
	 * Select rate-scale / modulation-mode table to work with in
	 * the rest of this function:  "search" if searching for better
	 * modulation mode, or "active" if doing rate scaling within a mode.
	 */
	if (!lq_sta->search_better_tbl)
		active_tbl = lq_sta->active_tbl;
	else
		active_tbl = 1 - lq_sta->active_tbl;

	tbl = &(lq_sta->lq_info[active_tbl]);
	rate = &tbl->rate;

	if (prev_agg != lq_sta->is_agg) {
		IWL_DEBUG_RATE(mvm,
			       "Aggregation changed: prev %d current %d. Update expected TPT table\n",
			       prev_agg, lq_sta->is_agg);
		rs_set_expected_tpt_table(lq_sta, tbl);
		rs_rate_scale_clear_tbl_windows(mvm, tbl);
	}

	/* current tx rate */
	index = lq_sta->last_txrate_idx;

	/* rates available for this association, and for modulation mode */
	rate_mask = rs_get_supported_rates(lq_sta, rate);

	if (!(BIT(index) & rate_mask)) {
		IWL_ERR(mvm, "Current Rate is not valid\n");
		if (lq_sta->search_better_tbl) {
			/* revert to active table if search table is not valid*/
			rate->type = LQ_NONE;
			lq_sta->search_better_tbl = 0;
			tbl = &(lq_sta->lq_info[lq_sta->active_tbl]);
			rs_update_rate_tbl(mvm, sta, lq_sta, &tbl->rate);
		}
		return;
	}

	/* Get expected throughput table and history window for current rate */
	if (!tbl->expected_tpt) {
		IWL_ERR(mvm, "tbl->expected_tpt is NULL\n");
		return;
	}

	/* TODO: handle rate_idx_mask and rate_idx_mcs_mask */
	window = &(tbl->win[index]);

	/*
	 * If there is not enough history to calculate actual average
	 * throughput, keep analyzing results of more tx frames, without
	 * changing rate or mode (bypass most of the rest of this function).
	 * Set up new rate table in uCode only if old rate is not supported
	 * in current association (use new rate found above).
	 */
	fail_count = window->counter - window->success_counter;
	if ((fail_count < IWL_MVM_RS_RATE_MIN_FAILURE_TH) &&
	    (window->success_counter < IWL_MVM_RS_RATE_MIN_SUCCESS_TH)) {
		IWL_DEBUG_RATE(mvm,
			       "(%s: %d): Test Window: succ %d total %d\n",
			       rs_pretty_lq_type(rate->type),
			       index, window->success_counter, window->counter);

		/* Can't calculate this yet; not enough history */
		window->average_tpt = IWL_INVALID_VALUE;

		/* Should we stay with this modulation mode,
		 * or search for a new one? */
		rs_stay_in_table(lq_sta, false);

		goto out;
	}
	/* Else we have enough samples; calculate estimate of
	 * actual average throughput */
	if (window->average_tpt != ((window->success_ratio *
			tbl->expected_tpt[index] + 64) / 128)) {
		window->average_tpt = ((window->success_ratio *
					tbl->expected_tpt[index] + 64) / 128);
	}

	/* If we are searching for better modulation mode, check success. */
	if (lq_sta->search_better_tbl) {
		/* If good success, continue using the "search" mode;
		 * no need to send new link quality command, since we're
		 * continuing to use the setup that we've been trying. */
		if (window->average_tpt > lq_sta->last_tpt) {
			IWL_DEBUG_RATE(mvm,
				       "SWITCHING TO NEW TABLE SR: %d "
				       "cur-tpt %d old-tpt %d\n",
				       window->success_ratio,
				       window->average_tpt,
				       lq_sta->last_tpt);

			/* Swap tables; "search" becomes "active" */
			lq_sta->active_tbl = active_tbl;
			current_tpt = window->average_tpt;
		/* Else poor success; go back to mode in "active" table */
		} else {
			IWL_DEBUG_RATE(mvm,
				       "GOING BACK TO THE OLD TABLE: SR %d "
				       "cur-tpt %d old-tpt %d\n",
				       window->success_ratio,
				       window->average_tpt,
				       lq_sta->last_tpt);

			/* Nullify "search" table */
			rate->type = LQ_NONE;

			/* Revert to "active" table */
			active_tbl = lq_sta->active_tbl;
			tbl = &(lq_sta->lq_info[active_tbl]);

			/* Revert to "active" rate and throughput info */
			index = tbl->rate.index;
			current_tpt = lq_sta->last_tpt;

			/* Need to set up a new rate table in uCode */
			update_lq = 1;
		}

		/* Either way, we've made a decision; modulation mode
		 * search is done, allow rate adjustment next time. */
		lq_sta->search_better_tbl = 0;
		done_search = 1;	/* Don't switch modes below! */
		goto lq_update;
	}

	/* (Else) not in search of better modulation mode, try for better
	 * starting rate, while staying in this mode. */
	high_low = rs_get_adjacent_rate(mvm, index, rate_mask, rate->type);
	low = high_low & 0xff;
	high = (high_low >> 8) & 0xff;

	/* TODO: handle rate_idx_mask and rate_idx_mcs_mask */

	sr = window->success_ratio;

	/* Collect measured throughputs for current and adjacent rates */
	current_tpt = window->average_tpt;
	if (low != IWL_RATE_INVALID)
		low_tpt = tbl->win[low].average_tpt;
	if (high != IWL_RATE_INVALID)
		high_tpt = tbl->win[high].average_tpt;

	IWL_DEBUG_RATE(mvm,
		       "(%s: %d): cur_tpt %d SR %d low %d high %d low_tpt %d high_tpt %d\n",
		       rs_pretty_lq_type(rate->type), index, current_tpt, sr,
		       low, high, low_tpt, high_tpt);

	scale_action = rs_get_rate_action(mvm, tbl, sr, low, high,
					  current_tpt, low_tpt, high_tpt);

	/* Force a search in case BT doesn't like us being in MIMO */
	if (is_mimo(rate) &&
	    !iwl_mvm_bt_coex_is_mimo_allowed(mvm, sta)) {
		IWL_DEBUG_RATE(mvm,
			       "BT Coex forbids MIMO. Search for new config\n");
		rs_stay_in_table(lq_sta, true);
		goto lq_update;
	}

	switch (scale_action) {
	case RS_ACTION_DOWNSCALE:
		/* Decrease starting rate, update uCode's rate table */
		if (low != IWL_RATE_INVALID) {
			update_lq = 1;
			index = low;
		} else {
			IWL_DEBUG_RATE(mvm,
				       "At the bottom rate. Can't decrease\n");
		}

		break;
	case RS_ACTION_UPSCALE:
		/* Increase starting rate, update uCode's rate table */
		if (high != IWL_RATE_INVALID) {
			update_lq = 1;
			index = high;
		} else {
			IWL_DEBUG_RATE(mvm,
				       "At the top rate. Can't increase\n");
		}

		break;
	case RS_ACTION_STAY:
		/* No change */
		if (lq_sta->rs_state == RS_STATE_STAY_IN_COLUMN)
			update_lq = rs_tpc_perform(mvm, sta, lq_sta, tbl);
		break;
	default:
		break;
	}

lq_update:
	/* Replace uCode's rate table for the destination station. */
	if (update_lq) {
		tbl->rate.index = index;
		rs_update_rate_tbl(mvm, sta, lq_sta, &tbl->rate);
	}

	rs_stay_in_table(lq_sta, false);

	/*
	 * Search for new modulation mode if we're:
	 * 1)  Not changing rates right now
	 * 2)  Not just finishing up a search
	 * 3)  Allowing a new search
	 */
	if (!update_lq && !done_search &&
	    lq_sta->rs_state == RS_STATE_SEARCH_CYCLE_STARTED
	    && window->counter) {
		enum rs_column next_column;

		/* Save current throughput to compare with "search" throughput*/
		lq_sta->last_tpt = current_tpt;

		IWL_DEBUG_RATE(mvm,
			       "Start Search: update_lq %d done_search %d rs_state %d win->counter %d\n",
			       update_lq, done_search, lq_sta->rs_state,
			       window->counter);

		next_column = rs_get_next_column(mvm, lq_sta, sta, tbl);
		if (next_column != RS_COLUMN_INVALID) {
			int ret = rs_switch_to_column(mvm, lq_sta, sta,
						      next_column);
			if (!ret)
				lq_sta->search_better_tbl = 1;
		} else {
			IWL_DEBUG_RATE(mvm,
				       "No more columns to explore in search cycle. Go to RS_STATE_SEARCH_CYCLE_ENDED\n");
			lq_sta->rs_state = RS_STATE_SEARCH_CYCLE_ENDED;
		}

		/* If new "search" mode was selected, set up in uCode table */
		if (lq_sta->search_better_tbl) {
			/* Access the "search" table, clear its history. */
			tbl = &(lq_sta->lq_info[(1 - lq_sta->active_tbl)]);
			rs_rate_scale_clear_tbl_windows(mvm, tbl);

			/* Use new "search" start rate */
			index = tbl->rate.index;

			rs_dump_rate(mvm, &tbl->rate,
				     "Switch to SEARCH TABLE:");
			rs_fill_lq_cmd(mvm, sta, lq_sta, &tbl->rate);
			iwl_mvm_send_lq_cmd(mvm, &lq_sta->lq, false);
		} else {
			done_search = 1;
		}
	}

	if (done_search && lq_sta->rs_state == RS_STATE_SEARCH_CYCLE_ENDED) {
		/* If the "active" (non-search) mode was legacy,
		 * and we've tried switching antennas,
		 * but we haven't been able to try HT modes (not available),
		 * stay with best antenna legacy modulation for a while
		 * before next round of mode comparisons. */
		tbl1 = &(lq_sta->lq_info[lq_sta->active_tbl]);
		if (is_legacy(&tbl1->rate)) {
			IWL_DEBUG_RATE(mvm, "LQ: STAY in legacy table\n");

			if (tid != IWL_MAX_TID_COUNT) {
				tid_data = &sta_priv->tid_data[tid];
				if (tid_data->state != IWL_AGG_OFF) {
					IWL_DEBUG_RATE(mvm,
						       "Stop aggregation on tid %d\n",
						       tid);
					ieee80211_stop_tx_ba_session(sta, tid);
				}
			}
			rs_set_stay_in_table(mvm, 1, lq_sta);
		} else {
		/* If we're in an HT mode, and all 3 mode switch actions
		 * have been tried and compared, stay in this best modulation
		 * mode for a while before next round of mode comparisons. */
			if ((lq_sta->last_tpt > IWL_AGG_TPT_THREHOLD) &&
			    (lq_sta->tx_agg_tid_en & (1 << tid)) &&
			    (tid != IWL_MAX_TID_COUNT)) {
				tid_data = &sta_priv->tid_data[tid];
				if (tid_data->state == IWL_AGG_OFF) {
					IWL_DEBUG_RATE(mvm,
						       "try to aggregate tid %d\n",
						       tid);
					rs_tl_turn_on_agg(mvm, tid,
							  lq_sta, sta);
				}
			}
			rs_set_stay_in_table(mvm, 0, lq_sta);
		}
	}

out:
	lq_sta->last_txrate_idx = index;
}

struct rs_init_rate_info {
	s8 rssi;
	u8 rate_idx;
};

static const struct rs_init_rate_info rs_init_rates_24ghz[] = {
	{ -60, IWL_RATE_54M_INDEX },
	{ -64, IWL_RATE_48M_INDEX },
	{ -68, IWL_RATE_36M_INDEX },
	{ -80, IWL_RATE_24M_INDEX },
	{ -84, IWL_RATE_18M_INDEX },
	{ -85, IWL_RATE_12M_INDEX },
	{ -86, IWL_RATE_11M_INDEX },
	{ -88, IWL_RATE_5M_INDEX  },
	{ -90, IWL_RATE_2M_INDEX  },
	{ S8_MIN, IWL_RATE_1M_INDEX },
};

static const struct rs_init_rate_info rs_init_rates_5ghz[] = {
	{ -60, IWL_RATE_54M_INDEX },
	{ -64, IWL_RATE_48M_INDEX },
	{ -72, IWL_RATE_36M_INDEX },
	{ -80, IWL_RATE_24M_INDEX },
	{ -84, IWL_RATE_18M_INDEX },
	{ -85, IWL_RATE_12M_INDEX },
	{ -87, IWL_RATE_9M_INDEX  },
	{ S8_MIN, IWL_RATE_6M_INDEX },
};

/* Choose an initial legacy rate and antenna to use based on the RSSI
 * of last Rx
 */
static void rs_get_initial_rate(struct iwl_mvm *mvm,
				struct iwl_lq_sta *lq_sta,
				enum ieee80211_band band,
				struct rs_rate *rate)
{
	int i, nentries;
	s8 best_rssi = S8_MIN;
	u8 best_ant = ANT_NONE;
	u8 valid_tx_ant = iwl_mvm_get_valid_tx_ant(mvm);
	const struct rs_init_rate_info *initial_rates;

	for (i = 0; i < ARRAY_SIZE(lq_sta->pers.chain_signal); i++) {
		if (!(lq_sta->pers.chains & BIT(i)))
			continue;

		if (lq_sta->pers.chain_signal[i] > best_rssi) {
			best_rssi = lq_sta->pers.chain_signal[i];
			best_ant = BIT(i);
		}
	}

	IWL_DEBUG_RATE(mvm, "Best ANT: %s Best RSSI: %d\n",
		       rs_pretty_ant(best_ant), best_rssi);

	if (best_ant != ANT_A && best_ant != ANT_B)
		rate->ant = first_antenna(valid_tx_ant);
	else
		rate->ant = best_ant;

	rate->sgi = false;
	rate->ldpc = false;
	rate->bw = RATE_MCS_CHAN_WIDTH_20;

	rate->index = find_first_bit(&lq_sta->active_legacy_rate,
				     BITS_PER_LONG);

	if (band == IEEE80211_BAND_5GHZ) {
		rate->type = LQ_LEGACY_A;
		initial_rates = rs_init_rates_5ghz;
		nentries = ARRAY_SIZE(rs_init_rates_5ghz);
	} else {
		rate->type = LQ_LEGACY_G;
		initial_rates = rs_init_rates_24ghz;
		nentries = ARRAY_SIZE(rs_init_rates_24ghz);
	}

	if (IWL_MVM_RS_RSSI_BASED_INIT_RATE) {
		for (i = 0; i < nentries; i++) {
			int rate_idx = initial_rates[i].rate_idx;
			if ((best_rssi >= initial_rates[i].rssi) &&
			    (BIT(rate_idx) & lq_sta->active_legacy_rate)) {
				rate->index = rate_idx;
				break;
			}
		}
	}

	IWL_DEBUG_RATE(mvm, "rate_idx %d ANT %s\n", rate->index,
		       rs_pretty_ant(rate->ant));
}

/* Save info about RSSI of last Rx */
void rs_update_last_rssi(struct iwl_mvm *mvm,
			 struct iwl_lq_sta *lq_sta,
			 struct ieee80211_rx_status *rx_status)
{
	lq_sta->pers.chains = rx_status->chains;
	lq_sta->pers.chain_signal[0] = rx_status->chain_signal[0];
	lq_sta->pers.chain_signal[1] = rx_status->chain_signal[1];
	lq_sta->pers.chain_signal[2] = rx_status->chain_signal[2];
}

/**
 * rs_initialize_lq - Initialize a station's hardware rate table
 *
 * The uCode's station table contains a table of fallback rates
 * for automatic fallback during transmission.
 *
 * NOTE: This sets up a default set of values.  These will be replaced later
 *       if the driver's iwl-agn-rs rate scaling algorithm is used, instead of
 *       rc80211_simple.
 *
 * NOTE: Run REPLY_ADD_STA command to set up station table entry, before
 *       calling this function (which runs REPLY_TX_LINK_QUALITY_CMD,
 *       which requires station table entry to exist).
 */
static void rs_initialize_lq(struct iwl_mvm *mvm,
			     struct ieee80211_sta *sta,
			     struct iwl_lq_sta *lq_sta,
			     enum ieee80211_band band,
			     bool init)
{
	struct iwl_scale_tbl_info *tbl;
	struct rs_rate *rate;
	u8 active_tbl = 0;

	if (!sta || !lq_sta)
		return;

	if (!lq_sta->search_better_tbl)
		active_tbl = lq_sta->active_tbl;
	else
		active_tbl = 1 - lq_sta->active_tbl;

	tbl = &(lq_sta->lq_info[active_tbl]);
	rate = &tbl->rate;

	rs_get_initial_rate(mvm, lq_sta, band, rate);
	lq_sta->last_txrate_idx = rate->index;

	WARN_ON_ONCE(rate->ant != ANT_A && rate->ant != ANT_B);
	if (rate->ant == ANT_A)
		tbl->column = RS_COLUMN_LEGACY_ANT_A;
	else
		tbl->column = RS_COLUMN_LEGACY_ANT_B;

	rs_set_expected_tpt_table(lq_sta, tbl);
	rs_fill_lq_cmd(mvm, sta, lq_sta, rate);
	/* TODO restore station should remember the lq cmd */
	iwl_mvm_send_lq_cmd(mvm, &lq_sta->lq, init);
}

static void rs_get_rate(void *mvm_r, struct ieee80211_sta *sta, void *mvm_sta,
			struct ieee80211_tx_rate_control *txrc)
{
	struct sk_buff *skb = txrc->skb;
	struct iwl_op_mode *op_mode __maybe_unused =
			(struct iwl_op_mode *)mvm_r;
	struct iwl_mvm *mvm __maybe_unused = IWL_OP_MODE_GET_MVM(op_mode);
	struct ieee80211_tx_info *info = IEEE80211_SKB_CB(skb);
	struct iwl_lq_sta *lq_sta = mvm_sta;

	/* TODO: handle rate_idx_mask and rate_idx_mcs_mask */

	/* Treat uninitialized rate scaling data same as non-existing. */
	if (lq_sta && !lq_sta->pers.drv) {
		IWL_DEBUG_RATE(mvm, "Rate scaling not initialized yet.\n");
		mvm_sta = NULL;
	}

	/* Send management frames and NO_ACK data using lowest rate. */
	if (rate_control_send_low(sta, mvm_sta, txrc))
		return;

	iwl_mvm_hwrate_to_tx_rate(lq_sta->last_rate_n_flags,
				  info->band, &info->control.rates[0]);

	info->control.rates[0].count = 1;
}

static void *rs_alloc_sta(void *mvm_rate, struct ieee80211_sta *sta,
			  gfp_t gfp)
{
	struct iwl_mvm_sta *sta_priv = iwl_mvm_sta_from_mac80211(sta);
	struct iwl_op_mode *op_mode = (struct iwl_op_mode *)mvm_rate;
	struct iwl_mvm *mvm  = IWL_OP_MODE_GET_MVM(op_mode);
	struct iwl_lq_sta *lq_sta = &sta_priv->lq_sta;

	IWL_DEBUG_RATE(mvm, "create station rate scale window\n");

	lq_sta->pers.drv = mvm;
#ifdef CONFIG_MAC80211_DEBUGFS
	lq_sta->pers.dbg_fixed_rate = 0;
	lq_sta->pers.dbg_fixed_txp_reduction = TPC_INVALID;
#endif
	lq_sta->pers.chains = 0;
	memset(lq_sta->pers.chain_signal, 0, sizeof(lq_sta->pers.chain_signal));

	return &sta_priv->lq_sta;
}

static int rs_vht_highest_rx_mcs_index(struct ieee80211_sta_vht_cap *vht_cap,
				       int nss)
{
	u16 rx_mcs = le16_to_cpu(vht_cap->vht_mcs.rx_mcs_map) &
		(0x3 << (2 * (nss - 1)));
	rx_mcs >>= (2 * (nss - 1));

	if (rx_mcs == IEEE80211_VHT_MCS_SUPPORT_0_7)
		return IWL_RATE_MCS_7_INDEX;
	else if (rx_mcs == IEEE80211_VHT_MCS_SUPPORT_0_8)
		return IWL_RATE_MCS_8_INDEX;
	else if (rx_mcs == IEEE80211_VHT_MCS_SUPPORT_0_9)
		return IWL_RATE_MCS_9_INDEX;

	WARN_ON_ONCE(rx_mcs != IEEE80211_VHT_MCS_NOT_SUPPORTED);
	return -1;
}

static void rs_vht_set_enabled_rates(struct ieee80211_sta *sta,
				     struct ieee80211_sta_vht_cap *vht_cap,
				     struct iwl_lq_sta *lq_sta)
{
	int i;
	int highest_mcs = rs_vht_highest_rx_mcs_index(vht_cap, 1);

	if (highest_mcs >= IWL_RATE_MCS_0_INDEX) {
		for (i = IWL_RATE_MCS_0_INDEX; i <= highest_mcs; i++) {
			if (i == IWL_RATE_9M_INDEX)
				continue;

			/* VHT MCS9 isn't valid for 20Mhz for NSS=1,2 */
			if (i == IWL_RATE_MCS_9_INDEX &&
			    sta->bandwidth == IEEE80211_STA_RX_BW_20)
				continue;

			lq_sta->active_siso_rate |= BIT(i);
		}
	}

	if (sta->rx_nss < 2)
		return;

	highest_mcs = rs_vht_highest_rx_mcs_index(vht_cap, 2);
	if (highest_mcs >= IWL_RATE_MCS_0_INDEX) {
		for (i = IWL_RATE_MCS_0_INDEX; i <= highest_mcs; i++) {
			if (i == IWL_RATE_9M_INDEX)
				continue;

			/* VHT MCS9 isn't valid for 20Mhz for NSS=1,2 */
			if (i == IWL_RATE_MCS_9_INDEX &&
			    sta->bandwidth == IEEE80211_STA_RX_BW_20)
				continue;

			lq_sta->active_mimo2_rate |= BIT(i);
		}
	}
}

static void rs_ht_init(struct iwl_mvm *mvm,
		       struct ieee80211_sta *sta,
		       struct iwl_lq_sta *lq_sta,
		       struct ieee80211_sta_ht_cap *ht_cap)
{
	/* active_siso_rate mask includes 9 MBits (bit 5),
	 * and CCK (bits 0-3), supp_rates[] does not;
	 * shift to convert format, force 9 MBits off.
	 */
	lq_sta->active_siso_rate = ht_cap->mcs.rx_mask[0] << 1;
	lq_sta->active_siso_rate |= ht_cap->mcs.rx_mask[0] & 0x1;
	lq_sta->active_siso_rate &= ~((u16)0x2);
	lq_sta->active_siso_rate <<= IWL_FIRST_OFDM_RATE;

	lq_sta->active_mimo2_rate = ht_cap->mcs.rx_mask[1] << 1;
	lq_sta->active_mimo2_rate |= ht_cap->mcs.rx_mask[1] & 0x1;
	lq_sta->active_mimo2_rate &= ~((u16)0x2);
	lq_sta->active_mimo2_rate <<= IWL_FIRST_OFDM_RATE;

	if (mvm->cfg->ht_params->ldpc &&
	    (ht_cap->cap & IEEE80211_HT_CAP_LDPC_CODING))
		lq_sta->ldpc = true;

	if (mvm->cfg->ht_params->stbc &&
	    (num_of_ant(iwl_mvm_get_valid_tx_ant(mvm)) > 1) &&
	    (ht_cap->cap & IEEE80211_HT_CAP_RX_STBC))
		lq_sta->stbc = true;

	lq_sta->is_vht = false;
}

static void rs_vht_init(struct iwl_mvm *mvm,
			struct ieee80211_sta *sta,
			struct iwl_lq_sta *lq_sta,
			struct ieee80211_sta_vht_cap *vht_cap)
{
	rs_vht_set_enabled_rates(sta, vht_cap, lq_sta);

	if (mvm->cfg->ht_params->ldpc &&
	    (vht_cap->cap & IEEE80211_VHT_CAP_RXLDPC))
		lq_sta->ldpc = true;

	if (mvm->cfg->ht_params->stbc &&
	    (num_of_ant(iwl_mvm_get_valid_tx_ant(mvm)) > 1) &&
	    (vht_cap->cap & IEEE80211_VHT_CAP_RXSTBC_MASK))
		lq_sta->stbc = true;

	lq_sta->is_vht = true;
}

#ifdef CONFIG_IWLWIFI_DEBUGFS
static void iwl_mvm_reset_frame_stats(struct iwl_mvm *mvm)
{
	spin_lock_bh(&mvm->drv_stats_lock);
	memset(&mvm->drv_rx_stats, 0, sizeof(mvm->drv_rx_stats));
	spin_unlock_bh(&mvm->drv_stats_lock);
}

void iwl_mvm_update_frame_stats(struct iwl_mvm *mvm, u32 rate, bool agg)
{
	u8 nss = 0, mcs = 0;

	spin_lock(&mvm->drv_stats_lock);

	if (agg)
		mvm->drv_rx_stats.agg_frames++;

	mvm->drv_rx_stats.success_frames++;

	switch (rate & RATE_MCS_CHAN_WIDTH_MSK) {
	case RATE_MCS_CHAN_WIDTH_20:
		mvm->drv_rx_stats.bw_20_frames++;
		break;
	case RATE_MCS_CHAN_WIDTH_40:
		mvm->drv_rx_stats.bw_40_frames++;
		break;
	case RATE_MCS_CHAN_WIDTH_80:
		mvm->drv_rx_stats.bw_80_frames++;
		break;
	default:
		WARN_ONCE(1, "bad BW. rate 0x%x", rate);
	}

	if (rate & RATE_MCS_HT_MSK) {
		mvm->drv_rx_stats.ht_frames++;
		mcs = rate & RATE_HT_MCS_RATE_CODE_MSK;
		nss = ((rate & RATE_HT_MCS_NSS_MSK) >> RATE_HT_MCS_NSS_POS) + 1;
	} else if (rate & RATE_MCS_VHT_MSK) {
		mvm->drv_rx_stats.vht_frames++;
		mcs = rate & RATE_VHT_MCS_RATE_CODE_MSK;
		nss = ((rate & RATE_VHT_MCS_NSS_MSK) >>
		       RATE_VHT_MCS_NSS_POS) + 1;
	} else {
		mvm->drv_rx_stats.legacy_frames++;
	}

	if (nss == 1)
		mvm->drv_rx_stats.siso_frames++;
	else if (nss == 2)
		mvm->drv_rx_stats.mimo2_frames++;

	if (rate & RATE_MCS_SGI_MSK)
		mvm->drv_rx_stats.sgi_frames++;
	else
		mvm->drv_rx_stats.ngi_frames++;

	mvm->drv_rx_stats.last_rates[mvm->drv_rx_stats.last_frame_idx] = rate;
	mvm->drv_rx_stats.last_frame_idx =
		(mvm->drv_rx_stats.last_frame_idx + 1) %
			ARRAY_SIZE(mvm->drv_rx_stats.last_rates);

	spin_unlock(&mvm->drv_stats_lock);
}
#endif

/*
 * Called after adding a new station to initialize rate scaling
 */
void iwl_mvm_rs_rate_init(struct iwl_mvm *mvm, struct ieee80211_sta *sta,
			  enum ieee80211_band band, bool init)
{
	int i, j;
	struct ieee80211_hw *hw = mvm->hw;
	struct ieee80211_sta_ht_cap *ht_cap = &sta->ht_cap;
	struct ieee80211_sta_vht_cap *vht_cap = &sta->vht_cap;
	struct iwl_mvm_sta *sta_priv = iwl_mvm_sta_from_mac80211(sta);
	struct iwl_lq_sta *lq_sta = &sta_priv->lq_sta;
	struct ieee80211_supported_band *sband;
	unsigned long supp; /* must be unsigned long for for_each_set_bit */

	/* clear all non-persistent lq data */
	memset(lq_sta, 0, offsetof(typeof(*lq_sta), pers));

	sband = hw->wiphy->bands[band];

	lq_sta->lq.sta_id = sta_priv->sta_id;

	for (j = 0; j < LQ_SIZE; j++)
		rs_rate_scale_clear_tbl_windows(mvm, &lq_sta->lq_info[j]);

	lq_sta->flush_timer = 0;
	lq_sta->last_tx = jiffies;

	IWL_DEBUG_RATE(mvm,
		       "LQ: *** rate scale station global init for station %d ***\n",
		       sta_priv->sta_id);
	/* TODO: what is a good starting rate for STA? About middle? Maybe not
	 * the lowest or the highest rate.. Could consider using RSSI from
	 * previous packets? Need to have IEEE 802.1X auth succeed immediately
	 * after assoc.. */

	lq_sta->missed_rate_counter = IWL_MVM_RS_MISSED_RATE_MAX;
	lq_sta->band = sband->band;
	/*
	 * active legacy rates as per supported rates bitmap
	 */
	supp = sta->supp_rates[sband->band];
	lq_sta->active_legacy_rate = 0;
	for_each_set_bit(i, &supp, BITS_PER_LONG)
		lq_sta->active_legacy_rate |= BIT(sband->bitrates[i].hw_value);

	/* TODO: should probably account for rx_highest for both HT/VHT */
<<<<<<< HEAD
	if (!vht_cap || !vht_cap->vht_supported) {
		/* active_siso_rate mask includes 9 MBits (bit 5),
		 * and CCK (bits 0-3), supp_rates[] does not;
		 * shift to convert format, force 9 MBits off.
		 */
		lq_sta->active_siso_rate = ht_cap->mcs.rx_mask[0] << 1;
		lq_sta->active_siso_rate |= ht_cap->mcs.rx_mask[0] & 0x1;
		lq_sta->active_siso_rate &= ~((u16)0x2);
		lq_sta->active_siso_rate <<= IWL_FIRST_OFDM_RATE;

		/* Same here */
		lq_sta->active_mimo2_rate = ht_cap->mcs.rx_mask[1] << 1;
		lq_sta->active_mimo2_rate |= ht_cap->mcs.rx_mask[1] & 0x1;
		lq_sta->active_mimo2_rate &= ~((u16)0x2);
		lq_sta->active_mimo2_rate <<= IWL_FIRST_OFDM_RATE;

		lq_sta->is_vht = false;
		if (mvm->cfg->ht_params->ldpc &&
		    (ht_cap->cap & IEEE80211_HT_CAP_LDPC_CODING))
			lq_sta->ldpc = true;

		if (mvm->cfg->ht_params->stbc &&
		    (num_of_ant(iwl_mvm_get_valid_tx_ant(mvm)) > 1) &&
		    (ht_cap->cap & IEEE80211_HT_CAP_RX_STBC))
			lq_sta->stbc = true;
	} else {
		rs_vht_set_enabled_rates(sta, vht_cap, lq_sta);
		lq_sta->is_vht = true;

		if (mvm->cfg->ht_params->ldpc &&
		    (vht_cap->cap & IEEE80211_VHT_CAP_RXLDPC))
			lq_sta->ldpc = true;

		if (mvm->cfg->ht_params->stbc &&
		    (num_of_ant(iwl_mvm_get_valid_tx_ant(mvm)) > 1) &&
		    (vht_cap->cap & IEEE80211_VHT_CAP_RXSTBC_MASK))
			lq_sta->stbc = true;
	}
=======
	if (!vht_cap || !vht_cap->vht_supported)
		rs_ht_init(mvm, sta, lq_sta, ht_cap);
	else
		rs_vht_init(mvm, sta, lq_sta, vht_cap);
>>>>>>> 0b83795a

	if (IWL_MVM_RS_DISABLE_P2P_MIMO && sta_priv->vif->p2p)
		lq_sta->active_mimo2_rate = 0;

	lq_sta->max_legacy_rate_idx =
		rs_get_max_rate_from_mask(lq_sta->active_legacy_rate);
	lq_sta->max_siso_rate_idx =
		rs_get_max_rate_from_mask(lq_sta->active_siso_rate);
	lq_sta->max_mimo2_rate_idx =
		rs_get_max_rate_from_mask(lq_sta->active_mimo2_rate);

	IWL_DEBUG_RATE(mvm,
		       "RATE MASK: LEGACY=%lX SISO=%lX MIMO2=%lX VHT=%d LDPC=%d STBC=%d\n",
		       lq_sta->active_legacy_rate,
		       lq_sta->active_siso_rate,
		       lq_sta->active_mimo2_rate,
		       lq_sta->is_vht, lq_sta->ldpc, lq_sta->stbc);
	IWL_DEBUG_RATE(mvm, "MAX RATE: LEGACY=%d SISO=%d MIMO2=%d\n",
		       lq_sta->max_legacy_rate_idx,
		       lq_sta->max_siso_rate_idx,
		       lq_sta->max_mimo2_rate_idx);

	/* These values will be overridden later */
	lq_sta->lq.single_stream_ant_msk =
		first_antenna(iwl_mvm_get_valid_tx_ant(mvm));
	lq_sta->lq.dual_stream_ant_msk = ANT_AB;

	/* as default allow aggregation for all tids */
	lq_sta->tx_agg_tid_en = IWL_AGG_ALL_TID;
	lq_sta->is_agg = 0;
#ifdef CONFIG_IWLWIFI_DEBUGFS
	iwl_mvm_reset_frame_stats(mvm);
#endif
	rs_initialize_lq(mvm, sta, lq_sta, band, init);
}

static void rs_rate_update(void *mvm_r,
			   struct ieee80211_supported_band *sband,
			   struct cfg80211_chan_def *chandef,
			   struct ieee80211_sta *sta, void *priv_sta,
			   u32 changed)
{
	u8 tid;
	struct iwl_op_mode *op_mode  =
			(struct iwl_op_mode *)mvm_r;
	struct iwl_mvm *mvm = IWL_OP_MODE_GET_MVM(op_mode);

	/* Stop any ongoing aggregations as rs starts off assuming no agg */
	for (tid = 0; tid < IWL_MAX_TID_COUNT; tid++)
		ieee80211_stop_tx_ba_session(sta, tid);

	iwl_mvm_rs_rate_init(mvm, sta, sband->band, false);
}

#ifdef CONFIG_MAC80211_DEBUGFS
static void rs_build_rates_table_from_fixed(struct iwl_mvm *mvm,
					    struct iwl_lq_cmd *lq_cmd,
					    enum ieee80211_band band,
					    u32 ucode_rate)
{
	struct rs_rate rate;
	int i;
	int num_rates = ARRAY_SIZE(lq_cmd->rs_table);
	__le32 ucode_rate_le32 = cpu_to_le32(ucode_rate);
	u8 ant = (ucode_rate & RATE_MCS_ANT_ABC_MSK) >> RATE_MCS_ANT_POS;

	for (i = 0; i < num_rates; i++)
		lq_cmd->rs_table[i] = ucode_rate_le32;

	rs_rate_from_ucode_rate(ucode_rate, band, &rate);

	if (is_mimo(&rate))
		lq_cmd->mimo_delim = num_rates - 1;
	else
		lq_cmd->mimo_delim = 0;

	lq_cmd->reduced_tpc = 0;

	if (num_of_ant(ant) == 1)
		lq_cmd->single_stream_ant_msk = ant;

	lq_cmd->agg_frame_cnt_limit = LINK_QUAL_AGG_FRAME_LIMIT_DEF;
}
#endif /* CONFIG_MAC80211_DEBUGFS */

static void rs_fill_rates_for_column(struct iwl_mvm *mvm,
				     struct iwl_lq_sta *lq_sta,
				     struct rs_rate *rate,
				     __le32 *rs_table, int *rs_table_index,
				     int num_rates, int num_retries,
				     u8 valid_tx_ant, bool toggle_ant)
{
	int i, j;
	__le32 ucode_rate;
	bool bottom_reached = false;
	int prev_rate_idx = rate->index;
	int end = LINK_QUAL_MAX_RETRY_NUM;
	int index = *rs_table_index;

	for (i = 0; i < num_rates && index < end; i++) {
		for (j = 0; j < num_retries && index < end; j++, index++) {
			ucode_rate = cpu_to_le32(ucode_rate_from_rs_rate(mvm,
									 rate));
			rs_table[index] = ucode_rate;
			if (toggle_ant)
				rs_toggle_antenna(valid_tx_ant, rate);
		}

		prev_rate_idx = rate->index;
		bottom_reached = rs_get_lower_rate_in_column(lq_sta, rate);
		if (bottom_reached && !is_legacy(rate))
			break;
	}

	if (!bottom_reached && !is_legacy(rate))
		rate->index = prev_rate_idx;

	*rs_table_index = index;
}

/* Building the rate table is non trivial. When we're in MIMO2/VHT/80Mhz/SGI
 * column the rate table should look like this:
 *
 * rate[0] 0x400D019 VHT | ANT: AB BW: 80Mhz MCS: 9 NSS: 2 SGI
 * rate[1] 0x400D019 VHT | ANT: AB BW: 80Mhz MCS: 9 NSS: 2 SGI
 * rate[2] 0x400D018 VHT | ANT: AB BW: 80Mhz MCS: 8 NSS: 2 SGI
 * rate[3] 0x400D018 VHT | ANT: AB BW: 80Mhz MCS: 8 NSS: 2 SGI
 * rate[4] 0x400D017 VHT | ANT: AB BW: 80Mhz MCS: 7 NSS: 2 SGI
 * rate[5] 0x400D017 VHT | ANT: AB BW: 80Mhz MCS: 7 NSS: 2 SGI
 * rate[6] 0x4005007 VHT | ANT: A BW: 80Mhz MCS: 7 NSS: 1 NGI
 * rate[7] 0x4009006 VHT | ANT: B BW: 80Mhz MCS: 6 NSS: 1 NGI
 * rate[8] 0x4005005 VHT | ANT: A BW: 80Mhz MCS: 5 NSS: 1 NGI
 * rate[9] 0x800B Legacy | ANT: B Rate: 36 Mbps
 * rate[10] 0x4009 Legacy | ANT: A Rate: 24 Mbps
 * rate[11] 0x8007 Legacy | ANT: B Rate: 18 Mbps
 * rate[12] 0x4005 Legacy | ANT: A Rate: 12 Mbps
 * rate[13] 0x800F Legacy | ANT: B Rate: 9 Mbps
 * rate[14] 0x400D Legacy | ANT: A Rate: 6 Mbps
 * rate[15] 0x800D Legacy | ANT: B Rate: 6 Mbps
 */
static void rs_build_rates_table(struct iwl_mvm *mvm,
				 struct ieee80211_sta *sta,
				 struct iwl_lq_sta *lq_sta,
				 const struct rs_rate *initial_rate)
{
	struct rs_rate rate;
	int num_rates, num_retries, index = 0;
	u8 valid_tx_ant = 0;
	struct iwl_lq_cmd *lq_cmd = &lq_sta->lq;
	bool toggle_ant = false;
	bool stbc_allowed = false;

	memcpy(&rate, initial_rate, sizeof(rate));

	valid_tx_ant = iwl_mvm_get_valid_tx_ant(mvm);
<<<<<<< HEAD
	rate.stbc = rs_stbc_allow(mvm, sta, lq_sta);
=======

	stbc_allowed = rs_stbc_allow(mvm, sta, lq_sta);
	if (mvm->fw->ucode_capa.api[0] & IWL_UCODE_TLV_API_LQ_SS_PARAMS) {
		u32 ss_params = RS_SS_PARAMS_VALID;

		if (stbc_allowed)
			ss_params |= RS_SS_STBC_ALLOWED;
		lq_cmd->ss_params = cpu_to_le32(ss_params);
	} else {
		/* TODO: remove old API when min FW API hits 14 */
		rate.stbc = stbc_allowed;
	}
>>>>>>> 0b83795a

	if (is_siso(&rate)) {
		num_rates = IWL_MVM_RS_INITIAL_SISO_NUM_RATES;
		num_retries = IWL_MVM_RS_HT_VHT_RETRIES_PER_RATE;
	} else if (is_mimo(&rate)) {
		num_rates = IWL_MVM_RS_INITIAL_MIMO_NUM_RATES;
		num_retries = IWL_MVM_RS_HT_VHT_RETRIES_PER_RATE;
	} else {
		num_rates = IWL_MVM_RS_INITIAL_LEGACY_NUM_RATES;
<<<<<<< HEAD
		num_retries = IWL_MVM_RS_LEGACY_RETRIES_PER_RATE;
=======
		num_retries = IWL_MVM_RS_INITIAL_LEGACY_RETRIES;
>>>>>>> 0b83795a
		toggle_ant = true;
	}

	rs_fill_rates_for_column(mvm, lq_sta, &rate, lq_cmd->rs_table, &index,
				 num_rates, num_retries, valid_tx_ant,
				 toggle_ant);

	rs_get_lower_rate_down_column(lq_sta, &rate);

	if (is_siso(&rate)) {
		num_rates = IWL_MVM_RS_SECONDARY_SISO_NUM_RATES;
		num_retries = IWL_MVM_RS_SECONDARY_SISO_RETRIES;
		lq_cmd->mimo_delim = index;
	} else if (is_legacy(&rate)) {
		num_rates = IWL_MVM_RS_SECONDARY_LEGACY_NUM_RATES;
<<<<<<< HEAD
		num_retries = IWL_MVM_RS_LEGACY_RETRIES_PER_RATE;
=======
		num_retries = IWL_MVM_RS_SECONDARY_LEGACY_RETRIES;
>>>>>>> 0b83795a
	} else {
		WARN_ON_ONCE(1);
	}

	toggle_ant = true;

	rs_fill_rates_for_column(mvm, lq_sta, &rate, lq_cmd->rs_table, &index,
				 num_rates, num_retries, valid_tx_ant,
				 toggle_ant);

	rs_get_lower_rate_down_column(lq_sta, &rate);

	num_rates = IWL_MVM_RS_SECONDARY_LEGACY_NUM_RATES;
<<<<<<< HEAD
	num_retries = IWL_MVM_RS_LEGACY_RETRIES_PER_RATE;
=======
	num_retries = IWL_MVM_RS_SECONDARY_LEGACY_RETRIES;
>>>>>>> 0b83795a

	rs_fill_rates_for_column(mvm, lq_sta, &rate, lq_cmd->rs_table, &index,
				 num_rates, num_retries, valid_tx_ant,
				 toggle_ant);

}

static void rs_fill_lq_cmd(struct iwl_mvm *mvm,
			   struct ieee80211_sta *sta,
			   struct iwl_lq_sta *lq_sta,
			   const struct rs_rate *initial_rate)
{
	struct iwl_lq_cmd *lq_cmd = &lq_sta->lq;
	struct iwl_mvm_sta *mvmsta;
	struct iwl_mvm_vif *mvmvif;

	lq_cmd->agg_disable_start_th = IWL_MVM_RS_AGG_DISABLE_START;
	lq_cmd->agg_time_limit =
		cpu_to_le16(IWL_MVM_RS_AGG_TIME_LIMIT);

#ifdef CONFIG_MAC80211_DEBUGFS
	if (lq_sta->pers.dbg_fixed_rate) {
		rs_build_rates_table_from_fixed(mvm, lq_cmd,
						lq_sta->band,
						lq_sta->pers.dbg_fixed_rate);
		return;
	}
#endif
	if (WARN_ON_ONCE(!sta || !initial_rate))
		return;

	rs_build_rates_table(mvm, sta, lq_sta, initial_rate);

	if (num_of_ant(initial_rate->ant) == 1)
		lq_cmd->single_stream_ant_msk = initial_rate->ant;

	mvmsta = iwl_mvm_sta_from_mac80211(sta);
	mvmvif = iwl_mvm_vif_from_mac80211(mvmsta->vif);

	if (num_of_ant(initial_rate->ant) == 1)
		lq_cmd->single_stream_ant_msk = initial_rate->ant;

	lq_cmd->agg_frame_cnt_limit = mvmsta->max_agg_bufsize;

	/*
	 * In case of low latency, tell the firwmare to leave a frame in the
	 * Tx Fifo so that it can start a transaction in the same TxOP. This
	 * basically allows the firmware to send bursts.
	 */
	if (iwl_mvm_vif_low_latency(mvmvif)) {
		lq_cmd->agg_frame_cnt_limit--;

		if (mvm->low_latency_agg_frame_limit)
			lq_cmd->agg_frame_cnt_limit =
				min(lq_cmd->agg_frame_cnt_limit,
				    mvm->low_latency_agg_frame_limit);
	}

	if (mvmsta->vif->p2p)
		lq_cmd->flags |= LQ_FLAG_USE_RTS_MSK;

	lq_cmd->agg_time_limit =
			cpu_to_le16(iwl_mvm_coex_agg_time_limit(mvm, sta));
}

static void *rs_alloc(struct ieee80211_hw *hw, struct dentry *debugfsdir)
{
	return hw->priv;
}
/* rate scale requires free function to be implemented */
static void rs_free(void *mvm_rate)
{
	return;
}

static void rs_free_sta(void *mvm_r, struct ieee80211_sta *sta,
			void *mvm_sta)
{
	struct iwl_op_mode *op_mode __maybe_unused = mvm_r;
	struct iwl_mvm *mvm __maybe_unused = IWL_OP_MODE_GET_MVM(op_mode);

	IWL_DEBUG_RATE(mvm, "enter\n");
	IWL_DEBUG_RATE(mvm, "leave\n");
}

#ifdef CONFIG_MAC80211_DEBUGFS
int rs_pretty_print_rate(char *buf, const u32 rate)
{

	char *type, *bw;
	u8 mcs = 0, nss = 0;
	u8 ant = (rate & RATE_MCS_ANT_ABC_MSK) >> RATE_MCS_ANT_POS;

	if (!(rate & RATE_MCS_HT_MSK) &&
	    !(rate & RATE_MCS_VHT_MSK)) {
		int index = iwl_hwrate_to_plcp_idx(rate);

		return sprintf(buf, "Legacy | ANT: %s Rate: %s Mbps\n",
			       rs_pretty_ant(ant),
			       index == IWL_RATE_INVALID ? "BAD" :
			       iwl_rate_mcs[index].mbps);
	}

	if (rate & RATE_MCS_VHT_MSK) {
		type = "VHT";
		mcs = rate & RATE_VHT_MCS_RATE_CODE_MSK;
		nss = ((rate & RATE_VHT_MCS_NSS_MSK)
		       >> RATE_VHT_MCS_NSS_POS) + 1;
	} else if (rate & RATE_MCS_HT_MSK) {
		type = "HT";
		mcs = rate & RATE_HT_MCS_INDEX_MSK;
	} else {
		type = "Unknown"; /* shouldn't happen */
	}

	switch (rate & RATE_MCS_CHAN_WIDTH_MSK) {
	case RATE_MCS_CHAN_WIDTH_20:
		bw = "20Mhz";
		break;
	case RATE_MCS_CHAN_WIDTH_40:
		bw = "40Mhz";
		break;
	case RATE_MCS_CHAN_WIDTH_80:
		bw = "80Mhz";
		break;
	case RATE_MCS_CHAN_WIDTH_160:
		bw = "160Mhz";
		break;
	default:
		bw = "BAD BW";
	}

	return sprintf(buf, "%s | ANT: %s BW: %s MCS: %d NSS: %d %s%s%s%s%s\n",
		       type, rs_pretty_ant(ant), bw, mcs, nss,
		       (rate & RATE_MCS_SGI_MSK) ? "SGI " : "NGI ",
		       (rate & RATE_MCS_HT_STBC_MSK) ? "STBC " : "",
		       (rate & RATE_MCS_LDPC_MSK) ? "LDPC " : "",
		       (rate & RATE_MCS_BF_MSK) ? "BF " : "",
		       (rate & RATE_MCS_ZLF_MSK) ? "ZLF " : "");
}

/**
 * Program the device to use fixed rate for frame transmit
 * This is for debugging/testing only
 * once the device start use fixed rate, we need to reload the module
 * to being back the normal operation.
 */
static void rs_program_fix_rate(struct iwl_mvm *mvm,
				struct iwl_lq_sta *lq_sta)
{
	lq_sta->active_legacy_rate = 0x0FFF;	/* 1 - 54 MBits, includes CCK */
	lq_sta->active_siso_rate   = 0x1FD0;	/* 6 - 60 MBits, no 9, no CCK */
	lq_sta->active_mimo2_rate  = 0x1FD0;	/* 6 - 60 MBits, no 9, no CCK */

	IWL_DEBUG_RATE(mvm, "sta_id %d rate 0x%X\n",
		       lq_sta->lq.sta_id, lq_sta->pers.dbg_fixed_rate);

	if (lq_sta->pers.dbg_fixed_rate) {
		rs_fill_lq_cmd(mvm, NULL, lq_sta, NULL);
		iwl_mvm_send_lq_cmd(lq_sta->pers.drv, &lq_sta->lq, false);
	}
}

static ssize_t rs_sta_dbgfs_scale_table_write(struct file *file,
			const char __user *user_buf, size_t count, loff_t *ppos)
{
	struct iwl_lq_sta *lq_sta = file->private_data;
	struct iwl_mvm *mvm;
	char buf[64];
	size_t buf_size;
	u32 parsed_rate;

	mvm = lq_sta->pers.drv;
	memset(buf, 0, sizeof(buf));
	buf_size = min(count, sizeof(buf) -  1);
	if (copy_from_user(buf, user_buf, buf_size))
		return -EFAULT;

	if (sscanf(buf, "%x", &parsed_rate) == 1)
		lq_sta->pers.dbg_fixed_rate = parsed_rate;
	else
		lq_sta->pers.dbg_fixed_rate = 0;

	rs_program_fix_rate(mvm, lq_sta);

	return count;
}

static ssize_t rs_sta_dbgfs_scale_table_read(struct file *file,
			char __user *user_buf, size_t count, loff_t *ppos)
{
	char *buff;
	int desc = 0;
	int i = 0;
	ssize_t ret;

	struct iwl_lq_sta *lq_sta = file->private_data;
	struct iwl_mvm *mvm;
	struct iwl_scale_tbl_info *tbl = &(lq_sta->lq_info[lq_sta->active_tbl]);
	struct rs_rate *rate = &tbl->rate;
	mvm = lq_sta->pers.drv;
	buff = kmalloc(2048, GFP_KERNEL);
	if (!buff)
		return -ENOMEM;

	desc += sprintf(buff+desc, "sta_id %d\n", lq_sta->lq.sta_id);
	desc += sprintf(buff+desc, "failed=%d success=%d rate=0%lX\n",
			lq_sta->total_failed, lq_sta->total_success,
			lq_sta->active_legacy_rate);
	desc += sprintf(buff+desc, "fixed rate 0x%X\n",
			lq_sta->pers.dbg_fixed_rate);
	desc += sprintf(buff+desc, "valid_tx_ant %s%s%s\n",
	    (iwl_mvm_get_valid_tx_ant(mvm) & ANT_A) ? "ANT_A," : "",
	    (iwl_mvm_get_valid_tx_ant(mvm) & ANT_B) ? "ANT_B," : "",
	    (iwl_mvm_get_valid_tx_ant(mvm) & ANT_C) ? "ANT_C" : "");
	desc += sprintf(buff+desc, "lq type %s\n",
			(is_legacy(rate)) ? "legacy" :
			is_vht(rate) ? "VHT" : "HT");
	if (!is_legacy(rate)) {
		desc += sprintf(buff+desc, " %s",
		   (is_siso(rate)) ? "SISO" : "MIMO2");
		   desc += sprintf(buff+desc, " %s",
				   (is_ht20(rate)) ? "20MHz" :
				   (is_ht40(rate)) ? "40MHz" :
				   (is_ht80(rate)) ? "80Mhz" : "BAD BW");
		   desc += sprintf(buff+desc, " %s %s %s\n",
				   (rate->sgi) ? "SGI" : "NGI",
				   (rate->ldpc) ? "LDPC" : "BCC",
				   (lq_sta->is_agg) ? "AGG on" : "");
	}
	desc += sprintf(buff+desc, "last tx rate=0x%X\n",
			lq_sta->last_rate_n_flags);
	desc += sprintf(buff+desc,
			"general: flags=0x%X mimo-d=%d s-ant=0x%x d-ant=0x%x\n",
			lq_sta->lq.flags,
			lq_sta->lq.mimo_delim,
			lq_sta->lq.single_stream_ant_msk,
			lq_sta->lq.dual_stream_ant_msk);

	desc += sprintf(buff+desc,
			"agg: time_limit=%d dist_start_th=%d frame_cnt_limit=%d\n",
			le16_to_cpu(lq_sta->lq.agg_time_limit),
			lq_sta->lq.agg_disable_start_th,
			lq_sta->lq.agg_frame_cnt_limit);

	desc += sprintf(buff+desc, "reduced tpc=%d\n", lq_sta->lq.reduced_tpc);
	desc += sprintf(buff+desc,
			"Start idx [0]=0x%x [1]=0x%x [2]=0x%x [3]=0x%x\n",
			lq_sta->lq.initial_rate_index[0],
			lq_sta->lq.initial_rate_index[1],
			lq_sta->lq.initial_rate_index[2],
			lq_sta->lq.initial_rate_index[3]);

	for (i = 0; i < LINK_QUAL_MAX_RETRY_NUM; i++) {
		u32 r = le32_to_cpu(lq_sta->lq.rs_table[i]);

		desc += sprintf(buff+desc, " rate[%d] 0x%X ", i, r);
		desc += rs_pretty_print_rate(buff+desc, r);
	}

	ret = simple_read_from_buffer(user_buf, count, ppos, buff, desc);
	kfree(buff);
	return ret;
}

static const struct file_operations rs_sta_dbgfs_scale_table_ops = {
	.write = rs_sta_dbgfs_scale_table_write,
	.read = rs_sta_dbgfs_scale_table_read,
	.open = simple_open,
	.llseek = default_llseek,
};
static ssize_t rs_sta_dbgfs_stats_table_read(struct file *file,
			char __user *user_buf, size_t count, loff_t *ppos)
{
	char *buff;
	int desc = 0;
	int i, j;
	ssize_t ret;
	struct iwl_scale_tbl_info *tbl;
	struct rs_rate *rate;
	struct iwl_lq_sta *lq_sta = file->private_data;

	buff = kmalloc(1024, GFP_KERNEL);
	if (!buff)
		return -ENOMEM;

	for (i = 0; i < LQ_SIZE; i++) {
		tbl = &(lq_sta->lq_info[i]);
		rate = &tbl->rate;
		desc += sprintf(buff+desc,
				"%s type=%d SGI=%d BW=%s DUP=0\n"
				"index=%d\n",
				lq_sta->active_tbl == i ? "*" : "x",
				rate->type,
				rate->sgi,
				is_ht20(rate) ? "20Mhz" :
				is_ht40(rate) ? "40Mhz" :
				is_ht80(rate) ? "80Mhz" : "ERR",
				rate->index);
		for (j = 0; j < IWL_RATE_COUNT; j++) {
			desc += sprintf(buff+desc,
				"counter=%d success=%d %%=%d\n",
				tbl->win[j].counter,
				tbl->win[j].success_counter,
				tbl->win[j].success_ratio);
		}
	}
	ret = simple_read_from_buffer(user_buf, count, ppos, buff, desc);
	kfree(buff);
	return ret;
}

static const struct file_operations rs_sta_dbgfs_stats_table_ops = {
	.read = rs_sta_dbgfs_stats_table_read,
	.open = simple_open,
	.llseek = default_llseek,
};

static ssize_t rs_sta_dbgfs_drv_tx_stats_read(struct file *file,
					      char __user *user_buf,
					      size_t count, loff_t *ppos)
{
	static const char * const column_name[] = {
		[RS_COLUMN_LEGACY_ANT_A] = "LEGACY_ANT_A",
		[RS_COLUMN_LEGACY_ANT_B] = "LEGACY_ANT_B",
		[RS_COLUMN_SISO_ANT_A] = "SISO_ANT_A",
		[RS_COLUMN_SISO_ANT_B] = "SISO_ANT_B",
		[RS_COLUMN_SISO_ANT_A_SGI] = "SISO_ANT_A_SGI",
		[RS_COLUMN_SISO_ANT_B_SGI] = "SISO_ANT_B_SGI",
		[RS_COLUMN_MIMO2] = "MIMO2",
		[RS_COLUMN_MIMO2_SGI] = "MIMO2_SGI",
	};

	static const char * const rate_name[] = {
		[IWL_RATE_1M_INDEX] = "1M",
		[IWL_RATE_2M_INDEX] = "2M",
		[IWL_RATE_5M_INDEX] = "5.5M",
		[IWL_RATE_11M_INDEX] = "11M",
		[IWL_RATE_6M_INDEX] = "6M|MCS0",
		[IWL_RATE_9M_INDEX] = "9M",
		[IWL_RATE_12M_INDEX] = "12M|MCS1",
		[IWL_RATE_18M_INDEX] = "18M|MCS2",
		[IWL_RATE_24M_INDEX] = "24M|MCS3",
		[IWL_RATE_36M_INDEX] = "36M|MCS4",
		[IWL_RATE_48M_INDEX] = "48M|MCS5",
		[IWL_RATE_54M_INDEX] = "54M|MCS6",
		[IWL_RATE_MCS_7_INDEX] = "MCS7",
		[IWL_RATE_MCS_8_INDEX] = "MCS8",
		[IWL_RATE_MCS_9_INDEX] = "MCS9",
	};

	char *buff, *pos, *endpos;
	int col, rate;
	ssize_t ret;
	struct iwl_lq_sta *lq_sta = file->private_data;
	struct rs_rate_stats *stats;
	static const size_t bufsz = 1024;

	buff = kmalloc(bufsz, GFP_KERNEL);
	if (!buff)
		return -ENOMEM;

	pos = buff;
	endpos = pos + bufsz;

	pos += scnprintf(pos, endpos - pos, "COLUMN,");
	for (rate = 0; rate < IWL_RATE_COUNT; rate++)
		pos += scnprintf(pos, endpos - pos, "%s,", rate_name[rate]);
	pos += scnprintf(pos, endpos - pos, "\n");

	for (col = 0; col < RS_COLUMN_COUNT; col++) {
		pos += scnprintf(pos, endpos - pos,
				 "%s,", column_name[col]);

		for (rate = 0; rate < IWL_RATE_COUNT; rate++) {
			stats = &(lq_sta->pers.tx_stats[col][rate]);
			pos += scnprintf(pos, endpos - pos,
					 "%llu/%llu,",
					 stats->success,
					 stats->total);
		}
		pos += scnprintf(pos, endpos - pos, "\n");
	}

	ret = simple_read_from_buffer(user_buf, count, ppos, buff, pos - buff);
	kfree(buff);
	return ret;
}

static ssize_t rs_sta_dbgfs_drv_tx_stats_write(struct file *file,
					       const char __user *user_buf,
					       size_t count, loff_t *ppos)
{
	struct iwl_lq_sta *lq_sta = file->private_data;
	memset(lq_sta->pers.tx_stats, 0, sizeof(lq_sta->pers.tx_stats));

	return count;
}

static const struct file_operations rs_sta_dbgfs_drv_tx_stats_ops = {
	.read = rs_sta_dbgfs_drv_tx_stats_read,
	.write = rs_sta_dbgfs_drv_tx_stats_write,
	.open = simple_open,
	.llseek = default_llseek,
};

static void rs_add_debugfs(void *mvm, void *mvm_sta, struct dentry *dir)
{
	struct iwl_lq_sta *lq_sta = mvm_sta;
	debugfs_create_file("rate_scale_table", S_IRUSR | S_IWUSR, dir,
			    lq_sta, &rs_sta_dbgfs_scale_table_ops);
	debugfs_create_file("rate_stats_table", S_IRUSR, dir,
			    lq_sta, &rs_sta_dbgfs_stats_table_ops);
	debugfs_create_file("drv_tx_stats", S_IRUSR | S_IWUSR, dir,
			    lq_sta, &rs_sta_dbgfs_drv_tx_stats_ops);
	debugfs_create_u8("tx_agg_tid_enable", S_IRUSR | S_IWUSR, dir,
			  &lq_sta->tx_agg_tid_en);
	debugfs_create_u8("reduced_tpc", S_IRUSR | S_IWUSR, dir,
			  &lq_sta->pers.dbg_fixed_txp_reduction);
}

static void rs_remove_debugfs(void *mvm, void *mvm_sta)
{
}
#endif

/*
 * Initialization of rate scaling information is done by driver after
 * the station is added. Since mac80211 calls this function before a
 * station is added we ignore it.
 */
static void rs_rate_init_stub(void *mvm_r,
			      struct ieee80211_supported_band *sband,
			      struct cfg80211_chan_def *chandef,
			      struct ieee80211_sta *sta, void *mvm_sta)
{
}

static const struct rate_control_ops rs_mvm_ops = {
	.name = RS_NAME,
	.tx_status = rs_mac80211_tx_status,
	.get_rate = rs_get_rate,
	.rate_init = rs_rate_init_stub,
	.alloc = rs_alloc,
	.free = rs_free,
	.alloc_sta = rs_alloc_sta,
	.free_sta = rs_free_sta,
	.rate_update = rs_rate_update,
#ifdef CONFIG_MAC80211_DEBUGFS
	.add_sta_debugfs = rs_add_debugfs,
	.remove_sta_debugfs = rs_remove_debugfs,
#endif
};

int iwl_mvm_rate_control_register(void)
{
	return ieee80211_rate_control_register(&rs_mvm_ops);
}

void iwl_mvm_rate_control_unregister(void)
{
	ieee80211_rate_control_unregister(&rs_mvm_ops);
}

/**
 * iwl_mvm_tx_protection - Gets LQ command, change it to enable/disable
 * Tx protection, according to this rquest and previous requests,
 * and send the LQ command.
 * @mvmsta: The station
 * @enable: Enable Tx protection?
 */
int iwl_mvm_tx_protection(struct iwl_mvm *mvm, struct iwl_mvm_sta *mvmsta,
			  bool enable)
{
	struct iwl_lq_cmd *lq = &mvmsta->lq_sta.lq;

	lockdep_assert_held(&mvm->mutex);

	if (enable) {
		if (mvmsta->tx_protection == 0)
			lq->flags |= LQ_FLAG_USE_RTS_MSK;
		mvmsta->tx_protection++;
	} else {
		mvmsta->tx_protection--;
		if (mvmsta->tx_protection == 0)
			lq->flags &= ~LQ_FLAG_USE_RTS_MSK;
	}

	return iwl_mvm_send_lq_cmd(mvm, lq, false);
}<|MERGE_RESOLUTION|>--- conflicted
+++ resolved
@@ -2762,51 +2762,10 @@
 		lq_sta->active_legacy_rate |= BIT(sband->bitrates[i].hw_value);
 
 	/* TODO: should probably account for rx_highest for both HT/VHT */
-<<<<<<< HEAD
-	if (!vht_cap || !vht_cap->vht_supported) {
-		/* active_siso_rate mask includes 9 MBits (bit 5),
-		 * and CCK (bits 0-3), supp_rates[] does not;
-		 * shift to convert format, force 9 MBits off.
-		 */
-		lq_sta->active_siso_rate = ht_cap->mcs.rx_mask[0] << 1;
-		lq_sta->active_siso_rate |= ht_cap->mcs.rx_mask[0] & 0x1;
-		lq_sta->active_siso_rate &= ~((u16)0x2);
-		lq_sta->active_siso_rate <<= IWL_FIRST_OFDM_RATE;
-
-		/* Same here */
-		lq_sta->active_mimo2_rate = ht_cap->mcs.rx_mask[1] << 1;
-		lq_sta->active_mimo2_rate |= ht_cap->mcs.rx_mask[1] & 0x1;
-		lq_sta->active_mimo2_rate &= ~((u16)0x2);
-		lq_sta->active_mimo2_rate <<= IWL_FIRST_OFDM_RATE;
-
-		lq_sta->is_vht = false;
-		if (mvm->cfg->ht_params->ldpc &&
-		    (ht_cap->cap & IEEE80211_HT_CAP_LDPC_CODING))
-			lq_sta->ldpc = true;
-
-		if (mvm->cfg->ht_params->stbc &&
-		    (num_of_ant(iwl_mvm_get_valid_tx_ant(mvm)) > 1) &&
-		    (ht_cap->cap & IEEE80211_HT_CAP_RX_STBC))
-			lq_sta->stbc = true;
-	} else {
-		rs_vht_set_enabled_rates(sta, vht_cap, lq_sta);
-		lq_sta->is_vht = true;
-
-		if (mvm->cfg->ht_params->ldpc &&
-		    (vht_cap->cap & IEEE80211_VHT_CAP_RXLDPC))
-			lq_sta->ldpc = true;
-
-		if (mvm->cfg->ht_params->stbc &&
-		    (num_of_ant(iwl_mvm_get_valid_tx_ant(mvm)) > 1) &&
-		    (vht_cap->cap & IEEE80211_VHT_CAP_RXSTBC_MASK))
-			lq_sta->stbc = true;
-	}
-=======
 	if (!vht_cap || !vht_cap->vht_supported)
 		rs_ht_init(mvm, sta, lq_sta, ht_cap);
 	else
 		rs_vht_init(mvm, sta, lq_sta, vht_cap);
->>>>>>> 0b83795a
 
 	if (IWL_MVM_RS_DISABLE_P2P_MIMO && sta_priv->vif->p2p)
 		lq_sta->active_mimo2_rate = 0;
@@ -2962,9 +2921,6 @@
 	memcpy(&rate, initial_rate, sizeof(rate));
 
 	valid_tx_ant = iwl_mvm_get_valid_tx_ant(mvm);
-<<<<<<< HEAD
-	rate.stbc = rs_stbc_allow(mvm, sta, lq_sta);
-=======
 
 	stbc_allowed = rs_stbc_allow(mvm, sta, lq_sta);
 	if (mvm->fw->ucode_capa.api[0] & IWL_UCODE_TLV_API_LQ_SS_PARAMS) {
@@ -2977,7 +2933,6 @@
 		/* TODO: remove old API when min FW API hits 14 */
 		rate.stbc = stbc_allowed;
 	}
->>>>>>> 0b83795a
 
 	if (is_siso(&rate)) {
 		num_rates = IWL_MVM_RS_INITIAL_SISO_NUM_RATES;
@@ -2987,11 +2942,7 @@
 		num_retries = IWL_MVM_RS_HT_VHT_RETRIES_PER_RATE;
 	} else {
 		num_rates = IWL_MVM_RS_INITIAL_LEGACY_NUM_RATES;
-<<<<<<< HEAD
-		num_retries = IWL_MVM_RS_LEGACY_RETRIES_PER_RATE;
-=======
 		num_retries = IWL_MVM_RS_INITIAL_LEGACY_RETRIES;
->>>>>>> 0b83795a
 		toggle_ant = true;
 	}
 
@@ -3007,11 +2958,7 @@
 		lq_cmd->mimo_delim = index;
 	} else if (is_legacy(&rate)) {
 		num_rates = IWL_MVM_RS_SECONDARY_LEGACY_NUM_RATES;
-<<<<<<< HEAD
-		num_retries = IWL_MVM_RS_LEGACY_RETRIES_PER_RATE;
-=======
 		num_retries = IWL_MVM_RS_SECONDARY_LEGACY_RETRIES;
->>>>>>> 0b83795a
 	} else {
 		WARN_ON_ONCE(1);
 	}
@@ -3025,11 +2972,7 @@
 	rs_get_lower_rate_down_column(lq_sta, &rate);
 
 	num_rates = IWL_MVM_RS_SECONDARY_LEGACY_NUM_RATES;
-<<<<<<< HEAD
-	num_retries = IWL_MVM_RS_LEGACY_RETRIES_PER_RATE;
-=======
 	num_retries = IWL_MVM_RS_SECONDARY_LEGACY_RETRIES;
->>>>>>> 0b83795a
 
 	rs_fill_rates_for_column(mvm, lq_sta, &rate, lq_cmd->rs_table, &index,
 				 num_rates, num_retries, valid_tx_ant,
