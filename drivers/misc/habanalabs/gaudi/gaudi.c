// SPDX-License-Identifier: GPL-2.0

/*
 * Copyright 2016-2020 HabanaLabs, Ltd.
 * All Rights Reserved.
 */

#include "gaudiP.h"
#include "../include/hw_ip/mmu/mmu_general.h"
#include "../include/hw_ip/mmu/mmu_v1_1.h"
#include "../include/gaudi/gaudi_masks.h"
#include "../include/gaudi/gaudi_fw_if.h"
#include "../include/gaudi/gaudi_reg_map.h"
#include "../include/gaudi/gaudi_async_ids_map_extended.h"

#include <linux/module.h>
#include <linux/pci.h>
#include <linux/firmware.h>
#include <linux/hwmon.h>
#include <linux/iommu.h>
#include <linux/seq_file.h>

/*
 * Gaudi security scheme:
 *
 * 1. Host is protected by:
 *        - Range registers
 *        - MMU
 *
 * 2. DDR is protected by:
 *        - Range registers (protect the first 512MB)
 *
 * 3. Configuration is protected by:
 *        - Range registers
 *        - Protection bits
 *
 * MMU is always enabled.
 *
 * QMAN DMA channels 0,1 (PCI DMAN):
 *     - DMA is not secured.
 *     - PQ and CQ are secured.
 *     - CP is secured: The driver needs to parse CB but WREG should be allowed
 *                      because of TDMA (tensor DMA). Hence, WREG is always not
 *                      secured.
 *
 * When the driver needs to use DMA it will check that Gaudi is idle, set DMA
 * channel 0 to be secured, execute the DMA and change it back to not secured.
 * Currently, the driver doesn't use the DMA while there are compute jobs
 * running.
 *
 * The current use cases for the driver to use the DMA are:
 *     - Clear SRAM on context switch (happens on context switch when device is
 *       idle)
 *     - MMU page tables area clear (happens on init)
 *
 * QMAN DMA 2-7, TPC, MME, NIC:
 * PQ is secured and is located on the Host (HBM CON TPC3 bug)
 * CQ, CP and the engine are not secured
 *
 */

#define GAUDI_BOOT_FIT_FILE	"habanalabs/gaudi/gaudi-boot-fit.itb"
#define GAUDI_LINUX_FW_FILE	"habanalabs/gaudi/gaudi-fit.itb"
#define GAUDI_TPC_FW_FILE	"habanalabs/gaudi/gaudi_tpc.bin"

#define GAUDI_DMA_POOL_BLK_SIZE		0x100 /* 256 bytes */

#define GAUDI_RESET_TIMEOUT_MSEC	2000		/* 2000ms */
#define GAUDI_RESET_WAIT_MSEC		1		/* 1ms */
#define GAUDI_CPU_RESET_WAIT_MSEC	200		/* 200ms */
#define GAUDI_TEST_QUEUE_WAIT_USEC	100000		/* 100ms */

#define GAUDI_PLDM_RESET_WAIT_MSEC	1000		/* 1s */
#define GAUDI_PLDM_HRESET_TIMEOUT_MSEC	20000		/* 20s */
#define GAUDI_PLDM_TEST_QUEUE_WAIT_USEC	1000000		/* 1s */
#define GAUDI_PLDM_MMU_TIMEOUT_USEC	(MMU_CONFIG_TIMEOUT_USEC * 100)
#define GAUDI_PLDM_QMAN0_TIMEOUT_USEC	(HL_DEVICE_TIMEOUT_USEC * 30)
#define GAUDI_PLDM_TPC_KERNEL_WAIT_USEC	(HL_DEVICE_TIMEOUT_USEC * 30)
#define GAUDI_BOOT_FIT_REQ_TIMEOUT_USEC	1000000		/* 1s */
#define GAUDI_MSG_TO_CPU_TIMEOUT_USEC	4000000		/* 4s */

#define GAUDI_QMAN0_FENCE_VAL		0x72E91AB9

#define GAUDI_MAX_STRING_LEN		20

#define GAUDI_CB_POOL_CB_CNT		512
#define GAUDI_CB_POOL_CB_SIZE		0x20000 /* 128KB */

#define GAUDI_ALLOC_CPU_MEM_RETRY_CNT	3

#define GAUDI_NUM_OF_TPC_INTR_CAUSE	20

#define GAUDI_NUM_OF_QM_ERR_CAUSE	16

#define GAUDI_NUM_OF_QM_ARB_ERR_CAUSE	3

#define GAUDI_ARB_WDT_TIMEOUT		0x1000000

#define GAUDI_CLK_GATE_DEBUGFS_MASK	(\
		BIT(GAUDI_ENGINE_ID_MME_0) |\
		BIT(GAUDI_ENGINE_ID_MME_2) |\
		GENMASK_ULL(GAUDI_ENGINE_ID_TPC_7, GAUDI_ENGINE_ID_TPC_0))

#define HBM_SCRUBBING_TIMEOUT_US	1000000 /* 1s */

#define GAUDI_PLL_MAX 10

static const char gaudi_irq_name[GAUDI_MSI_ENTRIES][GAUDI_MAX_STRING_LEN] = {
		"gaudi cq 0_0", "gaudi cq 0_1", "gaudi cq 0_2", "gaudi cq 0_3",
		"gaudi cq 1_0", "gaudi cq 1_1", "gaudi cq 1_2", "gaudi cq 1_3",
		"gaudi cq 5_0", "gaudi cq 5_1", "gaudi cq 5_2", "gaudi cq 5_3",
		"gaudi cpu eq"
};

static const u8 gaudi_dma_assignment[GAUDI_DMA_MAX] = {
	[GAUDI_PCI_DMA_1] = GAUDI_ENGINE_ID_DMA_0,
	[GAUDI_PCI_DMA_2] = GAUDI_ENGINE_ID_DMA_1,
	[GAUDI_HBM_DMA_1] = GAUDI_ENGINE_ID_DMA_2,
	[GAUDI_HBM_DMA_2] = GAUDI_ENGINE_ID_DMA_3,
	[GAUDI_HBM_DMA_3] = GAUDI_ENGINE_ID_DMA_4,
	[GAUDI_HBM_DMA_4] = GAUDI_ENGINE_ID_DMA_5,
	[GAUDI_HBM_DMA_5] = GAUDI_ENGINE_ID_DMA_6,
	[GAUDI_HBM_DMA_6] = GAUDI_ENGINE_ID_DMA_7
};

static const u8 gaudi_cq_assignment[NUMBER_OF_CMPLT_QUEUES] = {
	[0] = GAUDI_QUEUE_ID_DMA_0_0,
	[1] = GAUDI_QUEUE_ID_DMA_0_1,
	[2] = GAUDI_QUEUE_ID_DMA_0_2,
	[3] = GAUDI_QUEUE_ID_DMA_0_3,
	[4] = GAUDI_QUEUE_ID_DMA_1_0,
	[5] = GAUDI_QUEUE_ID_DMA_1_1,
	[6] = GAUDI_QUEUE_ID_DMA_1_2,
	[7] = GAUDI_QUEUE_ID_DMA_1_3,
};

static const u16 gaudi_packet_sizes[MAX_PACKET_ID] = {
	[PACKET_WREG_32]	= sizeof(struct packet_wreg32),
	[PACKET_WREG_BULK]	= sizeof(struct packet_wreg_bulk),
	[PACKET_MSG_LONG]	= sizeof(struct packet_msg_long),
	[PACKET_MSG_SHORT]	= sizeof(struct packet_msg_short),
	[PACKET_CP_DMA]		= sizeof(struct packet_cp_dma),
	[PACKET_REPEAT]		= sizeof(struct packet_repeat),
	[PACKET_MSG_PROT]	= sizeof(struct packet_msg_prot),
	[PACKET_FENCE]		= sizeof(struct packet_fence),
	[PACKET_LIN_DMA]	= sizeof(struct packet_lin_dma),
	[PACKET_NOP]		= sizeof(struct packet_nop),
	[PACKET_STOP]		= sizeof(struct packet_stop),
	[PACKET_ARB_POINT]	= sizeof(struct packet_arb_point),
	[PACKET_WAIT]		= sizeof(struct packet_wait),
	[PACKET_LOAD_AND_EXE]	= sizeof(struct packet_load_and_exe)
};

static const u32 gaudi_pll_base_addresses[GAUDI_PLL_MAX] = {
	[CPU_PLL] = mmPSOC_CPU_PLL_NR,
	[PCI_PLL] = mmPSOC_PCI_PLL_NR,
	[SRAM_PLL] = mmSRAM_W_PLL_NR,
	[HBM_PLL] = mmPSOC_HBM_PLL_NR,
	[NIC_PLL] = mmNIC0_PLL_NR,
	[DMA_PLL] = mmDMA_W_PLL_NR,
	[MESH_PLL] = mmMESH_W_PLL_NR,
	[MME_PLL] = mmPSOC_MME_PLL_NR,
	[TPC_PLL] = mmPSOC_TPC_PLL_NR,
	[IF_PLL] = mmIF_W_PLL_NR
};

static inline bool validate_packet_id(enum packet_id id)
{
	switch (id) {
	case PACKET_WREG_32:
	case PACKET_WREG_BULK:
	case PACKET_MSG_LONG:
	case PACKET_MSG_SHORT:
	case PACKET_CP_DMA:
	case PACKET_REPEAT:
	case PACKET_MSG_PROT:
	case PACKET_FENCE:
	case PACKET_LIN_DMA:
	case PACKET_NOP:
	case PACKET_STOP:
	case PACKET_ARB_POINT:
	case PACKET_WAIT:
	case PACKET_LOAD_AND_EXE:
		return true;
	default:
		return false;
	}
}

static const char * const
gaudi_tpc_interrupts_cause[GAUDI_NUM_OF_TPC_INTR_CAUSE] = {
	"tpc_address_exceed_slm",
	"tpc_div_by_0",
	"tpc_spu_mac_overflow",
	"tpc_spu_addsub_overflow",
	"tpc_spu_abs_overflow",
	"tpc_spu_fp_dst_nan_inf",
	"tpc_spu_fp_dst_denorm",
	"tpc_vpu_mac_overflow",
	"tpc_vpu_addsub_overflow",
	"tpc_vpu_abs_overflow",
	"tpc_vpu_fp_dst_nan_inf",
	"tpc_vpu_fp_dst_denorm",
	"tpc_assertions",
	"tpc_illegal_instruction",
	"tpc_pc_wrap_around",
	"tpc_qm_sw_err",
	"tpc_hbw_rresp_err",
	"tpc_hbw_bresp_err",
	"tpc_lbw_rresp_err",
	"tpc_lbw_bresp_err"
};

static const char * const
gaudi_qman_error_cause[GAUDI_NUM_OF_QM_ERR_CAUSE] = {
	"PQ AXI HBW error",
	"CQ AXI HBW error",
	"CP AXI HBW error",
	"CP error due to undefined OPCODE",
	"CP encountered STOP OPCODE",
	"CP AXI LBW error",
	"CP WRREG32 or WRBULK returned error",
	"N/A",
	"FENCE 0 inc over max value and clipped",
	"FENCE 1 inc over max value and clipped",
	"FENCE 2 inc over max value and clipped",
	"FENCE 3 inc over max value and clipped",
	"FENCE 0 dec under min value and clipped",
	"FENCE 1 dec under min value and clipped",
	"FENCE 2 dec under min value and clipped",
	"FENCE 3 dec under min value and clipped"
};

static const char * const
gaudi_qman_arb_error_cause[GAUDI_NUM_OF_QM_ARB_ERR_CAUSE] = {
	"Choice push while full error",
	"Choice Q watchdog error",
	"MSG AXI LBW returned with error"
};

static enum hl_queue_type gaudi_queue_type[GAUDI_QUEUE_ID_SIZE] = {
	QUEUE_TYPE_EXT, /* GAUDI_QUEUE_ID_DMA_0_0 */
	QUEUE_TYPE_EXT, /* GAUDI_QUEUE_ID_DMA_0_1 */
	QUEUE_TYPE_EXT, /* GAUDI_QUEUE_ID_DMA_0_2 */
	QUEUE_TYPE_EXT, /* GAUDI_QUEUE_ID_DMA_0_3 */
	QUEUE_TYPE_EXT, /* GAUDI_QUEUE_ID_DMA_1_0 */
	QUEUE_TYPE_EXT, /* GAUDI_QUEUE_ID_DMA_1_1 */
	QUEUE_TYPE_EXT, /* GAUDI_QUEUE_ID_DMA_1_2 */
	QUEUE_TYPE_EXT, /* GAUDI_QUEUE_ID_DMA_1_3 */
	QUEUE_TYPE_CPU, /* GAUDI_QUEUE_ID_CPU_PQ */
	QUEUE_TYPE_INT, /* GAUDI_QUEUE_ID_DMA_2_0 */
	QUEUE_TYPE_INT, /* GAUDI_QUEUE_ID_DMA_2_1 */
	QUEUE_TYPE_INT, /* GAUDI_QUEUE_ID_DMA_2_2 */
	QUEUE_TYPE_INT, /* GAUDI_QUEUE_ID_DMA_2_3 */
	QUEUE_TYPE_INT, /* GAUDI_QUEUE_ID_DMA_3_0 */
	QUEUE_TYPE_INT, /* GAUDI_QUEUE_ID_DMA_3_1 */
	QUEUE_TYPE_INT, /* GAUDI_QUEUE_ID_DMA_3_2 */
	QUEUE_TYPE_INT, /* GAUDI_QUEUE_ID_DMA_3_3 */
	QUEUE_TYPE_INT, /* GAUDI_QUEUE_ID_DMA_4_0 */
	QUEUE_TYPE_INT, /* GAUDI_QUEUE_ID_DMA_4_1 */
	QUEUE_TYPE_INT, /* GAUDI_QUEUE_ID_DMA_4_2 */
	QUEUE_TYPE_INT, /* GAUDI_QUEUE_ID_DMA_4_3 */
	QUEUE_TYPE_INT, /* GAUDI_QUEUE_ID_DMA_5_0 */
	QUEUE_TYPE_INT, /* GAUDI_QUEUE_ID_DMA_5_1 */
	QUEUE_TYPE_INT, /* GAUDI_QUEUE_ID_DMA_5_2 */
	QUEUE_TYPE_INT, /* GAUDI_QUEUE_ID_DMA_5_3 */
	QUEUE_TYPE_INT, /* GAUDI_QUEUE_ID_DMA_6_0 */
	QUEUE_TYPE_INT, /* GAUDI_QUEUE_ID_DMA_6_1 */
	QUEUE_TYPE_INT, /* GAUDI_QUEUE_ID_DMA_6_2 */
	QUEUE_TYPE_INT, /* GAUDI_QUEUE_ID_DMA_6_3 */
	QUEUE_TYPE_INT, /* GAUDI_QUEUE_ID_DMA_7_0 */
	QUEUE_TYPE_INT, /* GAUDI_QUEUE_ID_DMA_7_1 */
	QUEUE_TYPE_INT, /* GAUDI_QUEUE_ID_DMA_7_2 */
	QUEUE_TYPE_INT, /* GAUDI_QUEUE_ID_DMA_7_3 */
	QUEUE_TYPE_INT, /* GAUDI_QUEUE_ID_MME_0_0 */
	QUEUE_TYPE_INT, /* GAUDI_QUEUE_ID_MME_0_1 */
	QUEUE_TYPE_INT, /* GAUDI_QUEUE_ID_MME_0_2 */
	QUEUE_TYPE_INT, /* GAUDI_QUEUE_ID_MME_0_3 */
	QUEUE_TYPE_INT, /* GAUDI_QUEUE_ID_MME_1_0 */
	QUEUE_TYPE_INT, /* GAUDI_QUEUE_ID_MME_1_1 */
	QUEUE_TYPE_INT, /* GAUDI_QUEUE_ID_MME_1_2 */
	QUEUE_TYPE_INT, /* GAUDI_QUEUE_ID_MME_1_3 */
	QUEUE_TYPE_INT, /* GAUDI_QUEUE_ID_TPC_0_0 */
	QUEUE_TYPE_INT, /* GAUDI_QUEUE_ID_TPC_0_1 */
	QUEUE_TYPE_INT, /* GAUDI_QUEUE_ID_TPC_0_2 */
	QUEUE_TYPE_INT, /* GAUDI_QUEUE_ID_TPC_0_3 */
	QUEUE_TYPE_INT, /* GAUDI_QUEUE_ID_TPC_1_0 */
	QUEUE_TYPE_INT, /* GAUDI_QUEUE_ID_TPC_1_1 */
	QUEUE_TYPE_INT, /* GAUDI_QUEUE_ID_TPC_1_2 */
	QUEUE_TYPE_INT, /* GAUDI_QUEUE_ID_TPC_1_3 */
	QUEUE_TYPE_INT, /* GAUDI_QUEUE_ID_TPC_2_0 */
	QUEUE_TYPE_INT, /* GAUDI_QUEUE_ID_TPC_2_1 */
	QUEUE_TYPE_INT, /* GAUDI_QUEUE_ID_TPC_2_2 */
	QUEUE_TYPE_INT, /* GAUDI_QUEUE_ID_TPC_2_3 */
	QUEUE_TYPE_INT, /* GAUDI_QUEUE_ID_TPC_3_0 */
	QUEUE_TYPE_INT, /* GAUDI_QUEUE_ID_TPC_3_1 */
	QUEUE_TYPE_INT, /* GAUDI_QUEUE_ID_TPC_3_2 */
	QUEUE_TYPE_INT, /* GAUDI_QUEUE_ID_TPC_3_3 */
	QUEUE_TYPE_INT, /* GAUDI_QUEUE_ID_TPC_4_0 */
	QUEUE_TYPE_INT, /* GAUDI_QUEUE_ID_TPC_4_1 */
	QUEUE_TYPE_INT, /* GAUDI_QUEUE_ID_TPC_4_2 */
	QUEUE_TYPE_INT, /* GAUDI_QUEUE_ID_TPC_4_3 */
	QUEUE_TYPE_INT, /* GAUDI_QUEUE_ID_TPC_5_0 */
	QUEUE_TYPE_INT, /* GAUDI_QUEUE_ID_TPC_5_1 */
	QUEUE_TYPE_INT, /* GAUDI_QUEUE_ID_TPC_5_2 */
	QUEUE_TYPE_INT, /* GAUDI_QUEUE_ID_TPC_5_3 */
	QUEUE_TYPE_INT, /* GAUDI_QUEUE_ID_TPC_6_0 */
	QUEUE_TYPE_INT, /* GAUDI_QUEUE_ID_TPC_6_1 */
	QUEUE_TYPE_INT, /* GAUDI_QUEUE_ID_TPC_6_2 */
	QUEUE_TYPE_INT, /* GAUDI_QUEUE_ID_TPC_6_3 */
	QUEUE_TYPE_INT, /* GAUDI_QUEUE_ID_TPC_7_0 */
	QUEUE_TYPE_INT, /* GAUDI_QUEUE_ID_TPC_7_1 */
	QUEUE_TYPE_INT, /* GAUDI_QUEUE_ID_TPC_7_2 */
	QUEUE_TYPE_INT, /* GAUDI_QUEUE_ID_TPC_7_3 */
	QUEUE_TYPE_INT, /* GAUDI_QUEUE_ID_NIC_0_0 */
	QUEUE_TYPE_INT, /* GAUDI_QUEUE_ID_NIC_0_1 */
	QUEUE_TYPE_INT, /* GAUDI_QUEUE_ID_NIC_0_2 */
	QUEUE_TYPE_INT, /* GAUDI_QUEUE_ID_NIC_0_3 */
	QUEUE_TYPE_INT, /* GAUDI_QUEUE_ID_NIC_1_0 */
	QUEUE_TYPE_INT, /* GAUDI_QUEUE_ID_NIC_1_1 */
	QUEUE_TYPE_INT, /* GAUDI_QUEUE_ID_NIC_1_2 */
	QUEUE_TYPE_INT, /* GAUDI_QUEUE_ID_NIC_1_3 */
	QUEUE_TYPE_INT, /* GAUDI_QUEUE_ID_NIC_2_0 */
	QUEUE_TYPE_INT, /* GAUDI_QUEUE_ID_NIC_2_1 */
	QUEUE_TYPE_INT, /* GAUDI_QUEUE_ID_NIC_2_2 */
	QUEUE_TYPE_INT, /* GAUDI_QUEUE_ID_NIC_2_3 */
	QUEUE_TYPE_INT, /* GAUDI_QUEUE_ID_NIC_3_0 */
	QUEUE_TYPE_INT, /* GAUDI_QUEUE_ID_NIC_3_1 */
	QUEUE_TYPE_INT, /* GAUDI_QUEUE_ID_NIC_3_2 */
	QUEUE_TYPE_INT, /* GAUDI_QUEUE_ID_NIC_3_3 */
	QUEUE_TYPE_INT, /* GAUDI_QUEUE_ID_NIC_4_0 */
	QUEUE_TYPE_INT, /* GAUDI_QUEUE_ID_NIC_4_1 */
	QUEUE_TYPE_INT, /* GAUDI_QUEUE_ID_NIC_4_2 */
	QUEUE_TYPE_INT, /* GAUDI_QUEUE_ID_NIC_4_3 */
	QUEUE_TYPE_INT, /* GAUDI_QUEUE_ID_NIC_5_0 */
	QUEUE_TYPE_INT, /* GAUDI_QUEUE_ID_NIC_5_1 */
	QUEUE_TYPE_INT, /* GAUDI_QUEUE_ID_NIC_5_2 */
	QUEUE_TYPE_INT, /* GAUDI_QUEUE_ID_NIC_5_3 */
	QUEUE_TYPE_INT, /* GAUDI_QUEUE_ID_NIC_6_0 */
	QUEUE_TYPE_INT, /* GAUDI_QUEUE_ID_NIC_6_1 */
	QUEUE_TYPE_INT, /* GAUDI_QUEUE_ID_NIC_6_2 */
	QUEUE_TYPE_INT, /* GAUDI_QUEUE_ID_NIC_6_3 */
	QUEUE_TYPE_INT, /* GAUDI_QUEUE_ID_NIC_7_0 */
	QUEUE_TYPE_INT, /* GAUDI_QUEUE_ID_NIC_7_1 */
	QUEUE_TYPE_INT, /* GAUDI_QUEUE_ID_NIC_7_2 */
	QUEUE_TYPE_INT, /* GAUDI_QUEUE_ID_NIC_7_3 */
	QUEUE_TYPE_INT, /* GAUDI_QUEUE_ID_NIC_8_0 */
	QUEUE_TYPE_INT, /* GAUDI_QUEUE_ID_NIC_8_1 */
	QUEUE_TYPE_INT, /* GAUDI_QUEUE_ID_NIC_8_2 */
	QUEUE_TYPE_INT, /* GAUDI_QUEUE_ID_NIC_8_3 */
	QUEUE_TYPE_INT, /* GAUDI_QUEUE_ID_NIC_9_0 */
	QUEUE_TYPE_INT, /* GAUDI_QUEUE_ID_NIC_9_1 */
	QUEUE_TYPE_INT, /* GAUDI_QUEUE_ID_NIC_9_2 */
	QUEUE_TYPE_INT, /* GAUDI_QUEUE_ID_NIC_9_3 */
};

struct ecc_info_extract_params {
	u64 block_address;
	u32 num_memories;
	bool derr;
	bool disable_clock_gating;
};

static int gaudi_mmu_update_asid_hop0_addr(struct hl_device *hdev, u32 asid,
								u64 phys_addr);
static int gaudi_send_job_on_qman0(struct hl_device *hdev,
					struct hl_cs_job *job);
static int gaudi_memset_device_memory(struct hl_device *hdev, u64 addr,
					u32 size, u64 val);
static int gaudi_run_tpc_kernel(struct hl_device *hdev, u64 tpc_kernel,
				u32 tpc_id);
static int gaudi_mmu_clear_pgt_range(struct hl_device *hdev);
static int gaudi_cpucp_info_get(struct hl_device *hdev);
static void gaudi_disable_clock_gating(struct hl_device *hdev);
static void gaudi_mmu_prepare(struct hl_device *hdev, u32 asid);
static u32 gaudi_gen_signal_cb(struct hl_device *hdev, void *data, u16 sob_id,
<<<<<<< HEAD
				u32 size);
=======
				u32 size, bool eb);
>>>>>>> 7505c06d
static u32 gaudi_gen_wait_cb(struct hl_device *hdev,
				struct hl_gen_wait_properties *prop);

static inline enum hl_collective_mode
get_collective_mode(struct hl_device *hdev, u32 queue_id)
{
	if (gaudi_queue_type[queue_id] == QUEUE_TYPE_EXT)
		return HL_COLLECTIVE_MASTER;

	if (queue_id >= GAUDI_QUEUE_ID_DMA_5_0 &&
			queue_id <= GAUDI_QUEUE_ID_DMA_5_3)
		return HL_COLLECTIVE_SLAVE;

	if (queue_id >= GAUDI_QUEUE_ID_TPC_7_0 &&
			queue_id <= GAUDI_QUEUE_ID_TPC_7_3)
		return HL_COLLECTIVE_SLAVE;

	if (queue_id >= GAUDI_QUEUE_ID_NIC_0_0 &&
			queue_id <= GAUDI_QUEUE_ID_NIC_9_3)
		return HL_COLLECTIVE_SLAVE;

	return HL_COLLECTIVE_NOT_SUPPORTED;
}

static int gaudi_get_fixed_properties(struct hl_device *hdev)
{
	struct asic_fixed_properties *prop = &hdev->asic_prop;
	u32 num_sync_stream_queues = 0;
	int i;

	prop->max_queues = GAUDI_QUEUE_ID_SIZE;
	prop->hw_queues_props = kcalloc(prop->max_queues,
			sizeof(struct hw_queue_properties),
			GFP_KERNEL);

	if (!prop->hw_queues_props)
		return -ENOMEM;

	for (i = 0 ; i < prop->max_queues ; i++) {
		if (gaudi_queue_type[i] == QUEUE_TYPE_EXT) {
			prop->hw_queues_props[i].type = QUEUE_TYPE_EXT;
			prop->hw_queues_props[i].driver_only = 0;
			prop->hw_queues_props[i].supports_sync_stream = 1;
			prop->hw_queues_props[i].cb_alloc_flags =
				CB_ALLOC_KERNEL;
			num_sync_stream_queues++;
		} else if (gaudi_queue_type[i] == QUEUE_TYPE_CPU) {
			prop->hw_queues_props[i].type = QUEUE_TYPE_CPU;
			prop->hw_queues_props[i].driver_only = 1;
			prop->hw_queues_props[i].supports_sync_stream = 0;
			prop->hw_queues_props[i].cb_alloc_flags =
				CB_ALLOC_KERNEL;
		} else if (gaudi_queue_type[i] == QUEUE_TYPE_INT) {
			prop->hw_queues_props[i].type = QUEUE_TYPE_INT;
			prop->hw_queues_props[i].driver_only = 0;
			prop->hw_queues_props[i].supports_sync_stream = 0;
			prop->hw_queues_props[i].cb_alloc_flags =
				CB_ALLOC_USER;

		}
		prop->hw_queues_props[i].collective_mode =
						get_collective_mode(hdev, i);
	}

	prop->completion_queues_count = NUMBER_OF_CMPLT_QUEUES;
	prop->collective_first_sob = 0;
	prop->collective_first_mon = 0;

	/* 2 SOBs per internal queue stream are reserved for collective */
	prop->sync_stream_first_sob =
			ALIGN(NUMBER_OF_SOBS_IN_GRP, HL_MAX_SOBS_PER_MONITOR)
			* QMAN_STREAMS * HL_RSVD_SOBS;

	/* 1 monitor per internal queue stream are reserved for collective
	 * 2 monitors per external queue stream are reserved for collective
	 */
	prop->sync_stream_first_mon =
			(NUMBER_OF_COLLECTIVE_QUEUES * QMAN_STREAMS) +
			(NUMBER_OF_EXT_HW_QUEUES * 2);

	prop->dram_base_address = DRAM_PHYS_BASE;
	prop->dram_size = GAUDI_HBM_SIZE_32GB;
	prop->dram_end_address = prop->dram_base_address +
					prop->dram_size;
	prop->dram_user_base_address = DRAM_BASE_ADDR_USER;

	prop->sram_base_address = SRAM_BASE_ADDR;
	prop->sram_size = SRAM_SIZE;
	prop->sram_end_address = prop->sram_base_address +
					prop->sram_size;
	prop->sram_user_base_address = prop->sram_base_address +
					SRAM_USER_BASE_OFFSET;

	prop->mmu_pgt_addr = MMU_PAGE_TABLES_ADDR;
	if (hdev->pldm)
		prop->mmu_pgt_size = 0x800000; /* 8MB */
	else
		prop->mmu_pgt_size = MMU_PAGE_TABLES_SIZE;
	prop->mmu_pte_size = HL_PTE_SIZE;
	prop->mmu_hop_table_size = HOP_TABLE_SIZE;
	prop->mmu_hop0_tables_total_size = HOP0_TABLES_TOTAL_SIZE;
	prop->dram_page_size = PAGE_SIZE_2MB;
	prop->dram_supports_virtual_memory = false;

	prop->pmmu.hop0_shift = HOP0_SHIFT;
	prop->pmmu.hop1_shift = HOP1_SHIFT;
	prop->pmmu.hop2_shift = HOP2_SHIFT;
	prop->pmmu.hop3_shift = HOP3_SHIFT;
	prop->pmmu.hop4_shift = HOP4_SHIFT;
	prop->pmmu.hop0_mask = HOP0_MASK;
	prop->pmmu.hop1_mask = HOP1_MASK;
	prop->pmmu.hop2_mask = HOP2_MASK;
	prop->pmmu.hop3_mask = HOP3_MASK;
	prop->pmmu.hop4_mask = HOP4_MASK;
	prop->pmmu.start_addr = VA_HOST_SPACE_START;
	prop->pmmu.end_addr =
			(VA_HOST_SPACE_START + VA_HOST_SPACE_SIZE / 2) - 1;
	prop->pmmu.page_size = PAGE_SIZE_4KB;
	prop->pmmu.num_hops = MMU_ARCH_5_HOPS;

	/* PMMU and HPMMU are the same except of page size */
	memcpy(&prop->pmmu_huge, &prop->pmmu, sizeof(prop->pmmu));
	prop->pmmu_huge.page_size = PAGE_SIZE_2MB;

	/* shifts and masks are the same in PMMU and DMMU */
	memcpy(&prop->dmmu, &prop->pmmu, sizeof(prop->pmmu));
	prop->dmmu.start_addr = (VA_HOST_SPACE_START + VA_HOST_SPACE_SIZE / 2);
	prop->dmmu.end_addr = VA_HOST_SPACE_END;
	prop->dmmu.page_size = PAGE_SIZE_2MB;

	prop->cfg_size = CFG_SIZE;
	prop->max_asid = MAX_ASID;
	prop->num_of_events = GAUDI_EVENT_SIZE;
	prop->tpc_enabled_mask = TPC_ENABLED_MASK;

	prop->max_power_default = MAX_POWER_DEFAULT_PCI;

	prop->cb_pool_cb_cnt = GAUDI_CB_POOL_CB_CNT;
	prop->cb_pool_cb_size = GAUDI_CB_POOL_CB_SIZE;

	prop->pcie_dbi_base_address = mmPCIE_DBI_BASE;
	prop->pcie_aux_dbi_reg_addr = CFG_BASE + mmPCIE_AUX_DBI;

	strncpy(prop->cpucp_info.card_name, GAUDI_DEFAULT_CARD_NAME,
					CARD_NAME_MAX_LEN);

	prop->max_pending_cs = GAUDI_MAX_PENDING_CS;

	prop->first_available_user_sob[HL_GAUDI_WS_DCORE] =
			prop->sync_stream_first_sob +
			(num_sync_stream_queues * HL_RSVD_SOBS);
	prop->first_available_user_mon[HL_GAUDI_WS_DCORE] =
			prop->sync_stream_first_mon +
			(num_sync_stream_queues * HL_RSVD_MONS);

	/* disable fw security for now, set it in a later stage */
	prop->fw_security_disabled = true;
	prop->fw_security_status_valid = false;
	prop->hard_reset_done_by_fw = false;

	return 0;
}

static int gaudi_pci_bars_map(struct hl_device *hdev)
{
	static const char * const name[] = {"SRAM", "CFG", "HBM"};
	bool is_wc[3] = {false, false, true};
	int rc;

	rc = hl_pci_bars_map(hdev, name, is_wc);
	if (rc)
		return rc;

	hdev->rmmio = hdev->pcie_bar[CFG_BAR_ID] +
			(CFG_BASE - SPI_FLASH_BASE_ADDR);

	return 0;
}

static u64 gaudi_set_hbm_bar_base(struct hl_device *hdev, u64 addr)
{
	struct gaudi_device *gaudi = hdev->asic_specific;
	struct hl_inbound_pci_region pci_region;
	u64 old_addr = addr;
	int rc;

	if ((gaudi) && (gaudi->hbm_bar_cur_addr == addr))
		return old_addr;

	/* Inbound Region 2 - Bar 4 - Point to HBM */
	pci_region.mode = PCI_BAR_MATCH_MODE;
	pci_region.bar = HBM_BAR_ID;
	pci_region.addr = addr;
	rc = hl_pci_set_inbound_region(hdev, 2, &pci_region);
	if (rc)
		return U64_MAX;

	if (gaudi) {
		old_addr = gaudi->hbm_bar_cur_addr;
		gaudi->hbm_bar_cur_addr = addr;
	}

	return old_addr;
}

static int gaudi_init_iatu(struct hl_device *hdev)
{
	struct hl_inbound_pci_region inbound_region;
	struct hl_outbound_pci_region outbound_region;
	int rc;

	/* Inbound Region 0 - Bar 0 - Point to SRAM + CFG */
	inbound_region.mode = PCI_BAR_MATCH_MODE;
	inbound_region.bar = SRAM_BAR_ID;
	inbound_region.addr = SRAM_BASE_ADDR;
	rc = hl_pci_set_inbound_region(hdev, 0, &inbound_region);
	if (rc)
		goto done;

	/* Inbound Region 1 - Bar 2 - Point to SPI FLASH */
	inbound_region.mode = PCI_BAR_MATCH_MODE;
	inbound_region.bar = CFG_BAR_ID;
	inbound_region.addr = SPI_FLASH_BASE_ADDR;
	rc = hl_pci_set_inbound_region(hdev, 1, &inbound_region);
	if (rc)
		goto done;

	/* Inbound Region 2 - Bar 4 - Point to HBM */
	inbound_region.mode = PCI_BAR_MATCH_MODE;
	inbound_region.bar = HBM_BAR_ID;
	inbound_region.addr = DRAM_PHYS_BASE;
	rc = hl_pci_set_inbound_region(hdev, 2, &inbound_region);
	if (rc)
		goto done;

	hdev->asic_funcs->set_dma_mask_from_fw(hdev);

	/* Outbound Region 0 - Point to Host */
	outbound_region.addr = HOST_PHYS_BASE;
	outbound_region.size = HOST_PHYS_SIZE;
	rc = hl_pci_set_outbound_region(hdev, &outbound_region);

done:
	return rc;
}

static enum hl_device_hw_state gaudi_get_hw_state(struct hl_device *hdev)
{
	return RREG32(mmHW_STATE);
}

static int gaudi_early_init(struct hl_device *hdev)
{
	struct asic_fixed_properties *prop = &hdev->asic_prop;
	struct pci_dev *pdev = hdev->pdev;
	int rc;

	rc = gaudi_get_fixed_properties(hdev);
	if (rc) {
		dev_err(hdev->dev, "Failed to get fixed properties\n");
		return rc;
	}

	/* Check BAR sizes */
	if (pci_resource_len(pdev, SRAM_BAR_ID) != SRAM_BAR_SIZE) {
		dev_err(hdev->dev,
			"Not " HL_NAME "? BAR %d size %llu, expecting %llu\n",
			SRAM_BAR_ID,
			(unsigned long long) pci_resource_len(pdev,
							SRAM_BAR_ID),
			SRAM_BAR_SIZE);
		rc = -ENODEV;
		goto free_queue_props;
	}

	if (pci_resource_len(pdev, CFG_BAR_ID) != CFG_BAR_SIZE) {
		dev_err(hdev->dev,
			"Not " HL_NAME "? BAR %d size %llu, expecting %llu\n",
			CFG_BAR_ID,
			(unsigned long long) pci_resource_len(pdev,
								CFG_BAR_ID),
			CFG_BAR_SIZE);
		rc = -ENODEV;
		goto free_queue_props;
	}

	prop->dram_pci_bar_size = pci_resource_len(pdev, HBM_BAR_ID);

	rc = hl_pci_init(hdev);
	if (rc)
		goto free_queue_props;

<<<<<<< HEAD
	if (gaudi_get_hw_state(hdev) == HL_DEVICE_HW_STATE_DIRTY) {
		dev_info(hdev->dev,
			"H/W state is dirty, must reset before initializing\n");
		hdev->asic_funcs->hw_fini(hdev, true);
	}

=======
>>>>>>> 7505c06d
	/* Before continuing in the initialization, we need to read the preboot
	 * version to determine whether we run with a security-enabled firmware
	 */
	rc = hl_fw_read_preboot_status(hdev, mmPSOC_GLOBAL_CONF_CPU_BOOT_STATUS,
			mmCPU_BOOT_DEV_STS0, mmCPU_BOOT_ERR0,
			GAUDI_BOOT_FIT_REQ_TIMEOUT_USEC);
	if (rc) {
		if (hdev->reset_on_preboot_fail)
			hdev->asic_funcs->hw_fini(hdev, true);
		goto pci_fini;
	}
<<<<<<< HEAD
=======

	if (gaudi_get_hw_state(hdev) == HL_DEVICE_HW_STATE_DIRTY) {
		dev_info(hdev->dev,
			"H/W state is dirty, must reset before initializing\n");
		hdev->asic_funcs->hw_fini(hdev, true);
	}
>>>>>>> 7505c06d

	return 0;

pci_fini:
	hl_pci_fini(hdev);
free_queue_props:
	kfree(hdev->asic_prop.hw_queues_props);
	return rc;
}

static int gaudi_early_fini(struct hl_device *hdev)
{
	kfree(hdev->asic_prop.hw_queues_props);
	hl_pci_fini(hdev);

	return 0;
}

/**
 * gaudi_fetch_pll_frequency - Fetch PLL frequency values
 *
 * @hdev: pointer to hl_device structure
 * @pll_index: index of the pll to fetch frequency from
 * @pll_freq: pointer to store the pll frequency in MHz in each of the available
 *            outputs. if a certain output is not available a 0 will be set
 *
 */
<<<<<<< HEAD
static int gaudi_fetch_pll_frequency(struct hl_device *hdev,
				enum gaudi_pll_index pll_index,
				u16 *pll_freq_arr)
{
	u32 nr = 0, nf = 0, od = 0, pll_clk = 0, div_fctr, div_sel,
			pll_base_addr = gaudi_pll_base_addresses[pll_index];
	u16 freq = 0;
	int i, rc;

	if (hdev->asic_prop.fw_security_status_valid &&
			(hdev->asic_prop.fw_app_security_map &
					CPU_BOOT_DEV_STS0_PLL_INFO_EN)) {
		rc = hl_fw_cpucp_pll_info_get(hdev, pll_index, pll_freq_arr);

		if (rc)
			return rc;
	} else if (hdev->asic_prop.fw_security_disabled) {
		/* Backward compatibility */
		nr = RREG32(pll_base_addr + PLL_NR_OFFSET);
		nf = RREG32(pll_base_addr + PLL_NF_OFFSET);
		od = RREG32(pll_base_addr + PLL_OD_OFFSET);

		for (i = 0; i < HL_PLL_NUM_OUTPUTS; i++) {
			div_fctr = RREG32(pll_base_addr +
					PLL_DIV_FACTOR_0_OFFSET + i * 4);
			div_sel = RREG32(pll_base_addr +
					PLL_DIV_SEL_0_OFFSET + i * 4);

			if (div_sel == DIV_SEL_REF_CLK ||
				div_sel == DIV_SEL_DIVIDED_REF) {
				if (div_sel == DIV_SEL_REF_CLK)
					freq = PLL_REF_CLK;
				else
					freq = PLL_REF_CLK / (div_fctr + 1);
			} else if (div_sel == DIV_SEL_PLL_CLK ||
					div_sel == DIV_SEL_DIVIDED_PLL) {
				pll_clk = PLL_REF_CLK * (nf + 1) /
						((nr + 1) * (od + 1));
				if (div_sel == DIV_SEL_PLL_CLK)
					freq = pll_clk;
				else
					freq = pll_clk / (div_fctr + 1);
			} else {
				dev_warn(hdev->dev,
					"Received invalid div select value: %d",
					div_sel);
			}

			pll_freq_arr[i] = freq;
		}
	} else {
		dev_err(hdev->dev, "Failed to fetch PLL frequency values\n");
		return -EIO;
	}

	return 0;
}

/**
 * gaudi_fetch_psoc_frequency - Fetch PSOC frequency values
 *
 * @hdev: pointer to hl_device structure
 *
 */
static int gaudi_fetch_psoc_frequency(struct hl_device *hdev)
{
	struct asic_fixed_properties *prop = &hdev->asic_prop;
	u16 pll_freq[HL_PLL_NUM_OUTPUTS];
	int rc;

	rc = gaudi_fetch_pll_frequency(hdev, CPU_PLL, pll_freq);
	if (rc)
		return rc;

	prop->psoc_timestamp_frequency = pll_freq[2];
	prop->psoc_pci_pll_nr = 0;
	prop->psoc_pci_pll_nf = 0;
	prop->psoc_pci_pll_od = 0;
	prop->psoc_pci_pll_div_factor = 0;
=======
static int gaudi_fetch_psoc_frequency(struct hl_device *hdev)
{
	struct asic_fixed_properties *prop = &hdev->asic_prop;
	u32 nr = 0, nf = 0, od = 0, div_fctr = 0, pll_clk, div_sel;
	u16 pll_freq_arr[HL_PLL_NUM_OUTPUTS], freq;
	int rc;

	if (hdev->asic_prop.fw_security_disabled) {
		/* Backward compatibility */
		div_fctr = RREG32(mmPSOC_CPU_PLL_DIV_FACTOR_2);
		div_sel = RREG32(mmPSOC_CPU_PLL_DIV_SEL_2);
		nr = RREG32(mmPSOC_CPU_PLL_NR);
		nf = RREG32(mmPSOC_CPU_PLL_NF);
		od = RREG32(mmPSOC_CPU_PLL_OD);

		if (div_sel == DIV_SEL_REF_CLK ||
				div_sel == DIV_SEL_DIVIDED_REF) {
			if (div_sel == DIV_SEL_REF_CLK)
				freq = PLL_REF_CLK;
			else
				freq = PLL_REF_CLK / (div_fctr + 1);
		} else if (div_sel == DIV_SEL_PLL_CLK ||
			div_sel == DIV_SEL_DIVIDED_PLL) {
			pll_clk = PLL_REF_CLK * (nf + 1) /
					((nr + 1) * (od + 1));
			if (div_sel == DIV_SEL_PLL_CLK)
				freq = pll_clk;
			else
				freq = pll_clk / (div_fctr + 1);
		} else {
			dev_warn(hdev->dev,
				"Received invalid div select value: %d",
				div_sel);
			freq = 0;
		}
	} else {
		rc = hl_fw_cpucp_pll_info_get(hdev, CPU_PLL, pll_freq_arr);

		if (rc)
			return rc;

		freq = pll_freq_arr[2];
	}

	prop->psoc_timestamp_frequency = freq;
	prop->psoc_pci_pll_nr = nr;
	prop->psoc_pci_pll_nf = nf;
	prop->psoc_pci_pll_od = od;
	prop->psoc_pci_pll_div_factor = div_fctr;
>>>>>>> 7505c06d

	return 0;
}

static int _gaudi_init_tpc_mem(struct hl_device *hdev,
		dma_addr_t tpc_kernel_src_addr, u32 tpc_kernel_size)
{
	struct asic_fixed_properties *prop = &hdev->asic_prop;
	struct packet_lin_dma *init_tpc_mem_pkt;
	struct hl_cs_job *job;
	struct hl_cb *cb;
	u64 dst_addr;
	u32 cb_size, ctl;
	u8 tpc_id;
	int rc;

	cb = hl_cb_kernel_create(hdev, PAGE_SIZE, false);
	if (!cb)
		return -EFAULT;

	init_tpc_mem_pkt = cb->kernel_address;
	cb_size = sizeof(*init_tpc_mem_pkt);
	memset(init_tpc_mem_pkt, 0, cb_size);

	init_tpc_mem_pkt->tsize = cpu_to_le32(tpc_kernel_size);

	ctl = FIELD_PREP(GAUDI_PKT_CTL_OPCODE_MASK, PACKET_LIN_DMA);
	ctl |= FIELD_PREP(GAUDI_PKT_LIN_DMA_CTL_LIN_MASK, 1);
	ctl |= FIELD_PREP(GAUDI_PKT_CTL_RB_MASK, 1);
	ctl |= FIELD_PREP(GAUDI_PKT_CTL_MB_MASK, 1);

	init_tpc_mem_pkt->ctl = cpu_to_le32(ctl);

	init_tpc_mem_pkt->src_addr = cpu_to_le64(tpc_kernel_src_addr);
	dst_addr = (prop->sram_user_base_address &
			GAUDI_PKT_LIN_DMA_DST_ADDR_MASK) >>
			GAUDI_PKT_LIN_DMA_DST_ADDR_SHIFT;
	init_tpc_mem_pkt->dst_addr |= cpu_to_le64(dst_addr);

	job = hl_cs_allocate_job(hdev, QUEUE_TYPE_EXT, true);
	if (!job) {
		dev_err(hdev->dev, "Failed to allocate a new job\n");
		rc = -ENOMEM;
		goto release_cb;
	}

	job->id = 0;
	job->user_cb = cb;
	atomic_inc(&job->user_cb->cs_cnt);
	job->user_cb_size = cb_size;
	job->hw_queue_id = GAUDI_QUEUE_ID_DMA_0_0;
	job->patched_cb = job->user_cb;
	job->job_cb_size = job->user_cb_size + sizeof(struct packet_msg_prot);

	hl_debugfs_add_job(hdev, job);

	rc = gaudi_send_job_on_qman0(hdev, job);

	if (rc)
		goto free_job;

	for (tpc_id = 0 ; tpc_id < TPC_NUMBER_OF_ENGINES ; tpc_id++) {
		rc = gaudi_run_tpc_kernel(hdev, dst_addr, tpc_id);
		if (rc)
			break;
	}

free_job:
	hl_userptr_delete_list(hdev, &job->userptr_list);
	hl_debugfs_remove_job(hdev, job);
	kfree(job);
	atomic_dec(&cb->cs_cnt);

release_cb:
	hl_cb_put(cb);
	hl_cb_destroy(hdev, &hdev->kernel_cb_mgr, cb->id << PAGE_SHIFT);

	return rc;
}

/*
 * gaudi_init_tpc_mem() - Initialize TPC memories.
 * @hdev: Pointer to hl_device structure.
 *
 * Copy TPC kernel fw from firmware file and run it to initialize TPC memories.
 *
 * Return: 0 for success, negative value for error.
 */
static int gaudi_init_tpc_mem(struct hl_device *hdev)
{
	const struct firmware *fw;
	size_t fw_size;
	void *cpu_addr;
	dma_addr_t dma_handle;
	int rc, count = 5;

again:
	rc = request_firmware(&fw, GAUDI_TPC_FW_FILE, hdev->dev);
	if (rc == -EINTR && count-- > 0) {
		msleep(50);
		goto again;
	}

	if (rc) {
		dev_err(hdev->dev, "Failed to load firmware file %s\n",
				GAUDI_TPC_FW_FILE);
		goto out;
	}

	fw_size = fw->size;
	cpu_addr = hdev->asic_funcs->asic_dma_alloc_coherent(hdev, fw_size,
			&dma_handle, GFP_KERNEL | __GFP_ZERO);
	if (!cpu_addr) {
		dev_err(hdev->dev,
			"Failed to allocate %zu of dma memory for TPC kernel\n",
			fw_size);
		rc = -ENOMEM;
		goto out;
	}

	memcpy(cpu_addr, fw->data, fw_size);

	rc = _gaudi_init_tpc_mem(hdev, dma_handle, fw_size);

	hdev->asic_funcs->asic_dma_free_coherent(hdev, fw->size, cpu_addr,
			dma_handle);

out:
	release_firmware(fw);
	return rc;
}

static void gaudi_collective_map_sobs(struct hl_device *hdev, u32 stream)
{
	struct gaudi_device *gaudi = hdev->asic_specific;
	struct gaudi_collective_properties *prop = &gaudi->collective_props;
	struct hl_hw_queue *q;
	u32 i, sob_id, sob_group_id, queue_id;

	/* Iterate through SOB groups and assign a SOB for each slave queue */
	sob_group_id =
		stream * HL_RSVD_SOBS + prop->curr_sob_group_idx[stream];
	sob_id = prop->hw_sob_group[sob_group_id].base_sob_id;

	queue_id = GAUDI_QUEUE_ID_NIC_0_0 + stream;
	for (i = 0 ; i < NIC_NUMBER_OF_ENGINES ; i++) {
		q = &hdev->kernel_queues[queue_id + (4 * i)];
		q->sync_stream_prop.collective_sob_id = sob_id + i;
	}

	/* Both DMA5 and TPC7 use the same resources since only a single
	 * engine need to participate in the reduction process
	 */
	queue_id = GAUDI_QUEUE_ID_DMA_5_0 + stream;
	q = &hdev->kernel_queues[queue_id];
	q->sync_stream_prop.collective_sob_id =
			sob_id + NIC_NUMBER_OF_ENGINES;

	queue_id = GAUDI_QUEUE_ID_TPC_7_0 + stream;
	q = &hdev->kernel_queues[queue_id];
	q->sync_stream_prop.collective_sob_id =
			sob_id + NIC_NUMBER_OF_ENGINES;
}

static void gaudi_sob_group_hw_reset(struct kref *ref)
{
	struct gaudi_hw_sob_group *hw_sob_group =
		container_of(ref, struct gaudi_hw_sob_group, kref);
	struct hl_device *hdev = hw_sob_group->hdev;
	int i;

	for (i = 0 ; i < NUMBER_OF_SOBS_IN_GRP ; i++)
		WREG32(mmSYNC_MNGR_W_S_SYNC_MNGR_OBJS_SOB_OBJ_0 +
				(hw_sob_group->base_sob_id + i) * 4, 0);

	kref_init(&hw_sob_group->kref);
}

static void gaudi_sob_group_reset_error(struct kref *ref)
{
	struct gaudi_hw_sob_group *hw_sob_group =
		container_of(ref, struct gaudi_hw_sob_group, kref);
	struct hl_device *hdev = hw_sob_group->hdev;

	dev_crit(hdev->dev,
		"SOB release shouldn't be called here, base_sob_id: %d\n",
		hw_sob_group->base_sob_id);
}

static int gaudi_collective_init(struct hl_device *hdev)
{
	u32 i, master_monitor_sobs, sob_id, reserved_sobs_per_group;
	struct gaudi_collective_properties *prop;
	struct gaudi_device *gaudi;

	gaudi = hdev->asic_specific;
	prop = &gaudi->collective_props;
	sob_id = hdev->asic_prop.collective_first_sob;

	/* First sob in group must be aligned to HL_MAX_SOBS_PER_MONITOR */
	reserved_sobs_per_group =
		ALIGN(NUMBER_OF_SOBS_IN_GRP, HL_MAX_SOBS_PER_MONITOR);

	/* Init SOB groups */
	for (i = 0 ; i < NUM_SOB_GROUPS; i++) {
		prop->hw_sob_group[i].hdev = hdev;
		prop->hw_sob_group[i].base_sob_id = sob_id;
		sob_id += reserved_sobs_per_group;
		gaudi_sob_group_hw_reset(&prop->hw_sob_group[i].kref);
	}

	for (i = 0 ; i < QMAN_STREAMS; i++) {
		prop->next_sob_group_val[i] = 1;
		prop->curr_sob_group_idx[i] = 0;
		gaudi_collective_map_sobs(hdev, i);
	}

	prop->mstr_sob_mask[0] = 0;
	master_monitor_sobs = HL_MAX_SOBS_PER_MONITOR;
	for (i = 0 ; i < master_monitor_sobs ; i++)
		if (gaudi->hw_cap_initialized & BIT(HW_CAP_NIC_SHIFT + i))
			prop->mstr_sob_mask[0] |= BIT(i);

	prop->mstr_sob_mask[1] = 0;
	master_monitor_sobs =
		NIC_NUMBER_OF_ENGINES - HL_MAX_SOBS_PER_MONITOR;
	for (i = 0 ; i < master_monitor_sobs; i++) {
		if (gaudi->hw_cap_initialized & BIT(HW_CAP_NIC_SHIFT + i))
			prop->mstr_sob_mask[1] |= BIT(i);
	}

	/* Set collective engine bit */
	prop->mstr_sob_mask[1] |= BIT(i);

	return 0;
}

static void gaudi_reset_sob_group(struct hl_device *hdev, u16 sob_group)
{
	struct gaudi_device *gaudi = hdev->asic_specific;
	struct gaudi_collective_properties *cprop = &gaudi->collective_props;

	kref_put(&cprop->hw_sob_group[sob_group].kref,
					gaudi_sob_group_hw_reset);
}

static void gaudi_collective_master_init_job(struct hl_device *hdev,
		struct hl_cs_job *job, u32 stream, u32 sob_group_offset)
{
	u32 master_sob_base, master_monitor, queue_id, cb_size = 0;
	struct gaudi_collective_properties *cprop;
	struct hl_gen_wait_properties wait_prop;
	struct hl_sync_stream_properties *prop;
	struct gaudi_device *gaudi;

	gaudi = hdev->asic_specific;
	cprop = &gaudi->collective_props;
	queue_id = job->hw_queue_id;
	prop = &hdev->kernel_queues[queue_id].sync_stream_prop;

	master_sob_base =
		cprop->hw_sob_group[sob_group_offset].base_sob_id;
	master_monitor = prop->collective_mstr_mon_id[0];

	dev_dbg(hdev->dev,
		"Generate master wait CBs, sob %d (mask %#x), val:0x%x, mon %u, q %d\n",
		master_sob_base, cprop->mstr_sob_mask[0],
		cprop->next_sob_group_val[stream],
		master_monitor, queue_id);

	wait_prop.data = (void *) job->patched_cb;
	wait_prop.sob_base = master_sob_base;
	wait_prop.sob_mask = cprop->mstr_sob_mask[0];
	wait_prop.sob_val = cprop->next_sob_group_val[stream];
	wait_prop.mon_id = master_monitor;
	wait_prop.q_idx = queue_id;
	wait_prop.size = cb_size;
	cb_size += gaudi_gen_wait_cb(hdev, &wait_prop);

	master_sob_base += HL_MAX_SOBS_PER_MONITOR;
	master_monitor = prop->collective_mstr_mon_id[1];

	dev_dbg(hdev->dev,
		"Generate master wait CBs, sob %d (mask %#x), val:0x%x, mon %u, q %d\n",
		master_sob_base, cprop->mstr_sob_mask[1],
		cprop->next_sob_group_val[stream],
		master_monitor, queue_id);

	wait_prop.sob_base = master_sob_base;
	wait_prop.sob_mask = cprop->mstr_sob_mask[1];
	wait_prop.mon_id = master_monitor;
	wait_prop.size = cb_size;
	cb_size += gaudi_gen_wait_cb(hdev, &wait_prop);
}

static void gaudi_collective_slave_init_job(struct hl_device *hdev,
		struct hl_cs_job *job, struct hl_cs_compl *cs_cmpl)
{
	struct hl_gen_wait_properties wait_prop;
	struct hl_sync_stream_properties *prop;
	u32 queue_id, cb_size = 0;

	queue_id = job->hw_queue_id;
	prop = &hdev->kernel_queues[queue_id].sync_stream_prop;

	/* Add to wait CBs using slave monitor */
	wait_prop.data = (void *) job->user_cb;
	wait_prop.sob_base = cs_cmpl->hw_sob->sob_id;
	wait_prop.sob_mask = 0x1;
	wait_prop.sob_val = cs_cmpl->sob_val;
	wait_prop.mon_id = prop->collective_slave_mon_id;
	wait_prop.q_idx = queue_id;
	wait_prop.size = cb_size;

	dev_dbg(hdev->dev,
		"Generate slave wait CB, sob %d, val:0x%x, mon %d, q %d\n",
		cs_cmpl->hw_sob->sob_id, cs_cmpl->sob_val,
		prop->collective_slave_mon_id, queue_id);

	cb_size += gaudi_gen_wait_cb(hdev, &wait_prop);

	dev_dbg(hdev->dev,
		"generate signal CB, sob_id: %d, sob val: 1, q_idx: %d\n",
		prop->collective_sob_id, queue_id);

	cb_size += gaudi_gen_signal_cb(hdev, job->user_cb,
<<<<<<< HEAD
			prop->collective_sob_id, cb_size);
=======
			prop->collective_sob_id, cb_size, false);
>>>>>>> 7505c06d
}

static void gaudi_collective_wait_init_cs(struct hl_cs *cs)
{
	struct hl_cs_compl *signal_cs_cmpl =
		container_of(cs->signal_fence, struct hl_cs_compl, base_fence);
	struct hl_cs_compl *cs_cmpl =
		container_of(cs->fence, struct hl_cs_compl, base_fence);
	struct gaudi_collective_properties *cprop;
	u32 stream, queue_id, sob_group_offset;
	struct gaudi_device *gaudi;
	struct hl_device *hdev;
	struct hl_cs_job *job;
	struct hl_ctx *ctx;

	ctx = cs->ctx;
	hdev = ctx->hdev;
	gaudi = hdev->asic_specific;
	cprop = &gaudi->collective_props;

	/* copy the SOB id and value of the signal CS */
	cs_cmpl->hw_sob = signal_cs_cmpl->hw_sob;
	cs_cmpl->sob_val = signal_cs_cmpl->sob_val;

	/* Calculate the stream from collective master queue (1st job) */
	job = list_first_entry(&cs->job_list, struct hl_cs_job, cs_node);
	stream = job->hw_queue_id % 4;
	sob_group_offset =
		stream * HL_RSVD_SOBS + cprop->curr_sob_group_idx[stream];

	list_for_each_entry(job, &cs->job_list, cs_node) {
		queue_id = job->hw_queue_id;

		if (hdev->kernel_queues[queue_id].collective_mode ==
				HL_COLLECTIVE_MASTER)
			gaudi_collective_master_init_job(hdev, job, stream,
						sob_group_offset);
		else
			gaudi_collective_slave_init_job(hdev, job, cs_cmpl);
	}

	cs_cmpl->sob_group = sob_group_offset;

	/* Handle sob group kref and wraparound */
	kref_get(&cprop->hw_sob_group[sob_group_offset].kref);
	cprop->next_sob_group_val[stream]++;

	if (cprop->next_sob_group_val[stream] == HL_MAX_SOB_VAL) {
		/*
		 * Decrement as we reached the max value.
		 * The release function won't be called here as we've
		 * just incremented the refcount.
		 */
		kref_put(&cprop->hw_sob_group[sob_group_offset].kref,
				gaudi_sob_group_reset_error);
		cprop->next_sob_group_val[stream] = 1;
		/* only two SOBs are currently in use */
		cprop->curr_sob_group_idx[stream] =
			(cprop->curr_sob_group_idx[stream] + 1) &
							(HL_RSVD_SOBS - 1);

		gaudi_collective_map_sobs(hdev, stream);

		dev_dbg(hdev->dev, "switched to SOB group %d, stream: %d\n",
				cprop->curr_sob_group_idx[stream], stream);
	}

	/* Increment kref since all slave queues are now waiting on it */
	kref_get(&cs_cmpl->hw_sob->kref);
	/*
	 * Must put the signal fence after the SOB refcnt increment so
	 * the SOB refcnt won't turn 0 and reset the SOB before the
	 * wait CS was submitted.
	 */
	mb();
	hl_fence_put(cs->signal_fence);
	cs->signal_fence = NULL;
}

static int gaudi_collective_wait_create_job(struct hl_device *hdev,
		struct hl_ctx *ctx, struct hl_cs *cs,
		enum hl_collective_mode mode, u32 queue_id, u32 wait_queue_id)
{
	struct hw_queue_properties *hw_queue_prop;
	struct hl_cs_counters_atomic *cntr;
	struct hl_cs_job *job;
	struct hl_cb *cb;
	u32 cb_size;
	bool patched_cb;

	cntr = &hdev->aggregated_cs_counters;

	if (mode == HL_COLLECTIVE_MASTER) {
		/* CB size of collective master queue contains
		 * 4 msg short packets for monitor 1 configuration
		 * 1 fence packet
		 * 4 msg short packets for monitor 2 configuration
		 * 1 fence packet
		 * 2 msg prot packets for completion and MSI-X
		 */
		cb_size = sizeof(struct packet_msg_short) * 8 +
				sizeof(struct packet_fence) * 2 +
				sizeof(struct packet_msg_prot) * 2;
		patched_cb = true;
	} else {
		/* CB size of collective slave queues contains
		 * 4 msg short packets for monitor configuration
		 * 1 fence packet
		 * 1 additional msg short packet for sob signal
		 */
		cb_size = sizeof(struct packet_msg_short) * 5 +
				sizeof(struct packet_fence);
		patched_cb = false;
	}

	hw_queue_prop = &hdev->asic_prop.hw_queues_props[queue_id];
	job = hl_cs_allocate_job(hdev, hw_queue_prop->type, true);
	if (!job) {
		atomic64_inc(&ctx->cs_counters.out_of_mem_drop_cnt);
		atomic64_inc(&cntr->out_of_mem_drop_cnt);
		dev_err(hdev->dev, "Failed to allocate a new job\n");
		return -ENOMEM;
	}

	/* Allocate internal mapped CB for non patched CBs */
	cb = hl_cb_kernel_create(hdev, cb_size,
			hdev->mmu_enable && !patched_cb);
	if (!cb) {
		atomic64_inc(&ctx->cs_counters.out_of_mem_drop_cnt);
		atomic64_inc(&cntr->out_of_mem_drop_cnt);
		kfree(job);
		return -EFAULT;
	}

	job->id = 0;
	job->cs = cs;
	job->user_cb = cb;
	atomic_inc(&job->user_cb->cs_cnt);
	job->user_cb_size = cb_size;
	job->hw_queue_id = queue_id;

	/*
	 * No need in parsing, user CB is the patched CB.
	 * We call hl_cb_destroy() out of two reasons - we don't need
	 * the CB in the CB idr anymore and to decrement its refcount as
	 * it was incremented inside hl_cb_kernel_create().
	 */
	if (patched_cb)
		job->patched_cb = job->user_cb;
	else
		job->patched_cb = NULL;

	job->job_cb_size = job->user_cb_size;
	hl_cb_destroy(hdev, &hdev->kernel_cb_mgr, cb->id << PAGE_SHIFT);

	/* increment refcount as for external queues we get completion */
	if (hw_queue_prop->type == QUEUE_TYPE_EXT)
		cs_get(cs);

	cs->jobs_in_queue_cnt[job->hw_queue_id]++;

	list_add_tail(&job->cs_node, &cs->job_list);

	hl_debugfs_add_job(hdev, job);

	return 0;
}

static int gaudi_collective_wait_create_jobs(struct hl_device *hdev,
		struct hl_ctx *ctx, struct hl_cs *cs, u32 wait_queue_id,
		u32 collective_engine_id)
{
	struct gaudi_device *gaudi = hdev->asic_specific;
	struct hw_queue_properties *hw_queue_prop;
	u32 queue_id, collective_queue, num_jobs;
	u32 stream, nic_queue, nic_idx = 0;
	bool skip;
	int i, rc;

	/* Verify wait queue id is configured as master */
	hw_queue_prop = &hdev->asic_prop.hw_queues_props[wait_queue_id];
	if (!(hw_queue_prop->collective_mode == HL_COLLECTIVE_MASTER)) {
		dev_err(hdev->dev,
			"Queue %d is not configured as collective master\n",
			wait_queue_id);
		return -EINVAL;
	}

	/* Verify engine id is supported */
	if (collective_engine_id != GAUDI_ENGINE_ID_DMA_5 &&
			collective_engine_id != GAUDI_ENGINE_ID_TPC_7) {
		dev_err(hdev->dev,
			"Collective wait does not support engine %u\n",
			collective_engine_id);
		return -EINVAL;
	}

	stream = wait_queue_id % 4;

	if (collective_engine_id == GAUDI_ENGINE_ID_DMA_5)
		collective_queue = GAUDI_QUEUE_ID_DMA_5_0 + stream;
	else
		collective_queue = GAUDI_QUEUE_ID_TPC_7_0 + stream;

	num_jobs = NUMBER_OF_SOBS_IN_GRP + 1;
	nic_queue = GAUDI_QUEUE_ID_NIC_0_0 + stream;

	/* First job goes to the collective master queue, it will wait for
	 * the collective slave queues to finish execution.
	 * The synchronization is done using two monitors:
	 * First monitor for NICs 0-7, second monitor for NICs 8-9 and the
	 * reduction engine (DMA5/TPC7).
	 *
	 * Rest of the jobs goes to the collective slave queues which will
	 * all wait for the user to signal sob 'cs_cmpl->sob_val'.
	 */
	for (i = 0 ; i < num_jobs ; i++) {
		if (i == 0) {
			queue_id = wait_queue_id;
			rc = gaudi_collective_wait_create_job(hdev, ctx, cs,
				HL_COLLECTIVE_MASTER, queue_id, wait_queue_id);
		} else {
			if (nic_idx < NIC_NUMBER_OF_ENGINES) {
				if (gaudi->hw_cap_initialized &
					BIT(HW_CAP_NIC_SHIFT + nic_idx))
					skip = false;
				else
					skip = true;

				queue_id = nic_queue;
				nic_queue += 4;
				nic_idx++;

				if (skip)
					continue;
			} else {
				queue_id = collective_queue;
			}

			rc = gaudi_collective_wait_create_job(hdev, ctx, cs,
				HL_COLLECTIVE_SLAVE, queue_id, wait_queue_id);
		}

		if (rc)
			return rc;
	}

	return rc;
}

static int gaudi_late_init(struct hl_device *hdev)
{
	struct gaudi_device *gaudi = hdev->asic_specific;
	int rc;

	rc = gaudi->cpucp_info_get(hdev);
	if (rc) {
		dev_err(hdev->dev, "Failed to get cpucp info\n");
		return rc;
	}

	if ((hdev->card_type == cpucp_card_type_pci) &&
			(hdev->nic_ports_mask & 0x3)) {
		dev_info(hdev->dev,
			"PCI card detected, only 8 ports are enabled\n");
		hdev->nic_ports_mask &= ~0x3;

		/* Stop and disable unused NIC QMANs */
		WREG32(mmNIC0_QM0_GLBL_CFG1, NIC0_QM0_GLBL_CFG1_PQF_STOP_MASK |
					NIC0_QM0_GLBL_CFG1_CQF_STOP_MASK |
					NIC0_QM0_GLBL_CFG1_CP_STOP_MASK);

		WREG32(mmNIC0_QM1_GLBL_CFG1, NIC0_QM0_GLBL_CFG1_PQF_STOP_MASK |
					NIC0_QM0_GLBL_CFG1_CQF_STOP_MASK |
					NIC0_QM0_GLBL_CFG1_CP_STOP_MASK);

		WREG32(mmNIC0_QM0_GLBL_CFG0, 0);
		WREG32(mmNIC0_QM1_GLBL_CFG0, 0);

		gaudi->hw_cap_initialized &= ~(HW_CAP_NIC0 | HW_CAP_NIC1);
	}

	rc = hl_fw_send_pci_access_msg(hdev, CPUCP_PACKET_ENABLE_PCI_ACCESS);
	if (rc) {
		dev_err(hdev->dev, "Failed to enable PCI access from CPU\n");
		return rc;
	}

	WREG32(mmGIC_DISTRIBUTOR__5_GICD_SETSPI_NSR, GAUDI_EVENT_INTS_REGISTER);

	rc = gaudi_fetch_psoc_frequency(hdev);
	if (rc) {
		dev_err(hdev->dev, "Failed to fetch psoc frequency\n");
		goto disable_pci_access;
	}

	rc = gaudi_mmu_clear_pgt_range(hdev);
	if (rc) {
		dev_err(hdev->dev, "Failed to clear MMU page tables range\n");
		goto disable_pci_access;
	}

	rc = gaudi_init_tpc_mem(hdev);
	if (rc) {
		dev_err(hdev->dev, "Failed to initialize TPC memories\n");
		goto disable_pci_access;
	}

	rc = gaudi_collective_init(hdev);
	if (rc) {
		dev_err(hdev->dev, "Failed to init collective\n");
		goto disable_pci_access;
	}

	return 0;

disable_pci_access:
	hl_fw_send_pci_access_msg(hdev, CPUCP_PACKET_DISABLE_PCI_ACCESS);

	return rc;
}

static void gaudi_late_fini(struct hl_device *hdev)
{
	const struct hwmon_channel_info **channel_info_arr;
	int i = 0;

	if (!hdev->hl_chip_info->info)
		return;

	channel_info_arr = hdev->hl_chip_info->info;

	while (channel_info_arr[i]) {
		kfree(channel_info_arr[i]->config);
		kfree(channel_info_arr[i]);
		i++;
	}

	kfree(channel_info_arr);

	hdev->hl_chip_info->info = NULL;
}

static int gaudi_alloc_cpu_accessible_dma_mem(struct hl_device *hdev)
{
	dma_addr_t dma_addr_arr[GAUDI_ALLOC_CPU_MEM_RETRY_CNT] = {}, end_addr;
	void *virt_addr_arr[GAUDI_ALLOC_CPU_MEM_RETRY_CNT] = {};
	int i, j, rc = 0;

	/*
	 * The device CPU works with 40-bits addresses, while bit 39 must be set
	 * to '1' when accessing the host.
	 * Bits 49:39 of the full host address are saved for a later
	 * configuration of the HW to perform extension to 50 bits.
	 * Because there is a single HW register that holds the extension bits,
	 * these bits must be identical in all allocated range.
	 */

	for (i = 0 ; i < GAUDI_ALLOC_CPU_MEM_RETRY_CNT ; i++) {
		virt_addr_arr[i] =
			hdev->asic_funcs->asic_dma_alloc_coherent(hdev,
						HL_CPU_ACCESSIBLE_MEM_SIZE,
						&dma_addr_arr[i],
						GFP_KERNEL | __GFP_ZERO);
		if (!virt_addr_arr[i]) {
			rc = -ENOMEM;
			goto free_dma_mem_arr;
		}

		end_addr = dma_addr_arr[i] + HL_CPU_ACCESSIBLE_MEM_SIZE - 1;
		if (GAUDI_CPU_PCI_MSB_ADDR(dma_addr_arr[i]) ==
				GAUDI_CPU_PCI_MSB_ADDR(end_addr))
			break;
	}

	if (i == GAUDI_ALLOC_CPU_MEM_RETRY_CNT) {
		dev_err(hdev->dev,
			"MSB of CPU accessible DMA memory are not identical in all range\n");
		rc = -EFAULT;
		goto free_dma_mem_arr;
	}

	hdev->cpu_accessible_dma_mem = virt_addr_arr[i];
	hdev->cpu_accessible_dma_address = dma_addr_arr[i];
	hdev->cpu_pci_msb_addr =
		GAUDI_CPU_PCI_MSB_ADDR(hdev->cpu_accessible_dma_address);

	if (hdev->asic_prop.fw_security_disabled)
		GAUDI_PCI_TO_CPU_ADDR(hdev->cpu_accessible_dma_address);

free_dma_mem_arr:
	for (j = 0 ; j < i ; j++)
		hdev->asic_funcs->asic_dma_free_coherent(hdev,
						HL_CPU_ACCESSIBLE_MEM_SIZE,
						virt_addr_arr[j],
						dma_addr_arr[j]);

	return rc;
}

static void gaudi_free_internal_qmans_pq_mem(struct hl_device *hdev)
{
	struct gaudi_device *gaudi = hdev->asic_specific;
	struct gaudi_internal_qman_info *q;
	u32 i;

	for (i = 0 ; i < GAUDI_QUEUE_ID_SIZE ; i++) {
		q = &gaudi->internal_qmans[i];
		if (!q->pq_kernel_addr)
			continue;
		hdev->asic_funcs->asic_dma_free_coherent(hdev, q->pq_size,
							q->pq_kernel_addr,
							q->pq_dma_addr);
	}
}

static int gaudi_alloc_internal_qmans_pq_mem(struct hl_device *hdev)
{
	struct gaudi_device *gaudi = hdev->asic_specific;
	struct gaudi_internal_qman_info *q;
	int rc, i;

	for (i = 0 ; i < GAUDI_QUEUE_ID_SIZE ; i++) {
		if (gaudi_queue_type[i] != QUEUE_TYPE_INT)
			continue;

		q = &gaudi->internal_qmans[i];

		switch (i) {
		case GAUDI_QUEUE_ID_DMA_2_0 ... GAUDI_QUEUE_ID_DMA_7_3:
			q->pq_size = HBM_DMA_QMAN_SIZE_IN_BYTES;
			break;
		case GAUDI_QUEUE_ID_MME_0_0 ... GAUDI_QUEUE_ID_MME_1_3:
			q->pq_size = MME_QMAN_SIZE_IN_BYTES;
			break;
		case GAUDI_QUEUE_ID_TPC_0_0 ... GAUDI_QUEUE_ID_TPC_7_3:
			q->pq_size = TPC_QMAN_SIZE_IN_BYTES;
			break;
		case GAUDI_QUEUE_ID_NIC_0_0 ... GAUDI_QUEUE_ID_NIC_9_3:
			q->pq_size = NIC_QMAN_SIZE_IN_BYTES;
			break;
		default:
			dev_err(hdev->dev, "Bad internal queue index %d", i);
			rc = -EINVAL;
			goto free_internal_qmans_pq_mem;
		}

		q->pq_kernel_addr = hdev->asic_funcs->asic_dma_alloc_coherent(
						hdev, q->pq_size,
						&q->pq_dma_addr,
						GFP_KERNEL | __GFP_ZERO);
		if (!q->pq_kernel_addr) {
			rc = -ENOMEM;
			goto free_internal_qmans_pq_mem;
		}
	}

	return 0;

free_internal_qmans_pq_mem:
	gaudi_free_internal_qmans_pq_mem(hdev);
	return rc;
}

static int gaudi_sw_init(struct hl_device *hdev)
{
	struct gaudi_device *gaudi;
	u32 i, event_id = 0;
	int rc;

	/* Allocate device structure */
	gaudi = kzalloc(sizeof(*gaudi), GFP_KERNEL);
	if (!gaudi)
		return -ENOMEM;

	for (i = 0 ; i < ARRAY_SIZE(gaudi_irq_map_table) ; i++) {
		if (gaudi_irq_map_table[i].valid) {
			if (event_id == GAUDI_EVENT_SIZE) {
				dev_err(hdev->dev,
					"Event array exceeds the limit of %u events\n",
					GAUDI_EVENT_SIZE);
				rc = -EINVAL;
				goto free_gaudi_device;
			}

			gaudi->events[event_id++] =
					gaudi_irq_map_table[i].fc_id;
		}
	}

	gaudi->cpucp_info_get = gaudi_cpucp_info_get;

	gaudi->max_freq_value = GAUDI_MAX_CLK_FREQ;

	hdev->asic_specific = gaudi;

	/* Create DMA pool for small allocations */
	hdev->dma_pool = dma_pool_create(dev_name(hdev->dev),
			&hdev->pdev->dev, GAUDI_DMA_POOL_BLK_SIZE, 8, 0);
	if (!hdev->dma_pool) {
		dev_err(hdev->dev, "failed to create DMA pool\n");
		rc = -ENOMEM;
		goto free_gaudi_device;
	}

	rc = gaudi_alloc_cpu_accessible_dma_mem(hdev);
	if (rc)
		goto free_dma_pool;

	hdev->cpu_accessible_dma_pool = gen_pool_create(ilog2(32), -1);
	if (!hdev->cpu_accessible_dma_pool) {
		dev_err(hdev->dev,
			"Failed to create CPU accessible DMA pool\n");
		rc = -ENOMEM;
		goto free_cpu_dma_mem;
	}

	rc = gen_pool_add(hdev->cpu_accessible_dma_pool,
				(uintptr_t) hdev->cpu_accessible_dma_mem,
				HL_CPU_ACCESSIBLE_MEM_SIZE, -1);
	if (rc) {
		dev_err(hdev->dev,
			"Failed to add memory to CPU accessible DMA pool\n");
		rc = -EFAULT;
		goto free_cpu_accessible_dma_pool;
	}

	rc = gaudi_alloc_internal_qmans_pq_mem(hdev);
	if (rc)
		goto free_cpu_accessible_dma_pool;

	spin_lock_init(&gaudi->hw_queues_lock);
	mutex_init(&gaudi->clk_gate_mutex);

	hdev->supports_sync_stream = true;
	hdev->supports_coresight = true;

	return 0;

free_cpu_accessible_dma_pool:
	gen_pool_destroy(hdev->cpu_accessible_dma_pool);
free_cpu_dma_mem:
	if (hdev->asic_prop.fw_security_disabled)
		GAUDI_CPU_TO_PCI_ADDR(hdev->cpu_accessible_dma_address,
					hdev->cpu_pci_msb_addr);
	hdev->asic_funcs->asic_dma_free_coherent(hdev,
			HL_CPU_ACCESSIBLE_MEM_SIZE,
			hdev->cpu_accessible_dma_mem,
			hdev->cpu_accessible_dma_address);
free_dma_pool:
	dma_pool_destroy(hdev->dma_pool);
free_gaudi_device:
	kfree(gaudi);
	return rc;
}

static int gaudi_sw_fini(struct hl_device *hdev)
{
	struct gaudi_device *gaudi = hdev->asic_specific;

	gaudi_free_internal_qmans_pq_mem(hdev);

	gen_pool_destroy(hdev->cpu_accessible_dma_pool);

	if (hdev->asic_prop.fw_security_disabled)
		GAUDI_CPU_TO_PCI_ADDR(hdev->cpu_accessible_dma_address,
					hdev->cpu_pci_msb_addr);

	hdev->asic_funcs->asic_dma_free_coherent(hdev,
			HL_CPU_ACCESSIBLE_MEM_SIZE,
			hdev->cpu_accessible_dma_mem,
			hdev->cpu_accessible_dma_address);

	dma_pool_destroy(hdev->dma_pool);

	mutex_destroy(&gaudi->clk_gate_mutex);

	kfree(gaudi);

	return 0;
}

static irqreturn_t gaudi_irq_handler_single(int irq, void *arg)
{
	struct hl_device *hdev = arg;
	int i;

	if (hdev->disabled)
		return IRQ_HANDLED;

	for (i = 0 ; i < hdev->asic_prop.completion_queues_count ; i++)
		hl_irq_handler_cq(irq, &hdev->completion_queue[i]);

	hl_irq_handler_eq(irq, &hdev->event_queue);

	return IRQ_HANDLED;
}

/*
 * For backward compatibility, new MSI interrupts should be set after the
 * existing CPU and NIC interrupts.
 */
static int gaudi_pci_irq_vector(struct hl_device *hdev, unsigned int nr,
				bool cpu_eq)
{
	int msi_vec;

	if ((nr != GAUDI_EVENT_QUEUE_MSI_IDX) && (cpu_eq))
		dev_crit(hdev->dev, "CPU EQ must use IRQ %d\n",
				GAUDI_EVENT_QUEUE_MSI_IDX);

	msi_vec = ((nr < GAUDI_EVENT_QUEUE_MSI_IDX) || (cpu_eq)) ? nr :
			(nr + NIC_NUMBER_OF_ENGINES + 1);

	return pci_irq_vector(hdev->pdev, msi_vec);
}

static int gaudi_enable_msi_single(struct hl_device *hdev)
{
	int rc, irq;

	dev_dbg(hdev->dev, "Working in single MSI IRQ mode\n");

	irq = gaudi_pci_irq_vector(hdev, 0, false);
	rc = request_irq(irq, gaudi_irq_handler_single, 0,
			"gaudi single msi", hdev);
	if (rc)
		dev_err(hdev->dev,
			"Failed to request single MSI IRQ\n");

	return rc;
}

static int gaudi_enable_msi_multi(struct hl_device *hdev)
{
	int cq_cnt = hdev->asic_prop.completion_queues_count;
	int rc, i, irq_cnt_init, irq;

	for (i = 0, irq_cnt_init = 0 ; i < cq_cnt ; i++, irq_cnt_init++) {
		irq = gaudi_pci_irq_vector(hdev, i, false);
		rc = request_irq(irq, hl_irq_handler_cq, 0, gaudi_irq_name[i],
				&hdev->completion_queue[i]);
		if (rc) {
			dev_err(hdev->dev, "Failed to request IRQ %d", irq);
			goto free_irqs;
		}
	}

	irq = gaudi_pci_irq_vector(hdev, GAUDI_EVENT_QUEUE_MSI_IDX, true);
	rc = request_irq(irq, hl_irq_handler_eq, 0, gaudi_irq_name[cq_cnt],
				&hdev->event_queue);
	if (rc) {
		dev_err(hdev->dev, "Failed to request IRQ %d", irq);
		goto free_irqs;
	}

	return 0;

free_irqs:
	for (i = 0 ; i < irq_cnt_init ; i++)
		free_irq(gaudi_pci_irq_vector(hdev, i, false),
				&hdev->completion_queue[i]);
	return rc;
}

static int gaudi_enable_msi(struct hl_device *hdev)
{
	struct gaudi_device *gaudi = hdev->asic_specific;
	int rc;

	if (gaudi->hw_cap_initialized & HW_CAP_MSI)
		return 0;

	rc = pci_alloc_irq_vectors(hdev->pdev, 1, GAUDI_MSI_ENTRIES,
					PCI_IRQ_MSI);
	if (rc < 0) {
		dev_err(hdev->dev, "MSI: Failed to enable support %d\n", rc);
		return rc;
	}

	if (rc < NUMBER_OF_INTERRUPTS) {
		gaudi->multi_msi_mode = false;
		rc = gaudi_enable_msi_single(hdev);
	} else {
		gaudi->multi_msi_mode = true;
		rc = gaudi_enable_msi_multi(hdev);
	}

	if (rc)
		goto free_pci_irq_vectors;

	gaudi->hw_cap_initialized |= HW_CAP_MSI;

	return 0;

free_pci_irq_vectors:
	pci_free_irq_vectors(hdev->pdev);
	return rc;
}

static void gaudi_sync_irqs(struct hl_device *hdev)
{
	struct gaudi_device *gaudi = hdev->asic_specific;
	int i, cq_cnt = hdev->asic_prop.completion_queues_count;

	if (!(gaudi->hw_cap_initialized & HW_CAP_MSI))
		return;

	/* Wait for all pending IRQs to be finished */
	if (gaudi->multi_msi_mode) {
		for (i = 0 ; i < cq_cnt ; i++)
			synchronize_irq(gaudi_pci_irq_vector(hdev, i, false));

		synchronize_irq(gaudi_pci_irq_vector(hdev,
						GAUDI_EVENT_QUEUE_MSI_IDX,
						true));
	} else {
		synchronize_irq(gaudi_pci_irq_vector(hdev, 0, false));
	}
}

static void gaudi_disable_msi(struct hl_device *hdev)
{
	struct gaudi_device *gaudi = hdev->asic_specific;
	int i, irq, cq_cnt = hdev->asic_prop.completion_queues_count;

	if (!(gaudi->hw_cap_initialized & HW_CAP_MSI))
		return;

	gaudi_sync_irqs(hdev);

	if (gaudi->multi_msi_mode) {
		irq = gaudi_pci_irq_vector(hdev, GAUDI_EVENT_QUEUE_MSI_IDX,
						true);
		free_irq(irq, &hdev->event_queue);

		for (i = 0 ; i < cq_cnt ; i++) {
			irq = gaudi_pci_irq_vector(hdev, i, false);
			free_irq(irq, &hdev->completion_queue[i]);
		}
	} else {
		free_irq(gaudi_pci_irq_vector(hdev, 0, false), hdev);
	}

	pci_free_irq_vectors(hdev->pdev);

	gaudi->hw_cap_initialized &= ~HW_CAP_MSI;
}

static void gaudi_init_scrambler_sram(struct hl_device *hdev)
{
	struct gaudi_device *gaudi = hdev->asic_specific;

	if (!hdev->asic_prop.fw_security_disabled)
		return;

	if (hdev->asic_prop.fw_security_status_valid &&
			(hdev->asic_prop.fw_app_security_map &
					CPU_BOOT_DEV_STS0_SRAM_SCR_EN))
		return;

	if (gaudi->hw_cap_initialized & HW_CAP_SRAM_SCRAMBLER)
		return;

	if (!hdev->sram_scrambler_enable)
		return;

	WREG32(mmNIF_RTR_CTRL_0_SCRAM_SRAM_EN,
			1 << IF_RTR_CTRL_SCRAM_SRAM_EN_VAL_SHIFT);
	WREG32(mmNIF_RTR_CTRL_1_SCRAM_SRAM_EN,
			1 << IF_RTR_CTRL_SCRAM_SRAM_EN_VAL_SHIFT);
	WREG32(mmNIF_RTR_CTRL_2_SCRAM_SRAM_EN,
			1 << IF_RTR_CTRL_SCRAM_SRAM_EN_VAL_SHIFT);
	WREG32(mmNIF_RTR_CTRL_3_SCRAM_SRAM_EN,
			1 << IF_RTR_CTRL_SCRAM_SRAM_EN_VAL_SHIFT);
	WREG32(mmNIF_RTR_CTRL_4_SCRAM_SRAM_EN,
			1 << IF_RTR_CTRL_SCRAM_SRAM_EN_VAL_SHIFT);
	WREG32(mmNIF_RTR_CTRL_5_SCRAM_SRAM_EN,
			1 << IF_RTR_CTRL_SCRAM_SRAM_EN_VAL_SHIFT);
	WREG32(mmNIF_RTR_CTRL_6_SCRAM_SRAM_EN,
			1 << IF_RTR_CTRL_SCRAM_SRAM_EN_VAL_SHIFT);
	WREG32(mmNIF_RTR_CTRL_7_SCRAM_SRAM_EN,
			1 << IF_RTR_CTRL_SCRAM_SRAM_EN_VAL_SHIFT);

	WREG32(mmSIF_RTR_CTRL_0_SCRAM_SRAM_EN,
			1 << IF_RTR_CTRL_SCRAM_SRAM_EN_VAL_SHIFT);
	WREG32(mmSIF_RTR_CTRL_1_SCRAM_SRAM_EN,
			1 << IF_RTR_CTRL_SCRAM_SRAM_EN_VAL_SHIFT);
	WREG32(mmSIF_RTR_CTRL_2_SCRAM_SRAM_EN,
			1 << IF_RTR_CTRL_SCRAM_SRAM_EN_VAL_SHIFT);
	WREG32(mmSIF_RTR_CTRL_3_SCRAM_SRAM_EN,
			1 << IF_RTR_CTRL_SCRAM_SRAM_EN_VAL_SHIFT);
	WREG32(mmSIF_RTR_CTRL_4_SCRAM_SRAM_EN,
			1 << IF_RTR_CTRL_SCRAM_SRAM_EN_VAL_SHIFT);
	WREG32(mmSIF_RTR_CTRL_5_SCRAM_SRAM_EN,
			1 << IF_RTR_CTRL_SCRAM_SRAM_EN_VAL_SHIFT);
	WREG32(mmSIF_RTR_CTRL_6_SCRAM_SRAM_EN,
			1 << IF_RTR_CTRL_SCRAM_SRAM_EN_VAL_SHIFT);
	WREG32(mmSIF_RTR_CTRL_7_SCRAM_SRAM_EN,
			1 << IF_RTR_CTRL_SCRAM_SRAM_EN_VAL_SHIFT);

	WREG32(mmDMA_IF_E_N_DOWN_CH0_SCRAM_SRAM_EN,
			1 << DMA_IF_DOWN_CHX_SCRAM_SRAM_EN_VAL_SHIFT);
	WREG32(mmDMA_IF_E_N_DOWN_CH1_SCRAM_SRAM_EN,
			1 << DMA_IF_DOWN_CHX_SCRAM_SRAM_EN_VAL_SHIFT);
	WREG32(mmDMA_IF_E_S_DOWN_CH0_SCRAM_SRAM_EN,
			1 << DMA_IF_DOWN_CHX_SCRAM_SRAM_EN_VAL_SHIFT);
	WREG32(mmDMA_IF_E_S_DOWN_CH1_SCRAM_SRAM_EN,
			1 << DMA_IF_DOWN_CHX_SCRAM_SRAM_EN_VAL_SHIFT);
	WREG32(mmDMA_IF_W_N_DOWN_CH0_SCRAM_SRAM_EN,
			1 << DMA_IF_DOWN_CHX_SCRAM_SRAM_EN_VAL_SHIFT);
	WREG32(mmDMA_IF_W_N_DOWN_CH1_SCRAM_SRAM_EN,
			1 << DMA_IF_DOWN_CHX_SCRAM_SRAM_EN_VAL_SHIFT);
	WREG32(mmDMA_IF_W_S_DOWN_CH0_SCRAM_SRAM_EN,
			1 << DMA_IF_DOWN_CHX_SCRAM_SRAM_EN_VAL_SHIFT);
	WREG32(mmDMA_IF_W_S_DOWN_CH1_SCRAM_SRAM_EN,
			1 << DMA_IF_DOWN_CHX_SCRAM_SRAM_EN_VAL_SHIFT);

	gaudi->hw_cap_initialized |= HW_CAP_SRAM_SCRAMBLER;
}

static void gaudi_init_scrambler_hbm(struct hl_device *hdev)
{
	struct gaudi_device *gaudi = hdev->asic_specific;

	if (!hdev->asic_prop.fw_security_disabled)
		return;

	if (hdev->asic_prop.fw_security_status_valid &&
			(hdev->asic_prop.fw_boot_cpu_security_map &
					CPU_BOOT_DEV_STS0_DRAM_SCR_EN))
		return;

	if (gaudi->hw_cap_initialized & HW_CAP_HBM_SCRAMBLER)
		return;

	if (!hdev->dram_scrambler_enable)
		return;

	WREG32(mmNIF_RTR_CTRL_0_SCRAM_HBM_EN,
			1 << IF_RTR_CTRL_SCRAM_HBM_EN_VAL_SHIFT);
	WREG32(mmNIF_RTR_CTRL_1_SCRAM_HBM_EN,
			1 << IF_RTR_CTRL_SCRAM_HBM_EN_VAL_SHIFT);
	WREG32(mmNIF_RTR_CTRL_2_SCRAM_HBM_EN,
			1 << IF_RTR_CTRL_SCRAM_HBM_EN_VAL_SHIFT);
	WREG32(mmNIF_RTR_CTRL_3_SCRAM_HBM_EN,
			1 << IF_RTR_CTRL_SCRAM_HBM_EN_VAL_SHIFT);
	WREG32(mmNIF_RTR_CTRL_4_SCRAM_HBM_EN,
			1 << IF_RTR_CTRL_SCRAM_HBM_EN_VAL_SHIFT);
	WREG32(mmNIF_RTR_CTRL_5_SCRAM_HBM_EN,
			1 << IF_RTR_CTRL_SCRAM_HBM_EN_VAL_SHIFT);
	WREG32(mmNIF_RTR_CTRL_6_SCRAM_HBM_EN,
			1 << IF_RTR_CTRL_SCRAM_HBM_EN_VAL_SHIFT);
	WREG32(mmNIF_RTR_CTRL_7_SCRAM_HBM_EN,
			1 << IF_RTR_CTRL_SCRAM_HBM_EN_VAL_SHIFT);

	WREG32(mmSIF_RTR_CTRL_0_SCRAM_HBM_EN,
			1 << IF_RTR_CTRL_SCRAM_HBM_EN_VAL_SHIFT);
	WREG32(mmSIF_RTR_CTRL_1_SCRAM_HBM_EN,
			1 << IF_RTR_CTRL_SCRAM_HBM_EN_VAL_SHIFT);
	WREG32(mmSIF_RTR_CTRL_2_SCRAM_HBM_EN,
			1 << IF_RTR_CTRL_SCRAM_HBM_EN_VAL_SHIFT);
	WREG32(mmSIF_RTR_CTRL_3_SCRAM_HBM_EN,
			1 << IF_RTR_CTRL_SCRAM_HBM_EN_VAL_SHIFT);
	WREG32(mmSIF_RTR_CTRL_4_SCRAM_HBM_EN,
			1 << IF_RTR_CTRL_SCRAM_HBM_EN_VAL_SHIFT);
	WREG32(mmSIF_RTR_CTRL_5_SCRAM_HBM_EN,
			1 << IF_RTR_CTRL_SCRAM_HBM_EN_VAL_SHIFT);
	WREG32(mmSIF_RTR_CTRL_6_SCRAM_HBM_EN,
			1 << IF_RTR_CTRL_SCRAM_HBM_EN_VAL_SHIFT);
	WREG32(mmSIF_RTR_CTRL_7_SCRAM_HBM_EN,
			1 << IF_RTR_CTRL_SCRAM_HBM_EN_VAL_SHIFT);

	WREG32(mmDMA_IF_E_N_DOWN_CH0_SCRAM_HBM_EN,
			1 << DMA_IF_DOWN_CHX_SCRAM_HBM_EN_VAL_SHIFT);
	WREG32(mmDMA_IF_E_N_DOWN_CH1_SCRAM_HBM_EN,
			1 << DMA_IF_DOWN_CHX_SCRAM_HBM_EN_VAL_SHIFT);
	WREG32(mmDMA_IF_E_S_DOWN_CH0_SCRAM_HBM_EN,
			1 << DMA_IF_DOWN_CHX_SCRAM_HBM_EN_VAL_SHIFT);
	WREG32(mmDMA_IF_E_S_DOWN_CH1_SCRAM_HBM_EN,
			1 << DMA_IF_DOWN_CHX_SCRAM_HBM_EN_VAL_SHIFT);
	WREG32(mmDMA_IF_W_N_DOWN_CH0_SCRAM_HBM_EN,
			1 << DMA_IF_DOWN_CHX_SCRAM_HBM_EN_VAL_SHIFT);
	WREG32(mmDMA_IF_W_N_DOWN_CH1_SCRAM_HBM_EN,
			1 << DMA_IF_DOWN_CHX_SCRAM_HBM_EN_VAL_SHIFT);
	WREG32(mmDMA_IF_W_S_DOWN_CH0_SCRAM_HBM_EN,
			1 << DMA_IF_DOWN_CHX_SCRAM_HBM_EN_VAL_SHIFT);
	WREG32(mmDMA_IF_W_S_DOWN_CH1_SCRAM_HBM_EN,
			1 << DMA_IF_DOWN_CHX_SCRAM_HBM_EN_VAL_SHIFT);

	gaudi->hw_cap_initialized |= HW_CAP_HBM_SCRAMBLER;
}

static void gaudi_init_e2e(struct hl_device *hdev)
{
	if (!hdev->asic_prop.fw_security_disabled)
		return;

	if (hdev->asic_prop.fw_security_status_valid &&
			(hdev->asic_prop.fw_boot_cpu_security_map &
					CPU_BOOT_DEV_STS0_E2E_CRED_EN))
		return;

	WREG32(mmSIF_RTR_CTRL_0_E2E_HBM_WR_SIZE, 247 >> 3);
	WREG32(mmSIF_RTR_CTRL_0_E2E_HBM_RD_SIZE, 785 >> 3);
	WREG32(mmSIF_RTR_CTRL_0_E2E_PCI_WR_SIZE, 49);
	WREG32(mmSIF_RTR_CTRL_0_E2E_PCI_RD_SIZE, 101);

	WREG32(mmSIF_RTR_CTRL_1_E2E_HBM_WR_SIZE, 275 >> 3);
	WREG32(mmSIF_RTR_CTRL_1_E2E_HBM_RD_SIZE, 614 >> 3);
	WREG32(mmSIF_RTR_CTRL_1_E2E_PCI_WR_SIZE, 1);
	WREG32(mmSIF_RTR_CTRL_1_E2E_PCI_RD_SIZE, 39);

	WREG32(mmSIF_RTR_CTRL_2_E2E_HBM_WR_SIZE, 1);
	WREG32(mmSIF_RTR_CTRL_2_E2E_HBM_RD_SIZE, 1);
	WREG32(mmSIF_RTR_CTRL_2_E2E_PCI_WR_SIZE, 1);
	WREG32(mmSIF_RTR_CTRL_2_E2E_PCI_RD_SIZE, 32);

	WREG32(mmSIF_RTR_CTRL_3_E2E_HBM_WR_SIZE, 176 >> 3);
	WREG32(mmSIF_RTR_CTRL_3_E2E_HBM_RD_SIZE, 32 >> 3);
	WREG32(mmSIF_RTR_CTRL_3_E2E_PCI_WR_SIZE, 19);
	WREG32(mmSIF_RTR_CTRL_3_E2E_PCI_RD_SIZE, 32);

	WREG32(mmSIF_RTR_CTRL_4_E2E_HBM_WR_SIZE, 176 >> 3);
	WREG32(mmSIF_RTR_CTRL_4_E2E_HBM_RD_SIZE, 32 >> 3);
	WREG32(mmSIF_RTR_CTRL_4_E2E_PCI_WR_SIZE, 19);
	WREG32(mmSIF_RTR_CTRL_4_E2E_PCI_RD_SIZE, 32);

	WREG32(mmSIF_RTR_CTRL_5_E2E_HBM_WR_SIZE, 1);
	WREG32(mmSIF_RTR_CTRL_5_E2E_HBM_RD_SIZE, 1);
	WREG32(mmSIF_RTR_CTRL_5_E2E_PCI_WR_SIZE, 1);
	WREG32(mmSIF_RTR_CTRL_5_E2E_PCI_RD_SIZE, 32);

	WREG32(mmSIF_RTR_CTRL_6_E2E_HBM_WR_SIZE, 275 >> 3);
	WREG32(mmSIF_RTR_CTRL_6_E2E_HBM_RD_SIZE, 614 >> 3);
	WREG32(mmSIF_RTR_CTRL_6_E2E_PCI_WR_SIZE, 1);
	WREG32(mmSIF_RTR_CTRL_6_E2E_PCI_RD_SIZE, 39);

	WREG32(mmSIF_RTR_CTRL_7_E2E_HBM_WR_SIZE, 297 >> 3);
	WREG32(mmSIF_RTR_CTRL_7_E2E_HBM_RD_SIZE, 908 >> 3);
	WREG32(mmSIF_RTR_CTRL_7_E2E_PCI_WR_SIZE, 19);
	WREG32(mmSIF_RTR_CTRL_7_E2E_PCI_RD_SIZE, 19);

	WREG32(mmNIF_RTR_CTRL_0_E2E_HBM_WR_SIZE, 318 >> 3);
	WREG32(mmNIF_RTR_CTRL_0_E2E_HBM_RD_SIZE, 956 >> 3);
	WREG32(mmNIF_RTR_CTRL_0_E2E_PCI_WR_SIZE, 79);
	WREG32(mmNIF_RTR_CTRL_0_E2E_PCI_RD_SIZE, 163);

	WREG32(mmNIF_RTR_CTRL_1_E2E_HBM_WR_SIZE, 275 >> 3);
	WREG32(mmNIF_RTR_CTRL_1_E2E_HBM_RD_SIZE, 614 >> 3);
	WREG32(mmNIF_RTR_CTRL_1_E2E_PCI_WR_SIZE, 1);
	WREG32(mmNIF_RTR_CTRL_1_E2E_PCI_RD_SIZE, 39);

	WREG32(mmNIF_RTR_CTRL_2_E2E_HBM_WR_SIZE, 1);
	WREG32(mmNIF_RTR_CTRL_2_E2E_HBM_RD_SIZE, 1);
	WREG32(mmNIF_RTR_CTRL_2_E2E_PCI_WR_SIZE, 1);
	WREG32(mmNIF_RTR_CTRL_2_E2E_PCI_RD_SIZE, 32);

	WREG32(mmNIF_RTR_CTRL_3_E2E_HBM_WR_SIZE, 176 >> 3);
	WREG32(mmNIF_RTR_CTRL_3_E2E_HBM_RD_SIZE, 32 >> 3);
	WREG32(mmNIF_RTR_CTRL_3_E2E_PCI_WR_SIZE, 19);
	WREG32(mmNIF_RTR_CTRL_3_E2E_PCI_RD_SIZE, 32);

	WREG32(mmNIF_RTR_CTRL_4_E2E_HBM_WR_SIZE, 176 >> 3);
	WREG32(mmNIF_RTR_CTRL_4_E2E_HBM_RD_SIZE, 32 >> 3);
	WREG32(mmNIF_RTR_CTRL_4_E2E_PCI_WR_SIZE, 19);
	WREG32(mmNIF_RTR_CTRL_4_E2E_PCI_RD_SIZE, 32);

	WREG32(mmNIF_RTR_CTRL_5_E2E_HBM_WR_SIZE, 1);
	WREG32(mmNIF_RTR_CTRL_5_E2E_HBM_RD_SIZE, 1);
	WREG32(mmNIF_RTR_CTRL_5_E2E_PCI_WR_SIZE, 1);
	WREG32(mmNIF_RTR_CTRL_5_E2E_PCI_RD_SIZE, 32);

	WREG32(mmNIF_RTR_CTRL_6_E2E_HBM_WR_SIZE, 275 >> 3);
	WREG32(mmNIF_RTR_CTRL_6_E2E_HBM_RD_SIZE, 614 >> 3);
	WREG32(mmNIF_RTR_CTRL_6_E2E_PCI_WR_SIZE, 1);
	WREG32(mmNIF_RTR_CTRL_6_E2E_PCI_RD_SIZE, 39);

	WREG32(mmNIF_RTR_CTRL_7_E2E_HBM_WR_SIZE, 318 >> 3);
	WREG32(mmNIF_RTR_CTRL_7_E2E_HBM_RD_SIZE, 956 >> 3);
	WREG32(mmNIF_RTR_CTRL_7_E2E_PCI_WR_SIZE, 79);
	WREG32(mmNIF_RTR_CTRL_7_E2E_PCI_RD_SIZE, 79);

	WREG32(mmDMA_IF_E_N_DOWN_CH0_E2E_HBM_WR_SIZE, 344 >> 3);
	WREG32(mmDMA_IF_E_N_DOWN_CH0_E2E_HBM_RD_SIZE, 1000 >> 3);
	WREG32(mmDMA_IF_E_N_DOWN_CH0_E2E_PCI_WR_SIZE, 162);
	WREG32(mmDMA_IF_E_N_DOWN_CH0_E2E_PCI_RD_SIZE, 338);

	WREG32(mmDMA_IF_E_N_DOWN_CH1_E2E_HBM_WR_SIZE, 344 >> 3);
	WREG32(mmDMA_IF_E_N_DOWN_CH1_E2E_HBM_RD_SIZE, 1000 >> 3);
	WREG32(mmDMA_IF_E_N_DOWN_CH1_E2E_PCI_WR_SIZE, 162);
	WREG32(mmDMA_IF_E_N_DOWN_CH1_E2E_PCI_RD_SIZE, 338);

	WREG32(mmDMA_IF_E_S_DOWN_CH0_E2E_HBM_WR_SIZE, 344 >> 3);
	WREG32(mmDMA_IF_E_S_DOWN_CH0_E2E_HBM_RD_SIZE, 1000 >> 3);
	WREG32(mmDMA_IF_E_S_DOWN_CH0_E2E_PCI_WR_SIZE, 162);
	WREG32(mmDMA_IF_E_S_DOWN_CH0_E2E_PCI_RD_SIZE, 338);

	WREG32(mmDMA_IF_E_S_DOWN_CH1_E2E_HBM_WR_SIZE, 344 >> 3);
	WREG32(mmDMA_IF_E_S_DOWN_CH1_E2E_HBM_RD_SIZE, 1000 >> 3);
	WREG32(mmDMA_IF_E_S_DOWN_CH1_E2E_PCI_WR_SIZE, 162);
	WREG32(mmDMA_IF_E_S_DOWN_CH1_E2E_PCI_RD_SIZE, 338);

	WREG32(mmDMA_IF_W_N_DOWN_CH0_E2E_HBM_WR_SIZE, 344 >> 3);
	WREG32(mmDMA_IF_W_N_DOWN_CH0_E2E_HBM_RD_SIZE, 1000 >> 3);
	WREG32(mmDMA_IF_W_N_DOWN_CH0_E2E_PCI_WR_SIZE, 162);
	WREG32(mmDMA_IF_W_N_DOWN_CH0_E2E_PCI_RD_SIZE, 338);

	WREG32(mmDMA_IF_W_N_DOWN_CH1_E2E_HBM_WR_SIZE, 344 >> 3);
	WREG32(mmDMA_IF_W_N_DOWN_CH1_E2E_HBM_RD_SIZE, 1000 >> 3);
	WREG32(mmDMA_IF_W_N_DOWN_CH1_E2E_PCI_WR_SIZE, 162);
	WREG32(mmDMA_IF_W_N_DOWN_CH1_E2E_PCI_RD_SIZE, 338);

	WREG32(mmDMA_IF_W_S_DOWN_CH0_E2E_HBM_WR_SIZE, 344 >> 3);
	WREG32(mmDMA_IF_W_S_DOWN_CH0_E2E_HBM_RD_SIZE, 1000 >> 3);
	WREG32(mmDMA_IF_W_S_DOWN_CH0_E2E_PCI_WR_SIZE, 162);
	WREG32(mmDMA_IF_W_S_DOWN_CH0_E2E_PCI_RD_SIZE, 338);

	WREG32(mmDMA_IF_W_S_DOWN_CH1_E2E_HBM_WR_SIZE, 344 >> 3);
	WREG32(mmDMA_IF_W_S_DOWN_CH1_E2E_HBM_RD_SIZE, 1000 >> 3);
	WREG32(mmDMA_IF_W_S_DOWN_CH1_E2E_PCI_WR_SIZE, 162);
	WREG32(mmDMA_IF_W_S_DOWN_CH1_E2E_PCI_RD_SIZE, 338);

	if (!hdev->dram_scrambler_enable) {
		WREG32(mmSIF_RTR_CTRL_0_NL_HBM_SEL_0, 0x21);
		WREG32(mmSIF_RTR_CTRL_0_NL_HBM_SEL_1, 0x22);
		WREG32(mmSIF_RTR_CTRL_0_NL_HBM_OFFSET_18, 0x1F);
		WREG32(mmSIF_RTR_CTRL_0_NL_HBM_PC_SEL_3, 0x20);

		WREG32(mmSIF_RTR_CTRL_1_NL_HBM_SEL_0, 0x21);
		WREG32(mmSIF_RTR_CTRL_1_NL_HBM_SEL_1, 0x22);
		WREG32(mmSIF_RTR_CTRL_1_NL_HBM_OFFSET_18, 0x1F);
		WREG32(mmSIF_RTR_CTRL_1_NL_HBM_PC_SEL_3, 0x20);

		WREG32(mmSIF_RTR_CTRL_2_NL_HBM_SEL_0, 0x21);
		WREG32(mmSIF_RTR_CTRL_2_NL_HBM_SEL_1, 0x22);
		WREG32(mmSIF_RTR_CTRL_2_NL_HBM_OFFSET_18, 0x1F);
		WREG32(mmSIF_RTR_CTRL_2_NL_HBM_PC_SEL_3, 0x20);

		WREG32(mmSIF_RTR_CTRL_3_NL_HBM_SEL_0, 0x21);
		WREG32(mmSIF_RTR_CTRL_3_NL_HBM_SEL_1, 0x22);
		WREG32(mmSIF_RTR_CTRL_3_NL_HBM_OFFSET_18, 0x1F);
		WREG32(mmSIF_RTR_CTRL_3_NL_HBM_PC_SEL_3, 0x20);

		WREG32(mmSIF_RTR_CTRL_4_NL_HBM_SEL_0, 0x21);
		WREG32(mmSIF_RTR_CTRL_4_NL_HBM_SEL_1, 0x22);
		WREG32(mmSIF_RTR_CTRL_4_NL_HBM_OFFSET_18, 0x1F);
		WREG32(mmSIF_RTR_CTRL_4_NL_HBM_PC_SEL_3, 0x20);

		WREG32(mmSIF_RTR_CTRL_5_NL_HBM_SEL_0, 0x21);
		WREG32(mmSIF_RTR_CTRL_5_NL_HBM_SEL_1, 0x22);
		WREG32(mmSIF_RTR_CTRL_5_NL_HBM_OFFSET_18, 0x1F);
		WREG32(mmSIF_RTR_CTRL_5_NL_HBM_PC_SEL_3, 0x20);

		WREG32(mmSIF_RTR_CTRL_6_NL_HBM_SEL_0, 0x21);
		WREG32(mmSIF_RTR_CTRL_6_NL_HBM_SEL_1, 0x22);
		WREG32(mmSIF_RTR_CTRL_6_NL_HBM_OFFSET_18, 0x1F);
		WREG32(mmSIF_RTR_CTRL_6_NL_HBM_PC_SEL_3, 0x20);

		WREG32(mmSIF_RTR_CTRL_7_NL_HBM_SEL_0, 0x21);
		WREG32(mmSIF_RTR_CTRL_7_NL_HBM_SEL_1, 0x22);
		WREG32(mmSIF_RTR_CTRL_7_NL_HBM_OFFSET_18, 0x1F);
		WREG32(mmSIF_RTR_CTRL_7_NL_HBM_PC_SEL_3, 0x20);

		WREG32(mmNIF_RTR_CTRL_0_NL_HBM_SEL_0, 0x21);
		WREG32(mmNIF_RTR_CTRL_0_NL_HBM_SEL_1, 0x22);
		WREG32(mmNIF_RTR_CTRL_0_NL_HBM_OFFSET_18, 0x1F);
		WREG32(mmNIF_RTR_CTRL_0_NL_HBM_PC_SEL_3, 0x20);

		WREG32(mmNIF_RTR_CTRL_1_NL_HBM_SEL_0, 0x21);
		WREG32(mmNIF_RTR_CTRL_1_NL_HBM_SEL_1, 0x22);
		WREG32(mmNIF_RTR_CTRL_1_NL_HBM_OFFSET_18, 0x1F);
		WREG32(mmNIF_RTR_CTRL_1_NL_HBM_PC_SEL_3, 0x20);

		WREG32(mmNIF_RTR_CTRL_2_NL_HBM_SEL_0, 0x21);
		WREG32(mmNIF_RTR_CTRL_2_NL_HBM_SEL_1, 0x22);
		WREG32(mmNIF_RTR_CTRL_2_NL_HBM_OFFSET_18, 0x1F);
		WREG32(mmNIF_RTR_CTRL_2_NL_HBM_PC_SEL_3, 0x20);

		WREG32(mmNIF_RTR_CTRL_3_NL_HBM_SEL_0, 0x21);
		WREG32(mmNIF_RTR_CTRL_3_NL_HBM_SEL_1, 0x22);
		WREG32(mmNIF_RTR_CTRL_3_NL_HBM_OFFSET_18, 0x1F);
		WREG32(mmNIF_RTR_CTRL_3_NL_HBM_PC_SEL_3, 0x20);

		WREG32(mmNIF_RTR_CTRL_4_NL_HBM_SEL_0, 0x21);
		WREG32(mmNIF_RTR_CTRL_4_NL_HBM_SEL_1, 0x22);
		WREG32(mmNIF_RTR_CTRL_4_NL_HBM_OFFSET_18, 0x1F);
		WREG32(mmNIF_RTR_CTRL_4_NL_HBM_PC_SEL_3, 0x20);

		WREG32(mmNIF_RTR_CTRL_5_NL_HBM_SEL_0, 0x21);
		WREG32(mmNIF_RTR_CTRL_5_NL_HBM_SEL_1, 0x22);
		WREG32(mmNIF_RTR_CTRL_5_NL_HBM_OFFSET_18, 0x1F);
		WREG32(mmNIF_RTR_CTRL_5_NL_HBM_PC_SEL_3, 0x20);

		WREG32(mmNIF_RTR_CTRL_6_NL_HBM_SEL_0, 0x21);
		WREG32(mmNIF_RTR_CTRL_6_NL_HBM_SEL_1, 0x22);
		WREG32(mmNIF_RTR_CTRL_6_NL_HBM_OFFSET_18, 0x1F);
		WREG32(mmNIF_RTR_CTRL_6_NL_HBM_PC_SEL_3, 0x20);

		WREG32(mmNIF_RTR_CTRL_7_NL_HBM_SEL_0, 0x21);
		WREG32(mmNIF_RTR_CTRL_7_NL_HBM_SEL_1, 0x22);
		WREG32(mmNIF_RTR_CTRL_7_NL_HBM_OFFSET_18, 0x1F);
		WREG32(mmNIF_RTR_CTRL_7_NL_HBM_PC_SEL_3, 0x20);

		WREG32(mmDMA_IF_E_N_DOWN_CH0_NL_HBM_SEL_0, 0x21);
		WREG32(mmDMA_IF_E_N_DOWN_CH0_NL_HBM_SEL_1, 0x22);
		WREG32(mmDMA_IF_E_N_DOWN_CH0_NL_HBM_OFFSET_18, 0x1F);
		WREG32(mmDMA_IF_E_N_DOWN_CH0_NL_HBM_PC_SEL_3, 0x20);

		WREG32(mmDMA_IF_E_N_DOWN_CH1_NL_HBM_SEL_0, 0x21);
		WREG32(mmDMA_IF_E_N_DOWN_CH1_NL_HBM_SEL_1, 0x22);
		WREG32(mmDMA_IF_E_N_DOWN_CH1_NL_HBM_OFFSET_18, 0x1F);
		WREG32(mmDMA_IF_E_N_DOWN_CH1_NL_HBM_PC_SEL_3, 0x20);

		WREG32(mmDMA_IF_E_S_DOWN_CH0_NL_HBM_SEL_0, 0x21);
		WREG32(mmDMA_IF_E_S_DOWN_CH0_NL_HBM_SEL_1, 0x22);
		WREG32(mmDMA_IF_E_S_DOWN_CH0_NL_HBM_OFFSET_18, 0x1F);
		WREG32(mmDMA_IF_E_S_DOWN_CH0_NL_HBM_PC_SEL_3, 0x20);

		WREG32(mmDMA_IF_E_S_DOWN_CH1_NL_HBM_SEL_0, 0x21);
		WREG32(mmDMA_IF_E_S_DOWN_CH1_NL_HBM_SEL_1, 0x22);
		WREG32(mmDMA_IF_E_S_DOWN_CH1_NL_HBM_OFFSET_18, 0x1F);
		WREG32(mmDMA_IF_E_S_DOWN_CH1_NL_HBM_PC_SEL_3, 0x20);

		WREG32(mmDMA_IF_W_N_DOWN_CH0_NL_HBM_SEL_0, 0x21);
		WREG32(mmDMA_IF_W_N_DOWN_CH0_NL_HBM_SEL_1, 0x22);
		WREG32(mmDMA_IF_W_N_DOWN_CH0_NL_HBM_OFFSET_18, 0x1F);
		WREG32(mmDMA_IF_W_N_DOWN_CH0_NL_HBM_PC_SEL_3, 0x20);

		WREG32(mmDMA_IF_W_N_DOWN_CH1_NL_HBM_SEL_0, 0x21);
		WREG32(mmDMA_IF_W_N_DOWN_CH1_NL_HBM_SEL_1, 0x22);
		WREG32(mmDMA_IF_W_N_DOWN_CH1_NL_HBM_OFFSET_18, 0x1F);
		WREG32(mmDMA_IF_W_N_DOWN_CH1_NL_HBM_PC_SEL_3, 0x20);

		WREG32(mmDMA_IF_W_S_DOWN_CH0_NL_HBM_SEL_0, 0x21);
		WREG32(mmDMA_IF_W_S_DOWN_CH0_NL_HBM_SEL_1, 0x22);
		WREG32(mmDMA_IF_W_S_DOWN_CH0_NL_HBM_OFFSET_18, 0x1F);
		WREG32(mmDMA_IF_W_S_DOWN_CH0_NL_HBM_PC_SEL_3, 0x20);

		WREG32(mmDMA_IF_W_S_DOWN_CH1_NL_HBM_SEL_0, 0x21);
		WREG32(mmDMA_IF_W_S_DOWN_CH1_NL_HBM_SEL_1, 0x22);
		WREG32(mmDMA_IF_W_S_DOWN_CH1_NL_HBM_OFFSET_18, 0x1F);
		WREG32(mmDMA_IF_W_S_DOWN_CH1_NL_HBM_PC_SEL_3, 0x20);
	}

	WREG32(mmSIF_RTR_CTRL_0_E2E_HBM_EN,
			1 << IF_RTR_CTRL_E2E_HBM_EN_VAL_SHIFT);
	WREG32(mmSIF_RTR_CTRL_0_E2E_PCI_EN,
			1 << IF_RTR_CTRL_E2E_PCI_EN_VAL_SHIFT);

	WREG32(mmSIF_RTR_CTRL_1_E2E_HBM_EN,
			1 << IF_RTR_CTRL_E2E_HBM_EN_VAL_SHIFT);
	WREG32(mmSIF_RTR_CTRL_1_E2E_PCI_EN,
			1 << IF_RTR_CTRL_E2E_PCI_EN_VAL_SHIFT);

	WREG32(mmSIF_RTR_CTRL_2_E2E_HBM_EN,
			1 << IF_RTR_CTRL_E2E_HBM_EN_VAL_SHIFT);
	WREG32(mmSIF_RTR_CTRL_2_E2E_PCI_EN,
			1 << IF_RTR_CTRL_E2E_PCI_EN_VAL_SHIFT);

	WREG32(mmSIF_RTR_CTRL_3_E2E_HBM_EN,
			1 << IF_RTR_CTRL_E2E_HBM_EN_VAL_SHIFT);
	WREG32(mmSIF_RTR_CTRL_3_E2E_PCI_EN,
			1 << IF_RTR_CTRL_E2E_PCI_EN_VAL_SHIFT);

	WREG32(mmSIF_RTR_CTRL_4_E2E_HBM_EN,
			1 << IF_RTR_CTRL_E2E_HBM_EN_VAL_SHIFT);
	WREG32(mmSIF_RTR_CTRL_4_E2E_PCI_EN,
			1 << IF_RTR_CTRL_E2E_PCI_EN_VAL_SHIFT);

	WREG32(mmSIF_RTR_CTRL_5_E2E_HBM_EN,
			1 << IF_RTR_CTRL_E2E_HBM_EN_VAL_SHIFT);
	WREG32(mmSIF_RTR_CTRL_5_E2E_PCI_EN,
			1 << IF_RTR_CTRL_E2E_PCI_EN_VAL_SHIFT);

	WREG32(mmSIF_RTR_CTRL_6_E2E_HBM_EN,
			1 << IF_RTR_CTRL_E2E_HBM_EN_VAL_SHIFT);
	WREG32(mmSIF_RTR_CTRL_6_E2E_PCI_EN,
			1 << IF_RTR_CTRL_E2E_PCI_EN_VAL_SHIFT);

	WREG32(mmSIF_RTR_CTRL_7_E2E_HBM_EN,
			1 << IF_RTR_CTRL_E2E_HBM_EN_VAL_SHIFT);
	WREG32(mmSIF_RTR_CTRL_7_E2E_PCI_EN,
			1 << IF_RTR_CTRL_E2E_PCI_EN_VAL_SHIFT);

	WREG32(mmNIF_RTR_CTRL_0_E2E_HBM_EN,
			1 << IF_RTR_CTRL_E2E_HBM_EN_VAL_SHIFT);
	WREG32(mmNIF_RTR_CTRL_0_E2E_PCI_EN,
			1 << IF_RTR_CTRL_E2E_PCI_EN_VAL_SHIFT);

	WREG32(mmNIF_RTR_CTRL_1_E2E_HBM_EN,
			1 << IF_RTR_CTRL_E2E_HBM_EN_VAL_SHIFT);
	WREG32(mmNIF_RTR_CTRL_1_E2E_PCI_EN,
			1 << IF_RTR_CTRL_E2E_PCI_EN_VAL_SHIFT);

	WREG32(mmNIF_RTR_CTRL_2_E2E_HBM_EN,
			1 << IF_RTR_CTRL_E2E_HBM_EN_VAL_SHIFT);
	WREG32(mmNIF_RTR_CTRL_2_E2E_PCI_EN,
			1 << IF_RTR_CTRL_E2E_PCI_EN_VAL_SHIFT);

	WREG32(mmNIF_RTR_CTRL_3_E2E_HBM_EN,
			1 << IF_RTR_CTRL_E2E_HBM_EN_VAL_SHIFT);
	WREG32(mmNIF_RTR_CTRL_3_E2E_PCI_EN,
			1 << IF_RTR_CTRL_E2E_PCI_EN_VAL_SHIFT);

	WREG32(mmNIF_RTR_CTRL_4_E2E_HBM_EN,
			1 << IF_RTR_CTRL_E2E_HBM_EN_VAL_SHIFT);
	WREG32(mmNIF_RTR_CTRL_4_E2E_PCI_EN,
			1 << IF_RTR_CTRL_E2E_PCI_EN_VAL_SHIFT);

	WREG32(mmNIF_RTR_CTRL_5_E2E_HBM_EN,
			1 << IF_RTR_CTRL_E2E_HBM_EN_VAL_SHIFT);
	WREG32(mmNIF_RTR_CTRL_5_E2E_PCI_EN,
			1 << IF_RTR_CTRL_E2E_PCI_EN_VAL_SHIFT);

	WREG32(mmNIF_RTR_CTRL_6_E2E_HBM_EN,
			1 << IF_RTR_CTRL_E2E_HBM_EN_VAL_SHIFT);
	WREG32(mmNIF_RTR_CTRL_6_E2E_PCI_EN,
			1 << IF_RTR_CTRL_E2E_PCI_EN_VAL_SHIFT);

	WREG32(mmNIF_RTR_CTRL_7_E2E_HBM_EN,
			1 << IF_RTR_CTRL_E2E_HBM_EN_VAL_SHIFT);
	WREG32(mmNIF_RTR_CTRL_7_E2E_PCI_EN,
			1 << IF_RTR_CTRL_E2E_PCI_EN_VAL_SHIFT);

	WREG32(mmDMA_IF_E_N_DOWN_CH0_E2E_HBM_EN,
			1 << DMA_IF_DOWN_CHX_E2E_HBM_EN_VAL_SHIFT);
	WREG32(mmDMA_IF_E_N_DOWN_CH0_E2E_PCI_EN,
			1 << DMA_IF_DOWN_CHX_E2E_PCI_EN_VAL_SHIFT);

	WREG32(mmDMA_IF_E_N_DOWN_CH1_E2E_HBM_EN,
			1 << DMA_IF_DOWN_CHX_E2E_HBM_EN_VAL_SHIFT);
	WREG32(mmDMA_IF_E_N_DOWN_CH1_E2E_PCI_EN,
			1 << DMA_IF_DOWN_CHX_E2E_PCI_EN_VAL_SHIFT);

	WREG32(mmDMA_IF_E_S_DOWN_CH0_E2E_HBM_EN,
			1 << DMA_IF_DOWN_CHX_E2E_HBM_EN_VAL_SHIFT);
	WREG32(mmDMA_IF_E_S_DOWN_CH0_E2E_PCI_EN,
			1 << DMA_IF_DOWN_CHX_E2E_PCI_EN_VAL_SHIFT);

	WREG32(mmDMA_IF_E_S_DOWN_CH1_E2E_HBM_EN,
			1 << DMA_IF_DOWN_CHX_E2E_HBM_EN_VAL_SHIFT);
	WREG32(mmDMA_IF_E_S_DOWN_CH1_E2E_PCI_EN,
			1 << DMA_IF_DOWN_CHX_E2E_PCI_EN_VAL_SHIFT);

	WREG32(mmDMA_IF_W_N_DOWN_CH0_E2E_HBM_EN,
			1 << DMA_IF_DOWN_CHX_E2E_HBM_EN_VAL_SHIFT);
	WREG32(mmDMA_IF_W_N_DOWN_CH0_E2E_PCI_EN,
			1 << DMA_IF_DOWN_CHX_E2E_PCI_EN_VAL_SHIFT);

	WREG32(mmDMA_IF_W_N_DOWN_CH1_E2E_HBM_EN,
			1 << DMA_IF_DOWN_CHX_E2E_HBM_EN_VAL_SHIFT);
	WREG32(mmDMA_IF_W_N_DOWN_CH1_E2E_PCI_EN,
			1 << DMA_IF_DOWN_CHX_E2E_PCI_EN_VAL_SHIFT);

	WREG32(mmDMA_IF_W_S_DOWN_CH0_E2E_HBM_EN,
			1 << DMA_IF_DOWN_CHX_E2E_HBM_EN_VAL_SHIFT);
	WREG32(mmDMA_IF_W_S_DOWN_CH0_E2E_PCI_EN,
			1 << DMA_IF_DOWN_CHX_E2E_PCI_EN_VAL_SHIFT);

	WREG32(mmDMA_IF_W_S_DOWN_CH1_E2E_HBM_EN,
			1 << DMA_IF_DOWN_CHX_E2E_HBM_EN_VAL_SHIFT);
	WREG32(mmDMA_IF_W_S_DOWN_CH1_E2E_PCI_EN,
			1 << DMA_IF_DOWN_CHX_E2E_PCI_EN_VAL_SHIFT);
}

static void gaudi_init_hbm_cred(struct hl_device *hdev)
{
	uint32_t hbm0_wr, hbm1_wr, hbm0_rd, hbm1_rd;

	if (!hdev->asic_prop.fw_security_disabled)
		return;

	if (hdev->asic_prop.fw_security_status_valid &&
			(hdev->asic_prop.fw_boot_cpu_security_map &
					CPU_BOOT_DEV_STS0_HBM_CRED_EN))
		return;

	hbm0_wr = 0x33333333;
	hbm0_rd = 0x77777777;
	hbm1_wr = 0x55555555;
	hbm1_rd = 0xDDDDDDDD;

	WREG32(mmDMA_IF_E_N_HBM0_WR_CRED_CNT, hbm0_wr);
	WREG32(mmDMA_IF_E_N_HBM1_WR_CRED_CNT, hbm1_wr);
	WREG32(mmDMA_IF_E_N_HBM0_RD_CRED_CNT, hbm0_rd);
	WREG32(mmDMA_IF_E_N_HBM1_RD_CRED_CNT, hbm1_rd);

	WREG32(mmDMA_IF_E_S_HBM0_WR_CRED_CNT, hbm0_wr);
	WREG32(mmDMA_IF_E_S_HBM1_WR_CRED_CNT, hbm1_wr);
	WREG32(mmDMA_IF_E_S_HBM0_RD_CRED_CNT, hbm0_rd);
	WREG32(mmDMA_IF_E_S_HBM1_RD_CRED_CNT, hbm1_rd);

	WREG32(mmDMA_IF_W_N_HBM0_WR_CRED_CNT, hbm0_wr);
	WREG32(mmDMA_IF_W_N_HBM1_WR_CRED_CNT, hbm1_wr);
	WREG32(mmDMA_IF_W_N_HBM0_RD_CRED_CNT, hbm0_rd);
	WREG32(mmDMA_IF_W_N_HBM1_RD_CRED_CNT, hbm1_rd);

	WREG32(mmDMA_IF_W_S_HBM0_WR_CRED_CNT, hbm0_wr);
	WREG32(mmDMA_IF_W_S_HBM1_WR_CRED_CNT, hbm1_wr);
	WREG32(mmDMA_IF_W_S_HBM0_RD_CRED_CNT, hbm0_rd);
	WREG32(mmDMA_IF_W_S_HBM1_RD_CRED_CNT, hbm1_rd);

	WREG32(mmDMA_IF_E_N_HBM_CRED_EN_0,
			(1 << DMA_IF_HBM_CRED_EN_READ_CREDIT_EN_SHIFT) |
			(1 << DMA_IF_HBM_CRED_EN_WRITE_CREDIT_EN_SHIFT));
	WREG32(mmDMA_IF_E_S_HBM_CRED_EN_0,
			(1 << DMA_IF_HBM_CRED_EN_READ_CREDIT_EN_SHIFT) |
			(1 << DMA_IF_HBM_CRED_EN_WRITE_CREDIT_EN_SHIFT));
	WREG32(mmDMA_IF_W_N_HBM_CRED_EN_0,
			(1 << DMA_IF_HBM_CRED_EN_READ_CREDIT_EN_SHIFT) |
			(1 << DMA_IF_HBM_CRED_EN_WRITE_CREDIT_EN_SHIFT));
	WREG32(mmDMA_IF_W_S_HBM_CRED_EN_0,
			(1 << DMA_IF_HBM_CRED_EN_READ_CREDIT_EN_SHIFT) |
			(1 << DMA_IF_HBM_CRED_EN_WRITE_CREDIT_EN_SHIFT));

	WREG32(mmDMA_IF_E_N_HBM_CRED_EN_1,
			(1 << DMA_IF_HBM_CRED_EN_READ_CREDIT_EN_SHIFT) |
			(1 << DMA_IF_HBM_CRED_EN_WRITE_CREDIT_EN_SHIFT));
	WREG32(mmDMA_IF_E_S_HBM_CRED_EN_1,
			(1 << DMA_IF_HBM_CRED_EN_READ_CREDIT_EN_SHIFT) |
			(1 << DMA_IF_HBM_CRED_EN_WRITE_CREDIT_EN_SHIFT));
	WREG32(mmDMA_IF_W_N_HBM_CRED_EN_1,
			(1 << DMA_IF_HBM_CRED_EN_READ_CREDIT_EN_SHIFT) |
			(1 << DMA_IF_HBM_CRED_EN_WRITE_CREDIT_EN_SHIFT));
	WREG32(mmDMA_IF_W_S_HBM_CRED_EN_1,
			(1 << DMA_IF_HBM_CRED_EN_READ_CREDIT_EN_SHIFT) |
			(1 << DMA_IF_HBM_CRED_EN_WRITE_CREDIT_EN_SHIFT));
}

static void gaudi_init_golden_registers(struct hl_device *hdev)
{
	u32 tpc_offset;
	int tpc_id, i;

	gaudi_init_e2e(hdev);
	gaudi_init_hbm_cred(hdev);

	for (tpc_id = 0, tpc_offset = 0;
				tpc_id < TPC_NUMBER_OF_ENGINES;
				tpc_id++, tpc_offset += TPC_CFG_OFFSET) {
		/* Mask all arithmetic interrupts from TPC */
		WREG32(mmTPC0_CFG_TPC_INTR_MASK + tpc_offset, 0x8FFF);
		/* Set 16 cache lines */
		WREG32_FIELD(TPC0_CFG_MSS_CONFIG, tpc_offset,
				ICACHE_FETCH_LINE_NUM, 2);
	}

	/* Make sure 1st 128 bytes in SRAM are 0 for Tensor DMA */
	for (i = 0 ; i < 128 ; i += 8)
		writeq(0, hdev->pcie_bar[SRAM_BAR_ID] + i);

	WREG32(mmMME0_CTRL_EUS_ROLLUP_CNT_ADD, 3);
	WREG32(mmMME1_CTRL_EUS_ROLLUP_CNT_ADD, 3);
	WREG32(mmMME2_CTRL_EUS_ROLLUP_CNT_ADD, 3);
	WREG32(mmMME3_CTRL_EUS_ROLLUP_CNT_ADD, 3);
}

static void gaudi_init_pci_dma_qman(struct hl_device *hdev, int dma_id,
					int qman_id, dma_addr_t qman_pq_addr)
{
	u32 mtr_base_en_lo, mtr_base_en_hi, mtr_base_ws_lo, mtr_base_ws_hi;
	u32 so_base_en_lo, so_base_en_hi, so_base_ws_lo, so_base_ws_hi;
	u32 q_off, dma_qm_offset;
	u32 dma_qm_err_cfg;

	dma_qm_offset = dma_id * DMA_QMAN_OFFSET;

	mtr_base_en_lo = lower_32_bits(CFG_BASE +
				mmSYNC_MNGR_E_N_SYNC_MNGR_OBJS_MON_PAY_ADDRL_0);
	mtr_base_en_hi = upper_32_bits(CFG_BASE +
				mmSYNC_MNGR_E_N_SYNC_MNGR_OBJS_MON_PAY_ADDRL_0);
	so_base_en_lo = lower_32_bits(CFG_BASE +
				mmSYNC_MNGR_E_N_SYNC_MNGR_OBJS_SOB_OBJ_0);
	so_base_en_hi = upper_32_bits(CFG_BASE +
				mmSYNC_MNGR_E_N_SYNC_MNGR_OBJS_SOB_OBJ_0);
	mtr_base_ws_lo = lower_32_bits(CFG_BASE +
				mmSYNC_MNGR_W_S_SYNC_MNGR_OBJS_MON_PAY_ADDRL_0);
	mtr_base_ws_hi = upper_32_bits(CFG_BASE +
				mmSYNC_MNGR_W_S_SYNC_MNGR_OBJS_MON_PAY_ADDRL_0);
	so_base_ws_lo = lower_32_bits(CFG_BASE +
				mmSYNC_MNGR_W_S_SYNC_MNGR_OBJS_SOB_OBJ_0);
	so_base_ws_hi = upper_32_bits(CFG_BASE +
				mmSYNC_MNGR_W_S_SYNC_MNGR_OBJS_SOB_OBJ_0);

	q_off = dma_qm_offset + qman_id * 4;

	WREG32(mmDMA0_QM_PQ_BASE_LO_0 + q_off, lower_32_bits(qman_pq_addr));
	WREG32(mmDMA0_QM_PQ_BASE_HI_0 + q_off, upper_32_bits(qman_pq_addr));

	WREG32(mmDMA0_QM_PQ_SIZE_0 + q_off, ilog2(HL_QUEUE_LENGTH));
	WREG32(mmDMA0_QM_PQ_PI_0 + q_off, 0);
	WREG32(mmDMA0_QM_PQ_CI_0 + q_off, 0);

	WREG32(mmDMA0_QM_CP_LDMA_TSIZE_OFFSET_0 + q_off, QMAN_LDMA_SIZE_OFFSET);
	WREG32(mmDMA0_QM_CP_LDMA_SRC_BASE_LO_OFFSET_0 + q_off,
							QMAN_LDMA_SRC_OFFSET);
	WREG32(mmDMA0_QM_CP_LDMA_DST_BASE_LO_OFFSET_0 + q_off,
							QMAN_LDMA_DST_OFFSET);

	WREG32(mmDMA0_QM_CP_MSG_BASE0_ADDR_LO_0 + q_off, mtr_base_en_lo);
	WREG32(mmDMA0_QM_CP_MSG_BASE0_ADDR_HI_0 + q_off, mtr_base_en_hi);
	WREG32(mmDMA0_QM_CP_MSG_BASE1_ADDR_LO_0 + q_off, so_base_en_lo);
	WREG32(mmDMA0_QM_CP_MSG_BASE1_ADDR_HI_0 + q_off, so_base_en_hi);
	WREG32(mmDMA0_QM_CP_MSG_BASE2_ADDR_LO_0 + q_off, mtr_base_ws_lo);
	WREG32(mmDMA0_QM_CP_MSG_BASE2_ADDR_HI_0 + q_off, mtr_base_ws_hi);
	WREG32(mmDMA0_QM_CP_MSG_BASE3_ADDR_LO_0 + q_off, so_base_ws_lo);
	WREG32(mmDMA0_QM_CP_MSG_BASE3_ADDR_HI_0 + q_off, so_base_ws_hi);

	WREG32(mmDMA0_QM_CP_BARRIER_CFG_0 + q_off, 0x100);

	/* The following configuration is needed only once per QMAN */
	if (qman_id == 0) {
		/* Configure RAZWI IRQ */
		dma_qm_err_cfg = PCI_DMA_QMAN_GLBL_ERR_CFG_MSG_EN_MASK;
		if (hdev->stop_on_err) {
			dma_qm_err_cfg |=
				PCI_DMA_QMAN_GLBL_ERR_CFG_STOP_ON_ERR_EN_MASK;
		}

		WREG32(mmDMA0_QM_GLBL_ERR_CFG + dma_qm_offset, dma_qm_err_cfg);
		WREG32(mmDMA0_QM_GLBL_ERR_ADDR_LO + dma_qm_offset,
			lower_32_bits(CFG_BASE +
					mmGIC_DISTRIBUTOR__5_GICD_SETSPI_NSR));
		WREG32(mmDMA0_QM_GLBL_ERR_ADDR_HI + dma_qm_offset,
			upper_32_bits(CFG_BASE +
					mmGIC_DISTRIBUTOR__5_GICD_SETSPI_NSR));
		WREG32(mmDMA0_QM_GLBL_ERR_WDATA + dma_qm_offset,
			gaudi_irq_map_table[GAUDI_EVENT_DMA0_QM].cpu_id +
									dma_id);

		WREG32(mmDMA0_QM_ARB_ERR_MSG_EN + dma_qm_offset,
				QM_ARB_ERR_MSG_EN_MASK);

		/* Increase ARB WDT to support streams architecture */
		WREG32(mmDMA0_QM_ARB_SLV_CHOISE_WDT + dma_qm_offset,
				GAUDI_ARB_WDT_TIMEOUT);

		WREG32(mmDMA0_QM_GLBL_PROT + dma_qm_offset,
				QMAN_EXTERNAL_MAKE_TRUSTED);

		WREG32(mmDMA0_QM_GLBL_CFG1 + dma_qm_offset, 0);
	}
}

static void gaudi_init_dma_core(struct hl_device *hdev, int dma_id)
{
	u32 dma_offset = dma_id * DMA_CORE_OFFSET;
	u32 dma_err_cfg = 1 << DMA0_CORE_ERR_CFG_ERR_MSG_EN_SHIFT;

	/* Set to maximum possible according to physical size */
	WREG32(mmDMA0_CORE_RD_MAX_OUTSTAND + dma_offset, 0);
	WREG32(mmDMA0_CORE_RD_MAX_SIZE + dma_offset, 0);

	/* WA for H/W bug H3-2116 */
	WREG32(mmDMA0_CORE_LBW_MAX_OUTSTAND + dma_offset, 15);

	/* STOP_ON bit implies no completion to operation in case of RAZWI */
	if (hdev->stop_on_err)
		dma_err_cfg |= 1 << DMA0_CORE_ERR_CFG_STOP_ON_ERR_SHIFT;

	WREG32(mmDMA0_CORE_ERR_CFG + dma_offset, dma_err_cfg);
	WREG32(mmDMA0_CORE_ERRMSG_ADDR_LO + dma_offset,
		lower_32_bits(CFG_BASE + mmGIC_DISTRIBUTOR__5_GICD_SETSPI_NSR));
	WREG32(mmDMA0_CORE_ERRMSG_ADDR_HI + dma_offset,
		upper_32_bits(CFG_BASE + mmGIC_DISTRIBUTOR__5_GICD_SETSPI_NSR));
	WREG32(mmDMA0_CORE_ERRMSG_WDATA + dma_offset,
		gaudi_irq_map_table[GAUDI_EVENT_DMA0_CORE].cpu_id + dma_id);
	WREG32(mmDMA0_CORE_PROT + dma_offset,
			1 << DMA0_CORE_PROT_ERR_VAL_SHIFT);
	/* If the channel is secured, it should be in MMU bypass mode */
	WREG32(mmDMA0_CORE_SECURE_PROPS + dma_offset,
			1 << DMA0_CORE_SECURE_PROPS_MMBP_SHIFT);
	WREG32(mmDMA0_CORE_CFG_0 + dma_offset, 1 << DMA0_CORE_CFG_0_EN_SHIFT);
}

static void gaudi_enable_qman(struct hl_device *hdev, int dma_id,
				u32 enable_mask)
{
	u32 dma_qm_offset = dma_id * DMA_QMAN_OFFSET;

	WREG32(mmDMA0_QM_GLBL_CFG0 + dma_qm_offset, enable_mask);
}

static void gaudi_init_pci_dma_qmans(struct hl_device *hdev)
{
	struct gaudi_device *gaudi = hdev->asic_specific;
	struct hl_hw_queue *q;
	int i, j, dma_id, cpu_skip, nic_skip, cq_id = 0, q_idx, msi_vec = 0;

	if (gaudi->hw_cap_initialized & HW_CAP_PCI_DMA)
		return;

	for (i = 0 ; i < PCI_DMA_NUMBER_OF_CHNLS ; i++) {
		dma_id = gaudi_dma_assignment[i];
		/*
		 * For queues after the CPU Q need to add 1 to get the correct
		 * queue. In addition, need to add the CPU EQ and NIC IRQs in
		 * order to get the correct MSI register.
		 */
		if (dma_id > 1) {
			cpu_skip = 1;
			nic_skip = NIC_NUMBER_OF_ENGINES;
		} else {
			cpu_skip = 0;
			nic_skip = 0;
		}

		for (j = 0 ; j < QMAN_STREAMS ; j++) {
			q_idx = 4 * dma_id + j + cpu_skip;
			q = &hdev->kernel_queues[q_idx];
			q->cq_id = cq_id++;
			q->msi_vec = nic_skip + cpu_skip + msi_vec++;
			gaudi_init_pci_dma_qman(hdev, dma_id, j,
						q->bus_address);
		}

		gaudi_init_dma_core(hdev, dma_id);

		gaudi_enable_qman(hdev, dma_id, PCI_DMA_QMAN_ENABLE);
	}

	gaudi->hw_cap_initialized |= HW_CAP_PCI_DMA;
}

static void gaudi_init_hbm_dma_qman(struct hl_device *hdev, int dma_id,
					int qman_id, u64 qman_base_addr)
{
	u32 mtr_base_en_lo, mtr_base_en_hi, mtr_base_ws_lo, mtr_base_ws_hi;
	u32 so_base_en_lo, so_base_en_hi, so_base_ws_lo, so_base_ws_hi;
	u32 q_off, dma_qm_offset;
	u32 dma_qm_err_cfg;

	dma_qm_offset = dma_id * DMA_QMAN_OFFSET;

	mtr_base_en_lo = lower_32_bits(CFG_BASE +
			mmSYNC_MNGR_E_N_SYNC_MNGR_OBJS_MON_PAY_ADDRL_0);
	mtr_base_en_hi = upper_32_bits(CFG_BASE +
				mmSYNC_MNGR_E_N_SYNC_MNGR_OBJS_MON_PAY_ADDRL_0);
	so_base_en_lo = lower_32_bits(CFG_BASE +
				mmSYNC_MNGR_E_N_SYNC_MNGR_OBJS_SOB_OBJ_0);
	so_base_en_hi = upper_32_bits(CFG_BASE +
				mmSYNC_MNGR_E_N_SYNC_MNGR_OBJS_SOB_OBJ_0);
	mtr_base_ws_lo = lower_32_bits(CFG_BASE +
				mmSYNC_MNGR_W_S_SYNC_MNGR_OBJS_MON_PAY_ADDRL_0);
	mtr_base_ws_hi = upper_32_bits(CFG_BASE +
				mmSYNC_MNGR_W_S_SYNC_MNGR_OBJS_MON_PAY_ADDRL_0);
	so_base_ws_lo = lower_32_bits(CFG_BASE +
				mmSYNC_MNGR_W_S_SYNC_MNGR_OBJS_SOB_OBJ_0);
	so_base_ws_hi = upper_32_bits(CFG_BASE +
				mmSYNC_MNGR_W_S_SYNC_MNGR_OBJS_SOB_OBJ_0);

	q_off = dma_qm_offset + qman_id * 4;

	if (qman_id < 4) {
		WREG32(mmDMA0_QM_PQ_BASE_LO_0 + q_off,
					lower_32_bits(qman_base_addr));
		WREG32(mmDMA0_QM_PQ_BASE_HI_0 + q_off,
					upper_32_bits(qman_base_addr));

		WREG32(mmDMA0_QM_PQ_SIZE_0 + q_off, ilog2(HBM_DMA_QMAN_LENGTH));
		WREG32(mmDMA0_QM_PQ_PI_0 + q_off, 0);
		WREG32(mmDMA0_QM_PQ_CI_0 + q_off, 0);

		WREG32(mmDMA0_QM_CP_LDMA_TSIZE_OFFSET_0 + q_off,
							QMAN_CPDMA_SIZE_OFFSET);
		WREG32(mmDMA0_QM_CP_LDMA_SRC_BASE_LO_OFFSET_0 + q_off,
							QMAN_CPDMA_SRC_OFFSET);
		WREG32(mmDMA0_QM_CP_LDMA_DST_BASE_LO_OFFSET_0 + q_off,
							QMAN_CPDMA_DST_OFFSET);
	} else {
		WREG32(mmDMA0_QM_CP_LDMA_TSIZE_OFFSET_0 + q_off,
							QMAN_LDMA_SIZE_OFFSET);
		WREG32(mmDMA0_QM_CP_LDMA_SRC_BASE_LO_OFFSET_0 + q_off,
							QMAN_LDMA_SRC_OFFSET);
		WREG32(mmDMA0_QM_CP_LDMA_DST_BASE_LO_OFFSET_0 + q_off,
							QMAN_LDMA_DST_OFFSET);

		/* Configure RAZWI IRQ */
		dma_qm_err_cfg = HBM_DMA_QMAN_GLBL_ERR_CFG_MSG_EN_MASK;
		if (hdev->stop_on_err) {
			dma_qm_err_cfg |=
				HBM_DMA_QMAN_GLBL_ERR_CFG_STOP_ON_ERR_EN_MASK;
		}
		WREG32(mmDMA0_QM_GLBL_ERR_CFG + dma_qm_offset, dma_qm_err_cfg);

		WREG32(mmDMA0_QM_GLBL_ERR_ADDR_LO + dma_qm_offset,
			lower_32_bits(CFG_BASE +
					mmGIC_DISTRIBUTOR__5_GICD_SETSPI_NSR));
		WREG32(mmDMA0_QM_GLBL_ERR_ADDR_HI + dma_qm_offset,
			upper_32_bits(CFG_BASE +
					mmGIC_DISTRIBUTOR__5_GICD_SETSPI_NSR));
		WREG32(mmDMA0_QM_GLBL_ERR_WDATA + dma_qm_offset,
			gaudi_irq_map_table[GAUDI_EVENT_DMA0_QM].cpu_id +
									dma_id);

		WREG32(mmDMA0_QM_ARB_ERR_MSG_EN + dma_qm_offset,
				QM_ARB_ERR_MSG_EN_MASK);

		/* Increase ARB WDT to support streams architecture */
		WREG32(mmDMA0_QM_ARB_SLV_CHOISE_WDT + dma_qm_offset,
				GAUDI_ARB_WDT_TIMEOUT);

		WREG32(mmDMA0_QM_GLBL_CFG1 + dma_qm_offset, 0);
		WREG32(mmDMA0_QM_GLBL_PROT + dma_qm_offset,
				QMAN_INTERNAL_MAKE_TRUSTED);
	}

	WREG32(mmDMA0_QM_CP_MSG_BASE0_ADDR_LO_0 + q_off, mtr_base_en_lo);
	WREG32(mmDMA0_QM_CP_MSG_BASE0_ADDR_HI_0 + q_off, mtr_base_en_hi);
	WREG32(mmDMA0_QM_CP_MSG_BASE1_ADDR_LO_0 + q_off, so_base_en_lo);
	WREG32(mmDMA0_QM_CP_MSG_BASE1_ADDR_HI_0 + q_off, so_base_en_hi);

	/* Configure DMA5 CP_MSG_BASE 2/3 for sync stream collective */
	if (gaudi_dma_assignment[dma_id] == GAUDI_ENGINE_ID_DMA_5) {
		WREG32(mmDMA0_QM_CP_MSG_BASE2_ADDR_LO_0 + q_off,
				mtr_base_ws_lo);
		WREG32(mmDMA0_QM_CP_MSG_BASE2_ADDR_HI_0 + q_off,
				mtr_base_ws_hi);
		WREG32(mmDMA0_QM_CP_MSG_BASE3_ADDR_LO_0 + q_off,
				so_base_ws_lo);
		WREG32(mmDMA0_QM_CP_MSG_BASE3_ADDR_HI_0 + q_off,
				so_base_ws_hi);
	}
}

static void gaudi_init_hbm_dma_qmans(struct hl_device *hdev)
{
	struct gaudi_device *gaudi = hdev->asic_specific;
	struct gaudi_internal_qman_info *q;
	u64 qman_base_addr;
	int i, j, dma_id, internal_q_index;

	if (gaudi->hw_cap_initialized & HW_CAP_HBM_DMA)
		return;

	for (i = 0 ; i < HBM_DMA_NUMBER_OF_CHNLS ; i++) {
		dma_id = gaudi_dma_assignment[GAUDI_HBM_DMA_1 + i];

		for (j = 0 ; j < QMAN_STREAMS ; j++) {
			 /*
			  * Add the CPU queue in order to get the correct queue
			  * number as all internal queue are placed after it
			  */
			internal_q_index = dma_id * QMAN_STREAMS + j + 1;

			q = &gaudi->internal_qmans[internal_q_index];
			qman_base_addr = (u64) q->pq_dma_addr;
			gaudi_init_hbm_dma_qman(hdev, dma_id, j,
						qman_base_addr);
		}

		/* Initializing lower CP for HBM DMA QMAN */
		gaudi_init_hbm_dma_qman(hdev, dma_id, 4, 0);

		gaudi_init_dma_core(hdev, dma_id);

		gaudi_enable_qman(hdev, dma_id, HBM_DMA_QMAN_ENABLE);
	}

	gaudi->hw_cap_initialized |= HW_CAP_HBM_DMA;
}

static void gaudi_init_mme_qman(struct hl_device *hdev, u32 mme_offset,
					int qman_id, u64 qman_base_addr)
{
	u32 mtr_base_lo, mtr_base_hi;
	u32 so_base_lo, so_base_hi;
	u32 q_off, mme_id;
	u32 mme_qm_err_cfg;

	mtr_base_lo = lower_32_bits(CFG_BASE +
				mmSYNC_MNGR_E_N_SYNC_MNGR_OBJS_MON_PAY_ADDRL_0);
	mtr_base_hi = upper_32_bits(CFG_BASE +
				mmSYNC_MNGR_E_N_SYNC_MNGR_OBJS_MON_PAY_ADDRL_0);
	so_base_lo = lower_32_bits(CFG_BASE +
				mmSYNC_MNGR_E_N_SYNC_MNGR_OBJS_SOB_OBJ_0);
	so_base_hi = upper_32_bits(CFG_BASE +
				mmSYNC_MNGR_E_N_SYNC_MNGR_OBJS_SOB_OBJ_0);

	q_off = mme_offset + qman_id * 4;

	if (qman_id < 4) {
		WREG32(mmMME0_QM_PQ_BASE_LO_0 + q_off,
					lower_32_bits(qman_base_addr));
		WREG32(mmMME0_QM_PQ_BASE_HI_0 + q_off,
					upper_32_bits(qman_base_addr));

		WREG32(mmMME0_QM_PQ_SIZE_0 + q_off, ilog2(MME_QMAN_LENGTH));
		WREG32(mmMME0_QM_PQ_PI_0 + q_off, 0);
		WREG32(mmMME0_QM_PQ_CI_0 + q_off, 0);

		WREG32(mmMME0_QM_CP_LDMA_TSIZE_OFFSET_0 + q_off,
							QMAN_CPDMA_SIZE_OFFSET);
		WREG32(mmMME0_QM_CP_LDMA_SRC_BASE_LO_OFFSET_0 + q_off,
							QMAN_CPDMA_SRC_OFFSET);
		WREG32(mmMME0_QM_CP_LDMA_DST_BASE_LO_OFFSET_0 + q_off,
							QMAN_CPDMA_DST_OFFSET);
	} else {
		WREG32(mmMME0_QM_CP_LDMA_TSIZE_OFFSET_0 + q_off,
							QMAN_LDMA_SIZE_OFFSET);
		WREG32(mmMME0_QM_CP_LDMA_SRC_BASE_LO_OFFSET_0 + q_off,
							QMAN_LDMA_SRC_OFFSET);
		WREG32(mmMME0_QM_CP_LDMA_DST_BASE_LO_OFFSET_0 + q_off,
							QMAN_LDMA_DST_OFFSET);

		/* Configure RAZWI IRQ */
		mme_id = mme_offset /
				(mmMME1_QM_GLBL_CFG0 - mmMME0_QM_GLBL_CFG0);

		mme_qm_err_cfg = MME_QMAN_GLBL_ERR_CFG_MSG_EN_MASK;
		if (hdev->stop_on_err) {
			mme_qm_err_cfg |=
				MME_QMAN_GLBL_ERR_CFG_STOP_ON_ERR_EN_MASK;
		}
		WREG32(mmMME0_QM_GLBL_ERR_CFG + mme_offset, mme_qm_err_cfg);
		WREG32(mmMME0_QM_GLBL_ERR_ADDR_LO + mme_offset,
			lower_32_bits(CFG_BASE +
					mmGIC_DISTRIBUTOR__5_GICD_SETSPI_NSR));
		WREG32(mmMME0_QM_GLBL_ERR_ADDR_HI + mme_offset,
			upper_32_bits(CFG_BASE +
					mmGIC_DISTRIBUTOR__5_GICD_SETSPI_NSR));
		WREG32(mmMME0_QM_GLBL_ERR_WDATA + mme_offset,
			gaudi_irq_map_table[GAUDI_EVENT_MME0_QM].cpu_id +
									mme_id);

		WREG32(mmMME0_QM_ARB_ERR_MSG_EN + mme_offset,
				QM_ARB_ERR_MSG_EN_MASK);

		/* Increase ARB WDT to support streams architecture */
		WREG32(mmMME0_QM_ARB_SLV_CHOISE_WDT + mme_offset,
				GAUDI_ARB_WDT_TIMEOUT);

		WREG32(mmMME0_QM_GLBL_CFG1 + mme_offset, 0);
		WREG32(mmMME0_QM_GLBL_PROT + mme_offset,
				QMAN_INTERNAL_MAKE_TRUSTED);
	}

	WREG32(mmMME0_QM_CP_MSG_BASE0_ADDR_LO_0 + q_off, mtr_base_lo);
	WREG32(mmMME0_QM_CP_MSG_BASE0_ADDR_HI_0 + q_off, mtr_base_hi);
	WREG32(mmMME0_QM_CP_MSG_BASE1_ADDR_LO_0 + q_off, so_base_lo);
	WREG32(mmMME0_QM_CP_MSG_BASE1_ADDR_HI_0 + q_off, so_base_hi);
}

static void gaudi_init_mme_qmans(struct hl_device *hdev)
{
	struct gaudi_device *gaudi = hdev->asic_specific;
	struct gaudi_internal_qman_info *q;
	u64 qman_base_addr;
	u32 mme_offset;
	int i, internal_q_index;

	if (gaudi->hw_cap_initialized & HW_CAP_MME)
		return;

	/*
	 * map GAUDI_QUEUE_ID_MME_0_X to the N_W_MME (mmMME2_QM_BASE)
	 * and GAUDI_QUEUE_ID_MME_1_X to the S_W_MME (mmMME0_QM_BASE)
	 */

	mme_offset = mmMME2_QM_GLBL_CFG0 - mmMME0_QM_GLBL_CFG0;

	for (i = 0 ; i < MME_NUMBER_OF_QMANS ; i++) {
		internal_q_index = GAUDI_QUEUE_ID_MME_0_0 + i;
		q = &gaudi->internal_qmans[internal_q_index];
		qman_base_addr = (u64) q->pq_dma_addr;
		gaudi_init_mme_qman(hdev, mme_offset, (i & 0x3),
					qman_base_addr);
		if (i == 3)
			mme_offset = 0;
	}

	/* Initializing lower CP for MME QMANs */
	mme_offset = mmMME2_QM_GLBL_CFG0 - mmMME0_QM_GLBL_CFG0;
	gaudi_init_mme_qman(hdev, mme_offset, 4, 0);
	gaudi_init_mme_qman(hdev, 0, 4, 0);

	WREG32(mmMME2_QM_GLBL_CFG0, QMAN_MME_ENABLE);
	WREG32(mmMME0_QM_GLBL_CFG0, QMAN_MME_ENABLE);

	gaudi->hw_cap_initialized |= HW_CAP_MME;
}

static void gaudi_init_tpc_qman(struct hl_device *hdev, u32 tpc_offset,
				int qman_id, u64 qman_base_addr)
{
	u32 mtr_base_en_lo, mtr_base_en_hi, mtr_base_ws_lo, mtr_base_ws_hi;
	u32 so_base_en_lo, so_base_en_hi, so_base_ws_lo, so_base_ws_hi;
	u32 q_off, tpc_id;
	u32 tpc_qm_err_cfg;

	mtr_base_en_lo = lower_32_bits(CFG_BASE +
			mmSYNC_MNGR_E_N_SYNC_MNGR_OBJS_MON_PAY_ADDRL_0);
	mtr_base_en_hi = upper_32_bits(CFG_BASE +
				mmSYNC_MNGR_E_N_SYNC_MNGR_OBJS_MON_PAY_ADDRL_0);
	so_base_en_lo = lower_32_bits(CFG_BASE +
				mmSYNC_MNGR_E_N_SYNC_MNGR_OBJS_SOB_OBJ_0);
	so_base_en_hi = upper_32_bits(CFG_BASE +
				mmSYNC_MNGR_E_N_SYNC_MNGR_OBJS_SOB_OBJ_0);
	mtr_base_ws_lo = lower_32_bits(CFG_BASE +
				mmSYNC_MNGR_W_S_SYNC_MNGR_OBJS_MON_PAY_ADDRL_0);
	mtr_base_ws_hi = upper_32_bits(CFG_BASE +
				mmSYNC_MNGR_W_S_SYNC_MNGR_OBJS_MON_PAY_ADDRL_0);
	so_base_ws_lo = lower_32_bits(CFG_BASE +
				mmSYNC_MNGR_W_S_SYNC_MNGR_OBJS_SOB_OBJ_0);
	so_base_ws_hi = upper_32_bits(CFG_BASE +
				mmSYNC_MNGR_W_S_SYNC_MNGR_OBJS_SOB_OBJ_0);
<<<<<<< HEAD

	q_off = tpc_offset + qman_id * 4;

	tpc_id = tpc_offset /
			(mmTPC1_QM_GLBL_CFG0 - mmTPC0_QM_GLBL_CFG0);

=======

	q_off = tpc_offset + qman_id * 4;

	tpc_id = tpc_offset /
			(mmTPC1_QM_GLBL_CFG0 - mmTPC0_QM_GLBL_CFG0);

>>>>>>> 7505c06d
	if (qman_id < 4) {
		WREG32(mmTPC0_QM_PQ_BASE_LO_0 + q_off,
					lower_32_bits(qman_base_addr));
		WREG32(mmTPC0_QM_PQ_BASE_HI_0 + q_off,
					upper_32_bits(qman_base_addr));

		WREG32(mmTPC0_QM_PQ_SIZE_0 + q_off, ilog2(TPC_QMAN_LENGTH));
		WREG32(mmTPC0_QM_PQ_PI_0 + q_off, 0);
		WREG32(mmTPC0_QM_PQ_CI_0 + q_off, 0);

		WREG32(mmTPC0_QM_CP_LDMA_TSIZE_OFFSET_0 + q_off,
							QMAN_CPDMA_SIZE_OFFSET);
		WREG32(mmTPC0_QM_CP_LDMA_SRC_BASE_LO_OFFSET_0 + q_off,
							QMAN_CPDMA_SRC_OFFSET);
		WREG32(mmTPC0_QM_CP_LDMA_DST_BASE_LO_OFFSET_0 + q_off,
							QMAN_CPDMA_DST_OFFSET);
	} else {
		WREG32(mmTPC0_QM_CP_LDMA_TSIZE_OFFSET_0 + q_off,
							QMAN_LDMA_SIZE_OFFSET);
		WREG32(mmTPC0_QM_CP_LDMA_SRC_BASE_LO_OFFSET_0 + q_off,
							QMAN_LDMA_SRC_OFFSET);
		WREG32(mmTPC0_QM_CP_LDMA_DST_BASE_LO_OFFSET_0 + q_off,
							QMAN_LDMA_DST_OFFSET);

		/* Configure RAZWI IRQ */
		tpc_qm_err_cfg = TPC_QMAN_GLBL_ERR_CFG_MSG_EN_MASK;
		if (hdev->stop_on_err) {
			tpc_qm_err_cfg |=
				TPC_QMAN_GLBL_ERR_CFG_STOP_ON_ERR_EN_MASK;
		}

		WREG32(mmTPC0_QM_GLBL_ERR_CFG + tpc_offset, tpc_qm_err_cfg);
		WREG32(mmTPC0_QM_GLBL_ERR_ADDR_LO + tpc_offset,
			lower_32_bits(CFG_BASE +
				mmGIC_DISTRIBUTOR__5_GICD_SETSPI_NSR));
		WREG32(mmTPC0_QM_GLBL_ERR_ADDR_HI + tpc_offset,
			upper_32_bits(CFG_BASE +
				mmGIC_DISTRIBUTOR__5_GICD_SETSPI_NSR));
		WREG32(mmTPC0_QM_GLBL_ERR_WDATA + tpc_offset,
			gaudi_irq_map_table[GAUDI_EVENT_TPC0_QM].cpu_id +
									tpc_id);

		WREG32(mmTPC0_QM_ARB_ERR_MSG_EN + tpc_offset,
				QM_ARB_ERR_MSG_EN_MASK);

		/* Increase ARB WDT to support streams architecture */
		WREG32(mmTPC0_QM_ARB_SLV_CHOISE_WDT + tpc_offset,
				GAUDI_ARB_WDT_TIMEOUT);

		WREG32(mmTPC0_QM_GLBL_CFG1 + tpc_offset, 0);
		WREG32(mmTPC0_QM_GLBL_PROT + tpc_offset,
				QMAN_INTERNAL_MAKE_TRUSTED);
	}

	WREG32(mmTPC0_QM_CP_MSG_BASE0_ADDR_LO_0 + q_off, mtr_base_en_lo);
	WREG32(mmTPC0_QM_CP_MSG_BASE0_ADDR_HI_0 + q_off, mtr_base_en_hi);
	WREG32(mmTPC0_QM_CP_MSG_BASE1_ADDR_LO_0 + q_off, so_base_en_lo);
	WREG32(mmTPC0_QM_CP_MSG_BASE1_ADDR_HI_0 + q_off, so_base_en_hi);

	/* Configure TPC7 CP_MSG_BASE 2/3 for sync stream collective */
	if (tpc_id == 6) {
		WREG32(mmTPC0_QM_CP_MSG_BASE2_ADDR_LO_0 + q_off,
				mtr_base_ws_lo);
		WREG32(mmTPC0_QM_CP_MSG_BASE2_ADDR_HI_0 + q_off,
				mtr_base_ws_hi);
		WREG32(mmTPC0_QM_CP_MSG_BASE3_ADDR_LO_0 + q_off,
				so_base_ws_lo);
		WREG32(mmTPC0_QM_CP_MSG_BASE3_ADDR_HI_0 + q_off,
				so_base_ws_hi);
	}
}

static void gaudi_init_tpc_qmans(struct hl_device *hdev)
{
	struct gaudi_device *gaudi = hdev->asic_specific;
	struct gaudi_internal_qman_info *q;
	u64 qman_base_addr;
	u32 so_base_hi, tpc_offset = 0;
	u32 tpc_delta = mmTPC1_CFG_SM_BASE_ADDRESS_HIGH -
			mmTPC0_CFG_SM_BASE_ADDRESS_HIGH;
	int i, tpc_id, internal_q_index;

	if (gaudi->hw_cap_initialized & HW_CAP_TPC_MASK)
		return;

	so_base_hi = upper_32_bits(CFG_BASE +
				mmSYNC_MNGR_E_N_SYNC_MNGR_OBJS_SOB_OBJ_0);

	for (tpc_id = 0 ; tpc_id < TPC_NUMBER_OF_ENGINES ; tpc_id++) {
		for (i = 0 ; i < QMAN_STREAMS ; i++) {
			internal_q_index = GAUDI_QUEUE_ID_TPC_0_0 +
						tpc_id * QMAN_STREAMS + i;
			q = &gaudi->internal_qmans[internal_q_index];
			qman_base_addr = (u64) q->pq_dma_addr;
			gaudi_init_tpc_qman(hdev, tpc_offset, i,
						qman_base_addr);

			if (i == 3) {
				/* Initializing lower CP for TPC QMAN */
				gaudi_init_tpc_qman(hdev, tpc_offset, 4, 0);

				/* Enable the QMAN and TPC channel */
				WREG32(mmTPC0_QM_GLBL_CFG0 + tpc_offset,
						QMAN_TPC_ENABLE);
			}
		}

		WREG32(mmTPC0_CFG_SM_BASE_ADDRESS_HIGH + tpc_id * tpc_delta,
				so_base_hi);

		tpc_offset += mmTPC1_QM_GLBL_CFG0 - mmTPC0_QM_GLBL_CFG0;

		gaudi->hw_cap_initialized |=
				FIELD_PREP(HW_CAP_TPC_MASK, 1 << tpc_id);
	}
}

static void gaudi_init_nic_qman(struct hl_device *hdev, u32 nic_offset,
				int qman_id, u64 qman_base_addr, int nic_id)
{
	u32 mtr_base_en_lo, mtr_base_en_hi, mtr_base_ws_lo, mtr_base_ws_hi;
	u32 so_base_en_lo, so_base_en_hi, so_base_ws_lo, so_base_ws_hi;
	u32 q_off;
	u32 nic_qm_err_cfg;

	mtr_base_en_lo = lower_32_bits(CFG_BASE +
			mmSYNC_MNGR_E_N_SYNC_MNGR_OBJS_MON_PAY_ADDRL_0);
	mtr_base_en_hi = upper_32_bits(CFG_BASE +
				mmSYNC_MNGR_E_N_SYNC_MNGR_OBJS_MON_PAY_ADDRL_0);
	so_base_en_lo = lower_32_bits(CFG_BASE +
				mmSYNC_MNGR_E_N_SYNC_MNGR_OBJS_SOB_OBJ_0);
	so_base_en_hi = upper_32_bits(CFG_BASE +
				mmSYNC_MNGR_E_N_SYNC_MNGR_OBJS_SOB_OBJ_0);
	mtr_base_ws_lo = lower_32_bits(CFG_BASE +
				mmSYNC_MNGR_W_S_SYNC_MNGR_OBJS_MON_PAY_ADDRL_0);
	mtr_base_ws_hi = upper_32_bits(CFG_BASE +
				mmSYNC_MNGR_W_S_SYNC_MNGR_OBJS_MON_PAY_ADDRL_0);
	so_base_ws_lo = lower_32_bits(CFG_BASE +
				mmSYNC_MNGR_W_S_SYNC_MNGR_OBJS_SOB_OBJ_0);
	so_base_ws_hi = upper_32_bits(CFG_BASE +
				mmSYNC_MNGR_W_S_SYNC_MNGR_OBJS_SOB_OBJ_0);

	q_off = nic_offset + qman_id * 4;

	WREG32(mmNIC0_QM0_PQ_BASE_LO_0 + q_off, lower_32_bits(qman_base_addr));
	WREG32(mmNIC0_QM0_PQ_BASE_HI_0 + q_off, upper_32_bits(qman_base_addr));

	WREG32(mmNIC0_QM0_PQ_SIZE_0 + q_off, ilog2(NIC_QMAN_LENGTH));
	WREG32(mmNIC0_QM0_PQ_PI_0 + q_off, 0);
	WREG32(mmNIC0_QM0_PQ_CI_0 + q_off, 0);

	WREG32(mmNIC0_QM0_CP_LDMA_TSIZE_OFFSET_0 + q_off,
							QMAN_LDMA_SIZE_OFFSET);
	WREG32(mmNIC0_QM0_CP_LDMA_SRC_BASE_LO_OFFSET_0 + q_off,
							QMAN_LDMA_SRC_OFFSET);
	WREG32(mmNIC0_QM0_CP_LDMA_DST_BASE_LO_OFFSET_0 + q_off,
							QMAN_LDMA_DST_OFFSET);

	WREG32(mmNIC0_QM0_CP_MSG_BASE0_ADDR_LO_0 + q_off, mtr_base_en_lo);
	WREG32(mmNIC0_QM0_CP_MSG_BASE0_ADDR_HI_0 + q_off, mtr_base_en_hi);
	WREG32(mmNIC0_QM0_CP_MSG_BASE1_ADDR_LO_0 + q_off, so_base_en_lo);
	WREG32(mmNIC0_QM0_CP_MSG_BASE1_ADDR_HI_0 + q_off, so_base_en_hi);

	/* Configure NIC CP_MSG_BASE 2/3 for sync stream collective */
	WREG32(mmNIC0_QM0_CP_MSG_BASE2_ADDR_LO_0 + q_off, mtr_base_ws_lo);
	WREG32(mmNIC0_QM0_CP_MSG_BASE2_ADDR_HI_0 + q_off, mtr_base_ws_hi);
	WREG32(mmNIC0_QM0_CP_MSG_BASE3_ADDR_LO_0 + q_off, so_base_ws_lo);
	WREG32(mmNIC0_QM0_CP_MSG_BASE3_ADDR_HI_0 + q_off, so_base_ws_hi);

	if (qman_id == 0) {
		/* Configure RAZWI IRQ */
		nic_qm_err_cfg = NIC_QMAN_GLBL_ERR_CFG_MSG_EN_MASK;
		if (hdev->stop_on_err) {
			nic_qm_err_cfg |=
				NIC_QMAN_GLBL_ERR_CFG_STOP_ON_ERR_EN_MASK;
		}

		WREG32(mmNIC0_QM0_GLBL_ERR_CFG + nic_offset, nic_qm_err_cfg);
		WREG32(mmNIC0_QM0_GLBL_ERR_ADDR_LO + nic_offset,
			lower_32_bits(CFG_BASE +
				mmGIC_DISTRIBUTOR__5_GICD_SETSPI_NSR));
		WREG32(mmNIC0_QM0_GLBL_ERR_ADDR_HI + nic_offset,
			upper_32_bits(CFG_BASE +
				mmGIC_DISTRIBUTOR__5_GICD_SETSPI_NSR));
		WREG32(mmNIC0_QM0_GLBL_ERR_WDATA + nic_offset,
			gaudi_irq_map_table[GAUDI_EVENT_NIC0_QM0].cpu_id +
									nic_id);

		WREG32(mmNIC0_QM0_ARB_ERR_MSG_EN + nic_offset,
				QM_ARB_ERR_MSG_EN_MASK);

		/* Increase ARB WDT to support streams architecture */
		WREG32(mmNIC0_QM0_ARB_SLV_CHOISE_WDT + nic_offset,
				GAUDI_ARB_WDT_TIMEOUT);

		WREG32(mmNIC0_QM0_GLBL_CFG1 + nic_offset, 0);
		WREG32(mmNIC0_QM0_GLBL_PROT + nic_offset,
				QMAN_INTERNAL_MAKE_TRUSTED);
	}
}

static void gaudi_init_nic_qmans(struct hl_device *hdev)
{
	struct gaudi_device *gaudi = hdev->asic_specific;
	struct gaudi_internal_qman_info *q;
	u64 qman_base_addr;
	u32 nic_offset = 0;
	u32 nic_delta_between_qmans =
			mmNIC0_QM1_GLBL_CFG0 - mmNIC0_QM0_GLBL_CFG0;
	u32 nic_delta_between_nics =
			mmNIC1_QM0_GLBL_CFG0 - mmNIC0_QM0_GLBL_CFG0;
	int i, nic_id, internal_q_index;

	if (!hdev->nic_ports_mask)
		return;

	if (gaudi->hw_cap_initialized & HW_CAP_NIC_MASK)
		return;

	dev_dbg(hdev->dev, "Initializing NIC QMANs\n");

	for (nic_id = 0 ; nic_id < NIC_NUMBER_OF_ENGINES ; nic_id++) {
		if (!(hdev->nic_ports_mask & (1 << nic_id))) {
			nic_offset += nic_delta_between_qmans;
			if (nic_id & 1) {
				nic_offset -= (nic_delta_between_qmans * 2);
				nic_offset += nic_delta_between_nics;
			}
			continue;
		}

		for (i = 0 ; i < QMAN_STREAMS ; i++) {
			internal_q_index = GAUDI_QUEUE_ID_NIC_0_0 +
						nic_id * QMAN_STREAMS + i;
			q = &gaudi->internal_qmans[internal_q_index];
			qman_base_addr = (u64) q->pq_dma_addr;
			gaudi_init_nic_qman(hdev, nic_offset, (i & 0x3),
						qman_base_addr, nic_id);
		}

		/* Enable the QMAN */
		WREG32(mmNIC0_QM0_GLBL_CFG0 + nic_offset, NIC_QMAN_ENABLE);

		nic_offset += nic_delta_between_qmans;
		if (nic_id & 1) {
			nic_offset -= (nic_delta_between_qmans * 2);
			nic_offset += nic_delta_between_nics;
		}

		gaudi->hw_cap_initialized |= 1 << (HW_CAP_NIC_SHIFT + nic_id);
	}
}

static void gaudi_disable_pci_dma_qmans(struct hl_device *hdev)
{
	struct gaudi_device *gaudi = hdev->asic_specific;

	if (!(gaudi->hw_cap_initialized & HW_CAP_PCI_DMA))
		return;

	WREG32(mmDMA0_QM_GLBL_CFG0, 0);
	WREG32(mmDMA1_QM_GLBL_CFG0, 0);
	WREG32(mmDMA5_QM_GLBL_CFG0, 0);
}

static void gaudi_disable_hbm_dma_qmans(struct hl_device *hdev)
{
	struct gaudi_device *gaudi = hdev->asic_specific;

	if (!(gaudi->hw_cap_initialized & HW_CAP_HBM_DMA))
		return;

	WREG32(mmDMA2_QM_GLBL_CFG0, 0);
	WREG32(mmDMA3_QM_GLBL_CFG0, 0);
	WREG32(mmDMA4_QM_GLBL_CFG0, 0);
	WREG32(mmDMA6_QM_GLBL_CFG0, 0);
	WREG32(mmDMA7_QM_GLBL_CFG0, 0);
}

static void gaudi_disable_mme_qmans(struct hl_device *hdev)
{
	struct gaudi_device *gaudi = hdev->asic_specific;

	if (!(gaudi->hw_cap_initialized & HW_CAP_MME))
		return;

	WREG32(mmMME2_QM_GLBL_CFG0, 0);
	WREG32(mmMME0_QM_GLBL_CFG0, 0);
}

static void gaudi_disable_tpc_qmans(struct hl_device *hdev)
{
	struct gaudi_device *gaudi = hdev->asic_specific;
	u32 tpc_offset = 0;
	int tpc_id;

	if (!(gaudi->hw_cap_initialized & HW_CAP_TPC_MASK))
		return;

	for (tpc_id = 0 ; tpc_id < TPC_NUMBER_OF_ENGINES ; tpc_id++) {
		WREG32(mmTPC0_QM_GLBL_CFG0 + tpc_offset, 0);
		tpc_offset += mmTPC1_QM_GLBL_CFG0 - mmTPC0_QM_GLBL_CFG0;
	}
}

static void gaudi_disable_nic_qmans(struct hl_device *hdev)
{
	struct gaudi_device *gaudi = hdev->asic_specific;
	u32 nic_mask, nic_offset = 0;
	u32 nic_delta_between_qmans =
			mmNIC0_QM1_GLBL_CFG0 - mmNIC0_QM0_GLBL_CFG0;
	u32 nic_delta_between_nics =
			mmNIC1_QM0_GLBL_CFG0 - mmNIC0_QM0_GLBL_CFG0;
	int nic_id;

	for (nic_id = 0 ; nic_id < NIC_NUMBER_OF_ENGINES ; nic_id++) {
		nic_mask = 1 << (HW_CAP_NIC_SHIFT + nic_id);

		if (gaudi->hw_cap_initialized & nic_mask)
			WREG32(mmNIC0_QM0_GLBL_CFG0 + nic_offset, 0);

		nic_offset += nic_delta_between_qmans;
		if (nic_id & 1) {
			nic_offset -= (nic_delta_between_qmans * 2);
			nic_offset += nic_delta_between_nics;
		}
	}
}

static void gaudi_stop_pci_dma_qmans(struct hl_device *hdev)
{
	struct gaudi_device *gaudi = hdev->asic_specific;

	if (!(gaudi->hw_cap_initialized & HW_CAP_PCI_DMA))
		return;

	/* Stop upper CPs of QMANs 0.0 to 1.3 and 5.0 to 5.3 */
	WREG32(mmDMA0_QM_GLBL_CFG1, 0xF << DMA0_QM_GLBL_CFG1_CP_STOP_SHIFT);
	WREG32(mmDMA1_QM_GLBL_CFG1, 0xF << DMA0_QM_GLBL_CFG1_CP_STOP_SHIFT);
	WREG32(mmDMA5_QM_GLBL_CFG1, 0xF << DMA0_QM_GLBL_CFG1_CP_STOP_SHIFT);
}

static void gaudi_stop_hbm_dma_qmans(struct hl_device *hdev)
{
	struct gaudi_device *gaudi = hdev->asic_specific;

	if (!(gaudi->hw_cap_initialized & HW_CAP_HBM_DMA))
		return;

	/* Stop CPs of HBM DMA QMANs */

	WREG32(mmDMA2_QM_GLBL_CFG1, 0x1F << DMA0_QM_GLBL_CFG1_CP_STOP_SHIFT);
	WREG32(mmDMA3_QM_GLBL_CFG1, 0x1F << DMA0_QM_GLBL_CFG1_CP_STOP_SHIFT);
	WREG32(mmDMA4_QM_GLBL_CFG1, 0x1F << DMA0_QM_GLBL_CFG1_CP_STOP_SHIFT);
	WREG32(mmDMA6_QM_GLBL_CFG1, 0x1F << DMA0_QM_GLBL_CFG1_CP_STOP_SHIFT);
	WREG32(mmDMA7_QM_GLBL_CFG1, 0x1F << DMA0_QM_GLBL_CFG1_CP_STOP_SHIFT);
}

static void gaudi_stop_mme_qmans(struct hl_device *hdev)
{
	struct gaudi_device *gaudi = hdev->asic_specific;

	if (!(gaudi->hw_cap_initialized & HW_CAP_MME))
		return;

	/* Stop CPs of MME QMANs */
	WREG32(mmMME2_QM_GLBL_CFG1, 0x1F << MME0_QM_GLBL_CFG1_CP_STOP_SHIFT);
	WREG32(mmMME0_QM_GLBL_CFG1, 0x1F << MME0_QM_GLBL_CFG1_CP_STOP_SHIFT);
}

static void gaudi_stop_tpc_qmans(struct hl_device *hdev)
{
	struct gaudi_device *gaudi = hdev->asic_specific;

	if (!(gaudi->hw_cap_initialized & HW_CAP_TPC_MASK))
		return;

	WREG32(mmTPC0_QM_GLBL_CFG1, 0x1F << TPC0_QM_GLBL_CFG1_CP_STOP_SHIFT);
	WREG32(mmTPC1_QM_GLBL_CFG1, 0x1F << TPC0_QM_GLBL_CFG1_CP_STOP_SHIFT);
	WREG32(mmTPC2_QM_GLBL_CFG1, 0x1F << TPC0_QM_GLBL_CFG1_CP_STOP_SHIFT);
	WREG32(mmTPC3_QM_GLBL_CFG1, 0x1F << TPC0_QM_GLBL_CFG1_CP_STOP_SHIFT);
	WREG32(mmTPC4_QM_GLBL_CFG1, 0x1F << TPC0_QM_GLBL_CFG1_CP_STOP_SHIFT);
	WREG32(mmTPC5_QM_GLBL_CFG1, 0x1F << TPC0_QM_GLBL_CFG1_CP_STOP_SHIFT);
	WREG32(mmTPC6_QM_GLBL_CFG1, 0x1F << TPC0_QM_GLBL_CFG1_CP_STOP_SHIFT);
	WREG32(mmTPC7_QM_GLBL_CFG1, 0x1F << TPC0_QM_GLBL_CFG1_CP_STOP_SHIFT);
}

static void gaudi_stop_nic_qmans(struct hl_device *hdev)
{
	struct gaudi_device *gaudi = hdev->asic_specific;

	/* Stop upper CPs of QMANs */

	if (gaudi->hw_cap_initialized & HW_CAP_NIC0)
		WREG32(mmNIC0_QM0_GLBL_CFG1,
				NIC0_QM0_GLBL_CFG1_PQF_STOP_MASK |
				NIC0_QM0_GLBL_CFG1_CQF_STOP_MASK |
				NIC0_QM0_GLBL_CFG1_CP_STOP_MASK);

	if (gaudi->hw_cap_initialized & HW_CAP_NIC1)
		WREG32(mmNIC0_QM1_GLBL_CFG1,
				NIC0_QM0_GLBL_CFG1_PQF_STOP_MASK |
				NIC0_QM0_GLBL_CFG1_CQF_STOP_MASK |
				NIC0_QM0_GLBL_CFG1_CP_STOP_MASK);

	if (gaudi->hw_cap_initialized & HW_CAP_NIC2)
		WREG32(mmNIC1_QM0_GLBL_CFG1,
				NIC0_QM0_GLBL_CFG1_PQF_STOP_MASK |
				NIC0_QM0_GLBL_CFG1_CQF_STOP_MASK |
				NIC0_QM0_GLBL_CFG1_CP_STOP_MASK);

	if (gaudi->hw_cap_initialized & HW_CAP_NIC3)
		WREG32(mmNIC1_QM1_GLBL_CFG1,
				NIC0_QM0_GLBL_CFG1_PQF_STOP_MASK |
				NIC0_QM0_GLBL_CFG1_CQF_STOP_MASK |
				NIC0_QM0_GLBL_CFG1_CP_STOP_MASK);

	if (gaudi->hw_cap_initialized & HW_CAP_NIC4)
		WREG32(mmNIC2_QM0_GLBL_CFG1,
				NIC0_QM0_GLBL_CFG1_PQF_STOP_MASK |
				NIC0_QM0_GLBL_CFG1_CQF_STOP_MASK |
				NIC0_QM0_GLBL_CFG1_CP_STOP_MASK);

	if (gaudi->hw_cap_initialized & HW_CAP_NIC5)
		WREG32(mmNIC2_QM1_GLBL_CFG1,
				NIC0_QM0_GLBL_CFG1_PQF_STOP_MASK |
				NIC0_QM0_GLBL_CFG1_CQF_STOP_MASK |
				NIC0_QM0_GLBL_CFG1_CP_STOP_MASK);

	if (gaudi->hw_cap_initialized & HW_CAP_NIC6)
		WREG32(mmNIC3_QM0_GLBL_CFG1,
				NIC0_QM0_GLBL_CFG1_PQF_STOP_MASK |
				NIC0_QM0_GLBL_CFG1_CQF_STOP_MASK |
				NIC0_QM0_GLBL_CFG1_CP_STOP_MASK);

	if (gaudi->hw_cap_initialized & HW_CAP_NIC7)
		WREG32(mmNIC3_QM1_GLBL_CFG1,
				NIC0_QM0_GLBL_CFG1_PQF_STOP_MASK |
				NIC0_QM0_GLBL_CFG1_CQF_STOP_MASK |
				NIC0_QM0_GLBL_CFG1_CP_STOP_MASK);

	if (gaudi->hw_cap_initialized & HW_CAP_NIC8)
		WREG32(mmNIC4_QM0_GLBL_CFG1,
				NIC0_QM0_GLBL_CFG1_PQF_STOP_MASK |
				NIC0_QM0_GLBL_CFG1_CQF_STOP_MASK |
				NIC0_QM0_GLBL_CFG1_CP_STOP_MASK);

	if (gaudi->hw_cap_initialized & HW_CAP_NIC9)
		WREG32(mmNIC4_QM1_GLBL_CFG1,
				NIC0_QM0_GLBL_CFG1_PQF_STOP_MASK |
				NIC0_QM0_GLBL_CFG1_CQF_STOP_MASK |
				NIC0_QM0_GLBL_CFG1_CP_STOP_MASK);
}

static void gaudi_pci_dma_stall(struct hl_device *hdev)
{
	struct gaudi_device *gaudi = hdev->asic_specific;

	if (!(gaudi->hw_cap_initialized & HW_CAP_PCI_DMA))
		return;

	WREG32(mmDMA0_CORE_CFG_1, 1 << DMA0_CORE_CFG_1_HALT_SHIFT);
	WREG32(mmDMA1_CORE_CFG_1, 1 << DMA0_CORE_CFG_1_HALT_SHIFT);
	WREG32(mmDMA5_CORE_CFG_1, 1 << DMA0_CORE_CFG_1_HALT_SHIFT);
}

static void gaudi_hbm_dma_stall(struct hl_device *hdev)
{
	struct gaudi_device *gaudi = hdev->asic_specific;

	if (!(gaudi->hw_cap_initialized & HW_CAP_HBM_DMA))
		return;

	WREG32(mmDMA2_CORE_CFG_1, 1 << DMA0_CORE_CFG_1_HALT_SHIFT);
	WREG32(mmDMA3_CORE_CFG_1, 1 << DMA0_CORE_CFG_1_HALT_SHIFT);
	WREG32(mmDMA4_CORE_CFG_1, 1 << DMA0_CORE_CFG_1_HALT_SHIFT);
	WREG32(mmDMA6_CORE_CFG_1, 1 << DMA0_CORE_CFG_1_HALT_SHIFT);
	WREG32(mmDMA7_CORE_CFG_1, 1 << DMA0_CORE_CFG_1_HALT_SHIFT);
}

static void gaudi_mme_stall(struct hl_device *hdev)
{
	struct gaudi_device *gaudi = hdev->asic_specific;

	if (!(gaudi->hw_cap_initialized & HW_CAP_MME))
		return;

	/* WA for H3-1800 bug: do ACC and SBAB writes twice */
	WREG32(mmMME0_ACC_ACC_STALL, 1 << MME_ACC_ACC_STALL_R_SHIFT);
	WREG32(mmMME0_ACC_ACC_STALL, 1 << MME_ACC_ACC_STALL_R_SHIFT);
	WREG32(mmMME0_SBAB_SB_STALL, 1 << MME_SBAB_SB_STALL_R_SHIFT);
	WREG32(mmMME0_SBAB_SB_STALL, 1 << MME_SBAB_SB_STALL_R_SHIFT);
	WREG32(mmMME1_ACC_ACC_STALL, 1 << MME_ACC_ACC_STALL_R_SHIFT);
	WREG32(mmMME1_ACC_ACC_STALL, 1 << MME_ACC_ACC_STALL_R_SHIFT);
	WREG32(mmMME1_SBAB_SB_STALL, 1 << MME_SBAB_SB_STALL_R_SHIFT);
	WREG32(mmMME1_SBAB_SB_STALL, 1 << MME_SBAB_SB_STALL_R_SHIFT);
	WREG32(mmMME2_ACC_ACC_STALL, 1 << MME_ACC_ACC_STALL_R_SHIFT);
	WREG32(mmMME2_ACC_ACC_STALL, 1 << MME_ACC_ACC_STALL_R_SHIFT);
	WREG32(mmMME2_SBAB_SB_STALL, 1 << MME_SBAB_SB_STALL_R_SHIFT);
	WREG32(mmMME2_SBAB_SB_STALL, 1 << MME_SBAB_SB_STALL_R_SHIFT);
	WREG32(mmMME3_ACC_ACC_STALL, 1 << MME_ACC_ACC_STALL_R_SHIFT);
	WREG32(mmMME3_ACC_ACC_STALL, 1 << MME_ACC_ACC_STALL_R_SHIFT);
	WREG32(mmMME3_SBAB_SB_STALL, 1 << MME_SBAB_SB_STALL_R_SHIFT);
	WREG32(mmMME3_SBAB_SB_STALL, 1 << MME_SBAB_SB_STALL_R_SHIFT);
}

static void gaudi_tpc_stall(struct hl_device *hdev)
{
	struct gaudi_device *gaudi = hdev->asic_specific;

	if (!(gaudi->hw_cap_initialized & HW_CAP_TPC_MASK))
		return;

	WREG32(mmTPC0_CFG_TPC_STALL, 1 << TPC0_CFG_TPC_STALL_V_SHIFT);
	WREG32(mmTPC1_CFG_TPC_STALL, 1 << TPC0_CFG_TPC_STALL_V_SHIFT);
	WREG32(mmTPC2_CFG_TPC_STALL, 1 << TPC0_CFG_TPC_STALL_V_SHIFT);
	WREG32(mmTPC3_CFG_TPC_STALL, 1 << TPC0_CFG_TPC_STALL_V_SHIFT);
	WREG32(mmTPC4_CFG_TPC_STALL, 1 << TPC0_CFG_TPC_STALL_V_SHIFT);
	WREG32(mmTPC5_CFG_TPC_STALL, 1 << TPC0_CFG_TPC_STALL_V_SHIFT);
	WREG32(mmTPC6_CFG_TPC_STALL, 1 << TPC0_CFG_TPC_STALL_V_SHIFT);
	WREG32(mmTPC7_CFG_TPC_STALL, 1 << TPC0_CFG_TPC_STALL_V_SHIFT);
}

static void gaudi_set_clock_gating(struct hl_device *hdev)
{
	struct gaudi_device *gaudi = hdev->asic_specific;
	u32 qman_offset;
	bool enable;
	int i;

	/* In case we are during debug session, don't enable the clock gate
	 * as it may interfere
	 */
	if (hdev->in_debug)
		return;

	if (!hdev->asic_prop.fw_security_disabled)
		return;

	for (i = GAUDI_PCI_DMA_1, qman_offset = 0 ; i < GAUDI_HBM_DMA_1 ; i++) {
		enable = !!(hdev->clock_gating_mask &
				(BIT_ULL(gaudi_dma_assignment[i])));

		qman_offset = gaudi_dma_assignment[i] * DMA_QMAN_OFFSET;
		WREG32(mmDMA0_QM_CGM_CFG1 + qman_offset,
				enable ? QMAN_CGM1_PWR_GATE_EN : 0);
		WREG32(mmDMA0_QM_CGM_CFG + qman_offset,
				enable ? QMAN_UPPER_CP_CGM_PWR_GATE_EN : 0);
	}

	for (i = GAUDI_HBM_DMA_1 ; i < GAUDI_DMA_MAX ; i++) {
		enable = !!(hdev->clock_gating_mask &
				(BIT_ULL(gaudi_dma_assignment[i])));

		qman_offset = gaudi_dma_assignment[i] * DMA_QMAN_OFFSET;
		WREG32(mmDMA0_QM_CGM_CFG1 + qman_offset,
				enable ? QMAN_CGM1_PWR_GATE_EN : 0);
		WREG32(mmDMA0_QM_CGM_CFG + qman_offset,
				enable ? QMAN_COMMON_CP_CGM_PWR_GATE_EN : 0);
	}

	enable = !!(hdev->clock_gating_mask & (BIT_ULL(GAUDI_ENGINE_ID_MME_0)));
	WREG32(mmMME0_QM_CGM_CFG1, enable ? QMAN_CGM1_PWR_GATE_EN : 0);
	WREG32(mmMME0_QM_CGM_CFG, enable ? QMAN_COMMON_CP_CGM_PWR_GATE_EN : 0);

	enable = !!(hdev->clock_gating_mask & (BIT_ULL(GAUDI_ENGINE_ID_MME_2)));
	WREG32(mmMME2_QM_CGM_CFG1, enable ? QMAN_CGM1_PWR_GATE_EN : 0);
	WREG32(mmMME2_QM_CGM_CFG, enable ? QMAN_COMMON_CP_CGM_PWR_GATE_EN : 0);

	for (i = 0, qman_offset = 0 ; i < TPC_NUMBER_OF_ENGINES ; i++) {
		enable = !!(hdev->clock_gating_mask &
				(BIT_ULL(GAUDI_ENGINE_ID_TPC_0 + i)));

		WREG32(mmTPC0_QM_CGM_CFG1 + qman_offset,
				enable ? QMAN_CGM1_PWR_GATE_EN : 0);
		WREG32(mmTPC0_QM_CGM_CFG + qman_offset,
				enable ? QMAN_COMMON_CP_CGM_PWR_GATE_EN : 0);

		qman_offset += TPC_QMAN_OFFSET;
	}

	gaudi->hw_cap_initialized |= HW_CAP_CLK_GATE;
}

static void gaudi_disable_clock_gating(struct hl_device *hdev)
{
	struct gaudi_device *gaudi = hdev->asic_specific;
	u32 qman_offset;
	int i;

	if (!hdev->asic_prop.fw_security_disabled)
		return;

	for (i = 0, qman_offset = 0 ; i < DMA_NUMBER_OF_CHANNELS ; i++) {
		WREG32(mmDMA0_QM_CGM_CFG + qman_offset, 0);
		WREG32(mmDMA0_QM_CGM_CFG1 + qman_offset, 0);

		qman_offset += (mmDMA1_QM_CGM_CFG - mmDMA0_QM_CGM_CFG);
	}

	WREG32(mmMME0_QM_CGM_CFG, 0);
	WREG32(mmMME0_QM_CGM_CFG1, 0);
	WREG32(mmMME2_QM_CGM_CFG, 0);
	WREG32(mmMME2_QM_CGM_CFG1, 0);

	for (i = 0, qman_offset = 0 ; i < TPC_NUMBER_OF_ENGINES ; i++) {
		WREG32(mmTPC0_QM_CGM_CFG + qman_offset, 0);
		WREG32(mmTPC0_QM_CGM_CFG1 + qman_offset, 0);

		qman_offset += (mmTPC1_QM_CGM_CFG - mmTPC0_QM_CGM_CFG);
	}

	gaudi->hw_cap_initialized &= ~(HW_CAP_CLK_GATE);
}

static void gaudi_enable_timestamp(struct hl_device *hdev)
{
	/* Disable the timestamp counter */
	WREG32(mmPSOC_TIMESTAMP_BASE - CFG_BASE, 0);

	/* Zero the lower/upper parts of the 64-bit counter */
	WREG32(mmPSOC_TIMESTAMP_BASE - CFG_BASE + 0xC, 0);
	WREG32(mmPSOC_TIMESTAMP_BASE - CFG_BASE + 0x8, 0);

	/* Enable the counter */
	WREG32(mmPSOC_TIMESTAMP_BASE - CFG_BASE, 1);
}

static void gaudi_disable_timestamp(struct hl_device *hdev)
{
	/* Disable the timestamp counter */
	WREG32(mmPSOC_TIMESTAMP_BASE - CFG_BASE, 0);
}

static void gaudi_halt_engines(struct hl_device *hdev, bool hard_reset)
{
	u32 wait_timeout_ms;

	dev_info(hdev->dev,
		"Halting compute engines and disabling interrupts\n");

	if (hdev->pldm)
		wait_timeout_ms = GAUDI_PLDM_RESET_WAIT_MSEC;
	else
		wait_timeout_ms = GAUDI_RESET_WAIT_MSEC;

	gaudi_stop_nic_qmans(hdev);
	gaudi_stop_mme_qmans(hdev);
	gaudi_stop_tpc_qmans(hdev);
	gaudi_stop_hbm_dma_qmans(hdev);
	gaudi_stop_pci_dma_qmans(hdev);

	hdev->asic_funcs->disable_clock_gating(hdev);

	msleep(wait_timeout_ms);

	gaudi_pci_dma_stall(hdev);
	gaudi_hbm_dma_stall(hdev);
	gaudi_tpc_stall(hdev);
	gaudi_mme_stall(hdev);

	msleep(wait_timeout_ms);

	gaudi_disable_nic_qmans(hdev);
	gaudi_disable_mme_qmans(hdev);
	gaudi_disable_tpc_qmans(hdev);
	gaudi_disable_hbm_dma_qmans(hdev);
	gaudi_disable_pci_dma_qmans(hdev);

	gaudi_disable_timestamp(hdev);

	gaudi_disable_msi(hdev);
}

static int gaudi_mmu_init(struct hl_device *hdev)
{
	struct asic_fixed_properties *prop = &hdev->asic_prop;
	struct gaudi_device *gaudi = hdev->asic_specific;
	u64 hop0_addr;
	int rc, i;

	if (!hdev->mmu_enable)
		return 0;

	if (gaudi->hw_cap_initialized & HW_CAP_MMU)
		return 0;

	for (i = 0 ; i < prop->max_asid ; i++) {
		hop0_addr = prop->mmu_pgt_addr +
				(i * prop->mmu_hop_table_size);

		rc = gaudi_mmu_update_asid_hop0_addr(hdev, i, hop0_addr);
		if (rc) {
			dev_err(hdev->dev,
				"failed to set hop0 addr for asid %d\n", i);
			goto err;
		}
	}

	/* init MMU cache manage page */
	WREG32(mmSTLB_CACHE_INV_BASE_39_8, MMU_CACHE_MNG_ADDR >> 8);
	WREG32(mmSTLB_CACHE_INV_BASE_49_40, MMU_CACHE_MNG_ADDR >> 40);

	hdev->asic_funcs->mmu_invalidate_cache(hdev, true, 0);

	WREG32(mmMMU_UP_MMU_ENABLE, 1);
	WREG32(mmMMU_UP_SPI_MASK, 0xF);

	WREG32(mmSTLB_HOP_CONFIGURATION,
			hdev->mmu_huge_page_opt ? 0x30440 : 0x40440);

	/*
	 * The H/W expects the first PI after init to be 1. After wraparound
	 * we'll write 0.
	 */
	gaudi->mmu_cache_inv_pi = 1;

	gaudi->hw_cap_initialized |= HW_CAP_MMU;

	return 0;

err:
	return rc;
}

static int gaudi_load_firmware_to_device(struct hl_device *hdev)
{
	void __iomem *dst;

	/* HBM scrambler must be initialized before pushing F/W to HBM */
	gaudi_init_scrambler_hbm(hdev);

	dst = hdev->pcie_bar[HBM_BAR_ID] + LINUX_FW_OFFSET;

	return hl_fw_load_fw_to_device(hdev, GAUDI_LINUX_FW_FILE, dst, 0, 0);
}

static int gaudi_load_boot_fit_to_device(struct hl_device *hdev)
{
	void __iomem *dst;

	dst = hdev->pcie_bar[SRAM_BAR_ID] + BOOT_FIT_SRAM_OFFSET;

	return hl_fw_load_fw_to_device(hdev, GAUDI_BOOT_FIT_FILE, dst, 0, 0);
}

static int gaudi_read_device_fw_version(struct hl_device *hdev,
					enum hl_fw_component fwc)
{
	const char *name;
	u32 ver_off;
	char *dest;

	switch (fwc) {
	case FW_COMP_UBOOT:
		ver_off = RREG32(mmUBOOT_VER_OFFSET);
		dest = hdev->asic_prop.uboot_ver;
		name = "U-Boot";
		break;
	case FW_COMP_PREBOOT:
		ver_off = RREG32(mmPREBOOT_VER_OFFSET);
		dest = hdev->asic_prop.preboot_ver;
		name = "Preboot";
		break;
	default:
		dev_warn(hdev->dev, "Undefined FW component: %d\n", fwc);
		return -EIO;
	}

	ver_off &= ~((u32)SRAM_BASE_ADDR);

	if (ver_off < SRAM_SIZE - VERSION_MAX_LEN) {
		memcpy_fromio(dest, hdev->pcie_bar[SRAM_BAR_ID] + ver_off,
							VERSION_MAX_LEN);
	} else {
		dev_err(hdev->dev, "%s version offset (0x%x) is above SRAM\n",
								name, ver_off);
		strcpy(dest, "unavailable");
		return -EIO;
	}

	return 0;
}

static int gaudi_init_cpu(struct hl_device *hdev)
{
	struct gaudi_device *gaudi = hdev->asic_specific;
	int rc;

	if (!hdev->cpu_enable)
		return 0;

	if (gaudi->hw_cap_initialized & HW_CAP_CPU)
		return 0;

	/*
	 * The device CPU works with 40 bits addresses.
	 * This register sets the extension to 50 bits.
	 */
	if (hdev->asic_prop.fw_security_disabled)
		WREG32(mmCPU_IF_CPU_MSB_ADDR, hdev->cpu_pci_msb_addr);

	rc = hl_fw_init_cpu(hdev, mmPSOC_GLOBAL_CONF_CPU_BOOT_STATUS,
			mmPSOC_GLOBAL_CONF_KMD_MSG_TO_CPU,
			mmCPU_CMD_STATUS_TO_HOST,
			mmCPU_BOOT_DEV_STS0, mmCPU_BOOT_ERR0,
			!hdev->bmc_enable, GAUDI_CPU_TIMEOUT_USEC,
			GAUDI_BOOT_FIT_REQ_TIMEOUT_USEC);

	if (rc)
		return rc;

	gaudi->hw_cap_initialized |= HW_CAP_CPU;

	return 0;
}

static int gaudi_init_cpu_queues(struct hl_device *hdev, u32 cpu_timeout)
{
	struct gaudi_device *gaudi = hdev->asic_specific;
	struct hl_eq *eq;
	u32 status;
	struct hl_hw_queue *cpu_pq =
			&hdev->kernel_queues[GAUDI_QUEUE_ID_CPU_PQ];
	int err;

	if (!hdev->cpu_queues_enable)
		return 0;

	if (gaudi->hw_cap_initialized & HW_CAP_CPU_Q)
		return 0;

	eq = &hdev->event_queue;

	WREG32(mmCPU_IF_PQ_BASE_ADDR_LOW, lower_32_bits(cpu_pq->bus_address));
	WREG32(mmCPU_IF_PQ_BASE_ADDR_HIGH, upper_32_bits(cpu_pq->bus_address));

	WREG32(mmCPU_IF_EQ_BASE_ADDR_LOW, lower_32_bits(eq->bus_address));
	WREG32(mmCPU_IF_EQ_BASE_ADDR_HIGH, upper_32_bits(eq->bus_address));

	WREG32(mmCPU_IF_CQ_BASE_ADDR_LOW,
			lower_32_bits(hdev->cpu_accessible_dma_address));
	WREG32(mmCPU_IF_CQ_BASE_ADDR_HIGH,
			upper_32_bits(hdev->cpu_accessible_dma_address));

	WREG32(mmCPU_IF_PQ_LENGTH, HL_QUEUE_SIZE_IN_BYTES);
	WREG32(mmCPU_IF_EQ_LENGTH, HL_EQ_SIZE_IN_BYTES);
	WREG32(mmCPU_IF_CQ_LENGTH, HL_CPU_ACCESSIBLE_MEM_SIZE);

	/* Used for EQ CI */
	WREG32(mmCPU_IF_EQ_RD_OFFS, 0);

	WREG32(mmCPU_IF_PF_PQ_PI, 0);

	if (gaudi->multi_msi_mode)
		WREG32(mmCPU_IF_QUEUE_INIT, PQ_INIT_STATUS_READY_FOR_CP);
	else
		WREG32(mmCPU_IF_QUEUE_INIT,
			PQ_INIT_STATUS_READY_FOR_CP_SINGLE_MSI);

	WREG32(mmGIC_DISTRIBUTOR__5_GICD_SETSPI_NSR, GAUDI_EVENT_PI_UPDATE);

	err = hl_poll_timeout(
		hdev,
		mmCPU_IF_QUEUE_INIT,
		status,
		(status == PQ_INIT_STATUS_READY_FOR_HOST),
		1000,
		cpu_timeout);

	if (err) {
		dev_err(hdev->dev,
			"Failed to communicate with Device CPU (CPU-CP timeout)\n");
		return -EIO;
	}

	gaudi->hw_cap_initialized |= HW_CAP_CPU_Q;
	return 0;
}

static void gaudi_pre_hw_init(struct hl_device *hdev)
{
	/* Perform read from the device to make sure device is up */
	RREG32(mmHW_STATE);

	if (hdev->asic_prop.fw_security_disabled) {
		/* Set the access through PCI bars (Linux driver only) as
		 * secured
		 */
		WREG32(mmPCIE_WRAP_LBW_PROT_OVR,
				(PCIE_WRAP_LBW_PROT_OVR_RD_EN_MASK |
				PCIE_WRAP_LBW_PROT_OVR_WR_EN_MASK));

		/* Perform read to flush the waiting writes to ensure
		 * configuration was set in the device
		 */
		RREG32(mmPCIE_WRAP_LBW_PROT_OVR);
	}

	/*
	 * Let's mark in the H/W that we have reached this point. We check
	 * this value in the reset_before_init function to understand whether
	 * we need to reset the chip before doing H/W init. This register is
	 * cleared by the H/W upon H/W reset
	 */
	WREG32(mmHW_STATE, HL_DEVICE_HW_STATE_DIRTY);
}

static int gaudi_hw_init(struct hl_device *hdev)
{
	int rc;

	gaudi_pre_hw_init(hdev);

	gaudi_init_pci_dma_qmans(hdev);

	gaudi_init_hbm_dma_qmans(hdev);

	rc = gaudi_init_cpu(hdev);
	if (rc) {
		dev_err(hdev->dev, "failed to initialize CPU\n");
		return rc;
	}

	/* In case the clock gating was enabled in preboot we need to disable
	 * it here before touching the MME/TPC registers.
	 * There is no need to take clk gating mutex because when this function
	 * runs, no other relevant code can run
	 */
	hdev->asic_funcs->disable_clock_gating(hdev);

	/* SRAM scrambler must be initialized after CPU is running from HBM */
	gaudi_init_scrambler_sram(hdev);

	/* This is here just in case we are working without CPU */
	gaudi_init_scrambler_hbm(hdev);

	gaudi_init_golden_registers(hdev);

	rc = gaudi_mmu_init(hdev);
	if (rc)
		return rc;

	gaudi_init_security(hdev);

	gaudi_init_mme_qmans(hdev);

	gaudi_init_tpc_qmans(hdev);

	gaudi_init_nic_qmans(hdev);

	hdev->asic_funcs->set_clock_gating(hdev);

	gaudi_enable_timestamp(hdev);

	/* MSI must be enabled before CPU queues and NIC are initialized */
	rc = gaudi_enable_msi(hdev);
	if (rc)
		goto disable_queues;

	/* must be called after MSI was enabled */
	rc = gaudi_init_cpu_queues(hdev, GAUDI_CPU_TIMEOUT_USEC);
	if (rc) {
		dev_err(hdev->dev, "failed to initialize CPU H/W queues %d\n",
			rc);
		goto disable_msi;
	}

	/* Perform read from the device to flush all configuration */
	RREG32(mmHW_STATE);

	return 0;

disable_msi:
	gaudi_disable_msi(hdev);
disable_queues:
	gaudi_disable_mme_qmans(hdev);
	gaudi_disable_pci_dma_qmans(hdev);

	return rc;
}

static void gaudi_hw_fini(struct hl_device *hdev, bool hard_reset)
{
	struct gaudi_device *gaudi = hdev->asic_specific;
	u32 status, reset_timeout_ms, cpu_timeout_ms;

	if (!hard_reset) {
		dev_err(hdev->dev, "GAUDI doesn't support soft-reset\n");
		return;
	}

	if (hdev->pldm) {
		reset_timeout_ms = GAUDI_PLDM_HRESET_TIMEOUT_MSEC;
		cpu_timeout_ms = GAUDI_PLDM_RESET_WAIT_MSEC;
	} else {
		reset_timeout_ms = GAUDI_RESET_TIMEOUT_MSEC;
		cpu_timeout_ms = GAUDI_CPU_RESET_WAIT_MSEC;
	}

	/* Set device to handle FLR by H/W as we will put the device CPU to
	 * halt mode
	 */
	if (hdev->asic_prop.fw_security_disabled &&
				!hdev->asic_prop.hard_reset_done_by_fw)
		WREG32(mmPCIE_AUX_FLR_CTRL, (PCIE_AUX_FLR_CTRL_HW_CTRL_MASK |
					PCIE_AUX_FLR_CTRL_INT_MASK_MASK));

	/* I don't know what is the state of the CPU so make sure it is
	 * stopped in any means necessary
	 */
<<<<<<< HEAD
	WREG32(mmPSOC_GLOBAL_CONF_KMD_MSG_TO_CPU, KMD_MSG_GOTO_WFE);
=======
	if (hdev->asic_prop.hard_reset_done_by_fw)
		WREG32(mmPSOC_GLOBAL_CONF_KMD_MSG_TO_CPU, KMD_MSG_RST_DEV);
	else
		WREG32(mmPSOC_GLOBAL_CONF_KMD_MSG_TO_CPU, KMD_MSG_GOTO_WFE);
>>>>>>> 7505c06d

	WREG32(mmGIC_DISTRIBUTOR__5_GICD_SETSPI_NSR, GAUDI_EVENT_HALT_MACHINE);

	if (hdev->asic_prop.fw_security_disabled &&
				!hdev->asic_prop.hard_reset_done_by_fw) {

		/* Configure the reset registers. Must be done as early as
		 * possible in case we fail during H/W initialization
		 */
		WREG32(mmPSOC_GLOBAL_CONF_SOFT_RST_CFG_H,
						(CFG_RST_H_DMA_MASK |
						CFG_RST_H_MME_MASK |
						CFG_RST_H_SM_MASK |
						CFG_RST_H_TPC_7_MASK));

		WREG32(mmPSOC_GLOBAL_CONF_SOFT_RST_CFG_L, CFG_RST_L_TPC_MASK);

		WREG32(mmPSOC_GLOBAL_CONF_SW_ALL_RST_CFG_H,
						(CFG_RST_H_HBM_MASK |
						CFG_RST_H_TPC_7_MASK |
						CFG_RST_H_NIC_MASK |
						CFG_RST_H_SM_MASK |
						CFG_RST_H_DMA_MASK |
						CFG_RST_H_MME_MASK |
						CFG_RST_H_CPU_MASK |
						CFG_RST_H_MMU_MASK));

		WREG32(mmPSOC_GLOBAL_CONF_SW_ALL_RST_CFG_L,
						(CFG_RST_L_IF_MASK |
						CFG_RST_L_PSOC_MASK |
						CFG_RST_L_TPC_MASK));

		msleep(cpu_timeout_ms);

		/* Tell ASIC not to re-initialize PCIe */
		WREG32(mmPREBOOT_PCIE_EN, LKD_HARD_RESET_MAGIC);

		/* Restart BTL/BLR upon hard-reset */
		if (hdev->asic_prop.fw_security_disabled)
			WREG32(mmPSOC_GLOBAL_CONF_BOOT_SEQ_RE_START, 1);

		WREG32(mmPSOC_GLOBAL_CONF_SW_ALL_RST,
			1 << PSOC_GLOBAL_CONF_SW_ALL_RST_IND_SHIFT);
<<<<<<< HEAD
	}

	dev_info(hdev->dev,
		"Issued HARD reset command, going to wait %dms\n",
		reset_timeout_ms);
=======

		dev_info(hdev->dev,
			"Issued HARD reset command, going to wait %dms\n",
			reset_timeout_ms);
	} else {
		dev_info(hdev->dev,
			"Firmware performs HARD reset, going to wait %dms\n",
			reset_timeout_ms);
	}
>>>>>>> 7505c06d

	/*
	 * After hard reset, we can't poll the BTM_FSM register because the PSOC
	 * itself is in reset. Need to wait until the reset is deasserted
	 */
	msleep(reset_timeout_ms);

	status = RREG32(mmPSOC_GLOBAL_CONF_BTM_FSM);
	if (status & PSOC_GLOBAL_CONF_BTM_FSM_STATE_MASK)
		dev_err(hdev->dev,
			"Timeout while waiting for device to reset 0x%x\n",
			status);

	if (gaudi) {
		gaudi->hw_cap_initialized &= ~(HW_CAP_CPU | HW_CAP_CPU_Q |
				HW_CAP_HBM | HW_CAP_PCI_DMA |
				HW_CAP_MME | HW_CAP_TPC_MASK |
				HW_CAP_HBM_DMA | HW_CAP_PLL |
				HW_CAP_NIC_MASK | HW_CAP_MMU |
				HW_CAP_SRAM_SCRAMBLER |
				HW_CAP_HBM_SCRAMBLER |
				HW_CAP_CLK_GATE);

		memset(gaudi->events_stat, 0, sizeof(gaudi->events_stat));
	}
}

static int gaudi_suspend(struct hl_device *hdev)
{
	int rc;

	rc = hl_fw_send_pci_access_msg(hdev, CPUCP_PACKET_DISABLE_PCI_ACCESS);
	if (rc)
		dev_err(hdev->dev, "Failed to disable PCI access from CPU\n");

	return rc;
}

static int gaudi_resume(struct hl_device *hdev)
{
	return gaudi_init_iatu(hdev);
}

static int gaudi_cb_mmap(struct hl_device *hdev, struct vm_area_struct *vma,
			void *cpu_addr, dma_addr_t dma_addr, size_t size)
{
	int rc;

	vma->vm_flags |= VM_IO | VM_PFNMAP | VM_DONTEXPAND | VM_DONTDUMP |
			VM_DONTCOPY | VM_NORESERVE;

	rc = dma_mmap_coherent(hdev->dev, vma, cpu_addr, dma_addr, size);
	if (rc)
		dev_err(hdev->dev, "dma_mmap_coherent error %d", rc);

	return rc;
}

static void gaudi_ring_doorbell(struct hl_device *hdev, u32 hw_queue_id, u32 pi)
{
	struct gaudi_device *gaudi = hdev->asic_specific;
	u32 db_reg_offset, db_value, dma_qm_offset, q_off;
	int dma_id;
	bool invalid_queue = false;

	switch (hw_queue_id) {
	case GAUDI_QUEUE_ID_DMA_0_0...GAUDI_QUEUE_ID_DMA_0_3:
		dma_id = gaudi_dma_assignment[GAUDI_PCI_DMA_1];
		dma_qm_offset = dma_id * DMA_QMAN_OFFSET;
		q_off = dma_qm_offset + (hw_queue_id & 0x3) * 4;
		db_reg_offset = mmDMA0_QM_PQ_PI_0 + q_off;
		break;

	case GAUDI_QUEUE_ID_DMA_1_0...GAUDI_QUEUE_ID_DMA_1_3:
		dma_id = gaudi_dma_assignment[GAUDI_PCI_DMA_2];
		dma_qm_offset = dma_id * DMA_QMAN_OFFSET;
		q_off = dma_qm_offset + (hw_queue_id & 0x3) * 4;
		db_reg_offset = mmDMA0_QM_PQ_PI_0 + q_off;
		break;

	case GAUDI_QUEUE_ID_DMA_2_0...GAUDI_QUEUE_ID_DMA_2_3:
		dma_id = gaudi_dma_assignment[GAUDI_HBM_DMA_1];
		dma_qm_offset = dma_id * DMA_QMAN_OFFSET;
		q_off = dma_qm_offset + ((hw_queue_id - 1) & 0x3) * 4;
		db_reg_offset = mmDMA0_QM_PQ_PI_0 + q_off;
		break;

	case GAUDI_QUEUE_ID_DMA_3_0...GAUDI_QUEUE_ID_DMA_3_3:
		dma_id = gaudi_dma_assignment[GAUDI_HBM_DMA_2];
		dma_qm_offset = dma_id * DMA_QMAN_OFFSET;
		q_off = dma_qm_offset + ((hw_queue_id - 1) & 0x3) * 4;
		db_reg_offset = mmDMA0_QM_PQ_PI_0 + q_off;
		break;

	case GAUDI_QUEUE_ID_DMA_4_0...GAUDI_QUEUE_ID_DMA_4_3:
		dma_id = gaudi_dma_assignment[GAUDI_HBM_DMA_3];
		dma_qm_offset = dma_id * DMA_QMAN_OFFSET;
		q_off = dma_qm_offset + ((hw_queue_id - 1) & 0x3) * 4;
		db_reg_offset = mmDMA0_QM_PQ_PI_0 + q_off;
		break;

	case GAUDI_QUEUE_ID_DMA_5_0...GAUDI_QUEUE_ID_DMA_5_3:
		dma_id = gaudi_dma_assignment[GAUDI_HBM_DMA_4];
		dma_qm_offset = dma_id * DMA_QMAN_OFFSET;
		q_off = dma_qm_offset + ((hw_queue_id - 1) & 0x3) * 4;
		db_reg_offset = mmDMA0_QM_PQ_PI_0 + q_off;
		break;

	case GAUDI_QUEUE_ID_DMA_6_0...GAUDI_QUEUE_ID_DMA_6_3:
		dma_id = gaudi_dma_assignment[GAUDI_HBM_DMA_5];
		dma_qm_offset = dma_id * DMA_QMAN_OFFSET;
		q_off = dma_qm_offset + ((hw_queue_id - 1) & 0x3) * 4;
		db_reg_offset = mmDMA0_QM_PQ_PI_0 + q_off;
		break;

	case GAUDI_QUEUE_ID_DMA_7_0...GAUDI_QUEUE_ID_DMA_7_3:
		dma_id = gaudi_dma_assignment[GAUDI_HBM_DMA_6];
		dma_qm_offset = dma_id * DMA_QMAN_OFFSET;
		q_off = dma_qm_offset + ((hw_queue_id - 1) & 0x3) * 4;
		db_reg_offset = mmDMA0_QM_PQ_PI_0 + q_off;
		break;

	case GAUDI_QUEUE_ID_CPU_PQ:
		if (gaudi->hw_cap_initialized & HW_CAP_CPU_Q)
			db_reg_offset = mmCPU_IF_PF_PQ_PI;
		else
			invalid_queue = true;
		break;

	case GAUDI_QUEUE_ID_MME_0_0:
		db_reg_offset = mmMME2_QM_PQ_PI_0;
		break;

	case GAUDI_QUEUE_ID_MME_0_1:
		db_reg_offset = mmMME2_QM_PQ_PI_1;
		break;

	case GAUDI_QUEUE_ID_MME_0_2:
		db_reg_offset = mmMME2_QM_PQ_PI_2;
		break;

	case GAUDI_QUEUE_ID_MME_0_3:
		db_reg_offset = mmMME2_QM_PQ_PI_3;
		break;

	case GAUDI_QUEUE_ID_MME_1_0:
		db_reg_offset = mmMME0_QM_PQ_PI_0;
		break;

	case GAUDI_QUEUE_ID_MME_1_1:
		db_reg_offset = mmMME0_QM_PQ_PI_1;
		break;

	case GAUDI_QUEUE_ID_MME_1_2:
		db_reg_offset = mmMME0_QM_PQ_PI_2;
		break;

	case GAUDI_QUEUE_ID_MME_1_3:
		db_reg_offset = mmMME0_QM_PQ_PI_3;
		break;

	case GAUDI_QUEUE_ID_TPC_0_0:
		db_reg_offset = mmTPC0_QM_PQ_PI_0;
		break;

	case GAUDI_QUEUE_ID_TPC_0_1:
		db_reg_offset = mmTPC0_QM_PQ_PI_1;
		break;

	case GAUDI_QUEUE_ID_TPC_0_2:
		db_reg_offset = mmTPC0_QM_PQ_PI_2;
		break;

	case GAUDI_QUEUE_ID_TPC_0_3:
		db_reg_offset = mmTPC0_QM_PQ_PI_3;
		break;

	case GAUDI_QUEUE_ID_TPC_1_0:
		db_reg_offset = mmTPC1_QM_PQ_PI_0;
		break;

	case GAUDI_QUEUE_ID_TPC_1_1:
		db_reg_offset = mmTPC1_QM_PQ_PI_1;
		break;

	case GAUDI_QUEUE_ID_TPC_1_2:
		db_reg_offset = mmTPC1_QM_PQ_PI_2;
		break;

	case GAUDI_QUEUE_ID_TPC_1_3:
		db_reg_offset = mmTPC1_QM_PQ_PI_3;
		break;

	case GAUDI_QUEUE_ID_TPC_2_0:
		db_reg_offset = mmTPC2_QM_PQ_PI_0;
		break;

	case GAUDI_QUEUE_ID_TPC_2_1:
		db_reg_offset = mmTPC2_QM_PQ_PI_1;
		break;

	case GAUDI_QUEUE_ID_TPC_2_2:
		db_reg_offset = mmTPC2_QM_PQ_PI_2;
		break;

	case GAUDI_QUEUE_ID_TPC_2_3:
		db_reg_offset = mmTPC2_QM_PQ_PI_3;
		break;

	case GAUDI_QUEUE_ID_TPC_3_0:
		db_reg_offset = mmTPC3_QM_PQ_PI_0;
		break;

	case GAUDI_QUEUE_ID_TPC_3_1:
		db_reg_offset = mmTPC3_QM_PQ_PI_1;
		break;

	case GAUDI_QUEUE_ID_TPC_3_2:
		db_reg_offset = mmTPC3_QM_PQ_PI_2;
		break;

	case GAUDI_QUEUE_ID_TPC_3_3:
		db_reg_offset = mmTPC3_QM_PQ_PI_3;
		break;

	case GAUDI_QUEUE_ID_TPC_4_0:
		db_reg_offset = mmTPC4_QM_PQ_PI_0;
		break;

	case GAUDI_QUEUE_ID_TPC_4_1:
		db_reg_offset = mmTPC4_QM_PQ_PI_1;
		break;

	case GAUDI_QUEUE_ID_TPC_4_2:
		db_reg_offset = mmTPC4_QM_PQ_PI_2;
		break;

	case GAUDI_QUEUE_ID_TPC_4_3:
		db_reg_offset = mmTPC4_QM_PQ_PI_3;
		break;

	case GAUDI_QUEUE_ID_TPC_5_0:
		db_reg_offset = mmTPC5_QM_PQ_PI_0;
		break;

	case GAUDI_QUEUE_ID_TPC_5_1:
		db_reg_offset = mmTPC5_QM_PQ_PI_1;
		break;

	case GAUDI_QUEUE_ID_TPC_5_2:
		db_reg_offset = mmTPC5_QM_PQ_PI_2;
		break;

	case GAUDI_QUEUE_ID_TPC_5_3:
		db_reg_offset = mmTPC5_QM_PQ_PI_3;
		break;

	case GAUDI_QUEUE_ID_TPC_6_0:
		db_reg_offset = mmTPC6_QM_PQ_PI_0;
		break;

	case GAUDI_QUEUE_ID_TPC_6_1:
		db_reg_offset = mmTPC6_QM_PQ_PI_1;
		break;

	case GAUDI_QUEUE_ID_TPC_6_2:
		db_reg_offset = mmTPC6_QM_PQ_PI_2;
		break;

	case GAUDI_QUEUE_ID_TPC_6_3:
		db_reg_offset = mmTPC6_QM_PQ_PI_3;
		break;

	case GAUDI_QUEUE_ID_TPC_7_0:
		db_reg_offset = mmTPC7_QM_PQ_PI_0;
		break;

	case GAUDI_QUEUE_ID_TPC_7_1:
		db_reg_offset = mmTPC7_QM_PQ_PI_1;
		break;

	case GAUDI_QUEUE_ID_TPC_7_2:
		db_reg_offset = mmTPC7_QM_PQ_PI_2;
		break;

	case GAUDI_QUEUE_ID_TPC_7_3:
		db_reg_offset = mmTPC7_QM_PQ_PI_3;
		break;

	case GAUDI_QUEUE_ID_NIC_0_0:
		db_reg_offset = mmNIC0_QM0_PQ_PI_0;
		break;

	case GAUDI_QUEUE_ID_NIC_0_1:
		db_reg_offset = mmNIC0_QM0_PQ_PI_1;
		break;

	case GAUDI_QUEUE_ID_NIC_0_2:
		db_reg_offset = mmNIC0_QM0_PQ_PI_2;
		break;

	case GAUDI_QUEUE_ID_NIC_0_3:
		db_reg_offset = mmNIC0_QM0_PQ_PI_3;
		break;

	case GAUDI_QUEUE_ID_NIC_1_0:
		db_reg_offset = mmNIC0_QM1_PQ_PI_0;
		break;

	case GAUDI_QUEUE_ID_NIC_1_1:
		db_reg_offset = mmNIC0_QM1_PQ_PI_1;
		break;

	case GAUDI_QUEUE_ID_NIC_1_2:
		db_reg_offset = mmNIC0_QM1_PQ_PI_2;
		break;

	case GAUDI_QUEUE_ID_NIC_1_3:
		db_reg_offset = mmNIC0_QM1_PQ_PI_3;
		break;

	case GAUDI_QUEUE_ID_NIC_2_0:
		db_reg_offset = mmNIC1_QM0_PQ_PI_0;
		break;

	case GAUDI_QUEUE_ID_NIC_2_1:
		db_reg_offset = mmNIC1_QM0_PQ_PI_1;
		break;

	case GAUDI_QUEUE_ID_NIC_2_2:
		db_reg_offset = mmNIC1_QM0_PQ_PI_2;
		break;

	case GAUDI_QUEUE_ID_NIC_2_3:
		db_reg_offset = mmNIC1_QM0_PQ_PI_3;
		break;

	case GAUDI_QUEUE_ID_NIC_3_0:
		db_reg_offset = mmNIC1_QM1_PQ_PI_0;
		break;

	case GAUDI_QUEUE_ID_NIC_3_1:
		db_reg_offset = mmNIC1_QM1_PQ_PI_1;
		break;

	case GAUDI_QUEUE_ID_NIC_3_2:
		db_reg_offset = mmNIC1_QM1_PQ_PI_2;
		break;

	case GAUDI_QUEUE_ID_NIC_3_3:
		db_reg_offset = mmNIC1_QM1_PQ_PI_3;
		break;

	case GAUDI_QUEUE_ID_NIC_4_0:
		db_reg_offset = mmNIC2_QM0_PQ_PI_0;
		break;

	case GAUDI_QUEUE_ID_NIC_4_1:
		db_reg_offset = mmNIC2_QM0_PQ_PI_1;
		break;

	case GAUDI_QUEUE_ID_NIC_4_2:
		db_reg_offset = mmNIC2_QM0_PQ_PI_2;
		break;

	case GAUDI_QUEUE_ID_NIC_4_3:
		db_reg_offset = mmNIC2_QM0_PQ_PI_3;
		break;

	case GAUDI_QUEUE_ID_NIC_5_0:
		db_reg_offset = mmNIC2_QM1_PQ_PI_0;
		break;

	case GAUDI_QUEUE_ID_NIC_5_1:
		db_reg_offset = mmNIC2_QM1_PQ_PI_1;
		break;

	case GAUDI_QUEUE_ID_NIC_5_2:
		db_reg_offset = mmNIC2_QM1_PQ_PI_2;
		break;

	case GAUDI_QUEUE_ID_NIC_5_3:
		db_reg_offset = mmNIC2_QM1_PQ_PI_3;
		break;

	case GAUDI_QUEUE_ID_NIC_6_0:
		db_reg_offset = mmNIC3_QM0_PQ_PI_0;
		break;

	case GAUDI_QUEUE_ID_NIC_6_1:
		db_reg_offset = mmNIC3_QM0_PQ_PI_1;
		break;

	case GAUDI_QUEUE_ID_NIC_6_2:
		db_reg_offset = mmNIC3_QM0_PQ_PI_2;
		break;

	case GAUDI_QUEUE_ID_NIC_6_3:
		db_reg_offset = mmNIC3_QM0_PQ_PI_3;
		break;

	case GAUDI_QUEUE_ID_NIC_7_0:
		db_reg_offset = mmNIC3_QM1_PQ_PI_0;
		break;

	case GAUDI_QUEUE_ID_NIC_7_1:
		db_reg_offset = mmNIC3_QM1_PQ_PI_1;
		break;

	case GAUDI_QUEUE_ID_NIC_7_2:
		db_reg_offset = mmNIC3_QM1_PQ_PI_2;
		break;

	case GAUDI_QUEUE_ID_NIC_7_3:
		db_reg_offset = mmNIC3_QM1_PQ_PI_3;
		break;

	case GAUDI_QUEUE_ID_NIC_8_0:
		db_reg_offset = mmNIC4_QM0_PQ_PI_0;
		break;

	case GAUDI_QUEUE_ID_NIC_8_1:
		db_reg_offset = mmNIC4_QM0_PQ_PI_1;
		break;

	case GAUDI_QUEUE_ID_NIC_8_2:
		db_reg_offset = mmNIC4_QM0_PQ_PI_2;
		break;

	case GAUDI_QUEUE_ID_NIC_8_3:
		db_reg_offset = mmNIC4_QM0_PQ_PI_3;
		break;

	case GAUDI_QUEUE_ID_NIC_9_0:
		db_reg_offset = mmNIC4_QM1_PQ_PI_0;
		break;

	case GAUDI_QUEUE_ID_NIC_9_1:
		db_reg_offset = mmNIC4_QM1_PQ_PI_1;
		break;

	case GAUDI_QUEUE_ID_NIC_9_2:
		db_reg_offset = mmNIC4_QM1_PQ_PI_2;
		break;

	case GAUDI_QUEUE_ID_NIC_9_3:
		db_reg_offset = mmNIC4_QM1_PQ_PI_3;
		break;

	default:
		invalid_queue = true;
	}

	if (invalid_queue) {
		/* Should never get here */
		dev_err(hdev->dev, "h/w queue %d is invalid. Can't set pi\n",
			hw_queue_id);
		return;
	}

	db_value = pi;

	/* ring the doorbell */
	WREG32(db_reg_offset, db_value);

	if (hw_queue_id == GAUDI_QUEUE_ID_CPU_PQ)
		WREG32(mmGIC_DISTRIBUTOR__5_GICD_SETSPI_NSR,
				GAUDI_EVENT_PI_UPDATE);
}

static void gaudi_pqe_write(struct hl_device *hdev, __le64 *pqe,
				struct hl_bd *bd)
{
	__le64 *pbd = (__le64 *) bd;

	/* The QMANs are on the host memory so a simple copy suffice */
	pqe[0] = pbd[0];
	pqe[1] = pbd[1];
}

static void *gaudi_dma_alloc_coherent(struct hl_device *hdev, size_t size,
					dma_addr_t *dma_handle, gfp_t flags)
{
	void *kernel_addr = dma_alloc_coherent(&hdev->pdev->dev, size,
						dma_handle, flags);

	/* Shift to the device's base physical address of host memory */
	if (kernel_addr)
		*dma_handle += HOST_PHYS_BASE;

	return kernel_addr;
}

static void gaudi_dma_free_coherent(struct hl_device *hdev, size_t size,
		void *cpu_addr, dma_addr_t dma_handle)
{
	/* Cancel the device's base physical address of host memory */
	dma_addr_t fixed_dma_handle = dma_handle - HOST_PHYS_BASE;

	dma_free_coherent(&hdev->pdev->dev, size, cpu_addr, fixed_dma_handle);
}

static int gaudi_hbm_scrubbing(struct hl_device *hdev)
{
	struct asic_fixed_properties *prop = &hdev->asic_prop;
	u64  cur_addr = DRAM_BASE_ADDR_USER;
	u32 val;
	u32 chunk_size;
	int rc, dma_id;

	while (cur_addr < prop->dram_end_address) {
		for (dma_id = 0 ; dma_id < DMA_NUMBER_OF_CHANNELS ; dma_id++) {
			u32 dma_offset = dma_id * DMA_CORE_OFFSET;

			chunk_size =
			min((u64)SZ_2G, prop->dram_end_address - cur_addr);

			dev_dbg(hdev->dev,
				"Doing HBM scrubbing for 0x%09llx - 0x%09llx\n",
				cur_addr, cur_addr + chunk_size);

			WREG32(mmDMA0_CORE_SRC_BASE_LO + dma_offset, 0);
			WREG32(mmDMA0_CORE_SRC_BASE_HI + dma_offset, 0);
			WREG32(mmDMA0_CORE_DST_BASE_LO + dma_offset,
						lower_32_bits(cur_addr));
			WREG32(mmDMA0_CORE_DST_BASE_HI + dma_offset,
						upper_32_bits(cur_addr));
			WREG32(mmDMA0_CORE_DST_TSIZE_0 + dma_offset,
					chunk_size);
			WREG32(mmDMA0_CORE_COMMIT + dma_offset,
					((1 << DMA0_CORE_COMMIT_LIN_SHIFT) |
					(1 << DMA0_CORE_COMMIT_MEM_SET_SHIFT)));

			cur_addr += chunk_size;

			if (cur_addr == prop->dram_end_address)
				break;
		}

		for (dma_id = 0 ; dma_id < DMA_NUMBER_OF_CHANNELS ; dma_id++) {
			u32 dma_offset = dma_id * DMA_CORE_OFFSET;

			rc = hl_poll_timeout(
				hdev,
				mmDMA0_CORE_STS0 + dma_offset,
				val,
				((val & DMA0_CORE_STS0_BUSY_MASK) == 0),
				1000,
				HBM_SCRUBBING_TIMEOUT_US);

			if (rc) {
				dev_err(hdev->dev,
					"DMA Timeout during HBM scrubbing of DMA #%d\n",
					dma_id);
				return -EIO;
			}
		}
	}

	return 0;
}

static int gaudi_scrub_device_mem(struct hl_device *hdev, u64 addr, u64 size)
{
	struct asic_fixed_properties *prop = &hdev->asic_prop;
	struct gaudi_device *gaudi = hdev->asic_specific;
	u64 idle_mask = 0;
	int rc = 0;
	u64 val = 0;

	if (!hdev->memory_scrub)
		return 0;

	if (!addr && !size) {
		/* Wait till device is idle */
		rc = hl_poll_timeout(
				hdev,
				mmDMA0_CORE_STS0/* dummy */,
				val/* dummy */,
				(hdev->asic_funcs->is_device_idle(hdev,
						&idle_mask, NULL)),
						1000,
						HBM_SCRUBBING_TIMEOUT_US);
		if (rc) {
			dev_err(hdev->dev, "waiting for idle timeout\n");
			return -EIO;
		}

		/* Scrub SRAM */
		addr = prop->sram_user_base_address;
		size = hdev->pldm ? 0x10000 :
				(prop->sram_size - SRAM_USER_BASE_OFFSET);
		val = 0x7777777777777777ull;

		rc = gaudi_memset_device_memory(hdev, addr, size, val);
		if (rc) {
			dev_err(hdev->dev,
				"Failed to clear SRAM in mem scrub all\n");
			return rc;
		}

		mutex_lock(&gaudi->clk_gate_mutex);
		hdev->asic_funcs->disable_clock_gating(hdev);

		/* Scrub HBM using all DMA channels in parallel */
		rc = gaudi_hbm_scrubbing(hdev);
		if (rc)
			dev_err(hdev->dev,
				"Failed to clear HBM in mem scrub all\n");

		hdev->asic_funcs->set_clock_gating(hdev);
		mutex_unlock(&gaudi->clk_gate_mutex);
	}

	return rc;
}

static void *gaudi_get_int_queue_base(struct hl_device *hdev,
				u32 queue_id, dma_addr_t *dma_handle,
				u16 *queue_len)
{
	struct gaudi_device *gaudi = hdev->asic_specific;
	struct gaudi_internal_qman_info *q;

	if (queue_id >= GAUDI_QUEUE_ID_SIZE ||
			gaudi_queue_type[queue_id] != QUEUE_TYPE_INT) {
		dev_err(hdev->dev, "Got invalid queue id %d\n", queue_id);
		return NULL;
	}

	q = &gaudi->internal_qmans[queue_id];
	*dma_handle = q->pq_dma_addr;
	*queue_len = q->pq_size / QMAN_PQ_ENTRY_SIZE;

	return q->pq_kernel_addr;
}

static int gaudi_send_cpu_message(struct hl_device *hdev, u32 *msg,
				u16 len, u32 timeout, u64 *result)
{
	struct gaudi_device *gaudi = hdev->asic_specific;

	if (!(gaudi->hw_cap_initialized & HW_CAP_CPU_Q)) {
		if (result)
			*result = 0;
		return 0;
	}

	if (!timeout)
		timeout = GAUDI_MSG_TO_CPU_TIMEOUT_USEC;

	return hl_fw_send_cpu_message(hdev, GAUDI_QUEUE_ID_CPU_PQ, msg, len,
						timeout, result);
}

static int gaudi_test_queue(struct hl_device *hdev, u32 hw_queue_id)
{
	struct packet_msg_prot *fence_pkt;
	dma_addr_t pkt_dma_addr;
	u32 fence_val, tmp, timeout_usec;
	dma_addr_t fence_dma_addr;
	u32 *fence_ptr;
	int rc;

	if (hdev->pldm)
		timeout_usec = GAUDI_PLDM_TEST_QUEUE_WAIT_USEC;
	else
		timeout_usec = GAUDI_TEST_QUEUE_WAIT_USEC;

	fence_val = GAUDI_QMAN0_FENCE_VAL;

	fence_ptr = hdev->asic_funcs->asic_dma_pool_zalloc(hdev, 4, GFP_KERNEL,
							&fence_dma_addr);
	if (!fence_ptr) {
		dev_err(hdev->dev,
			"Failed to allocate memory for H/W queue %d testing\n",
			hw_queue_id);
		return -ENOMEM;
	}

	*fence_ptr = 0;

	fence_pkt = hdev->asic_funcs->asic_dma_pool_zalloc(hdev,
					sizeof(struct packet_msg_prot),
					GFP_KERNEL, &pkt_dma_addr);
	if (!fence_pkt) {
		dev_err(hdev->dev,
			"Failed to allocate packet for H/W queue %d testing\n",
			hw_queue_id);
		rc = -ENOMEM;
		goto free_fence_ptr;
	}

	tmp = FIELD_PREP(GAUDI_PKT_CTL_OPCODE_MASK, PACKET_MSG_PROT);
	tmp |= FIELD_PREP(GAUDI_PKT_CTL_EB_MASK, 1);
	tmp |= FIELD_PREP(GAUDI_PKT_CTL_MB_MASK, 1);

	fence_pkt->ctl = cpu_to_le32(tmp);
	fence_pkt->value = cpu_to_le32(fence_val);
	fence_pkt->addr = cpu_to_le64(fence_dma_addr);

	rc = hl_hw_queue_send_cb_no_cmpl(hdev, hw_queue_id,
					sizeof(struct packet_msg_prot),
					pkt_dma_addr);
	if (rc) {
		dev_err(hdev->dev,
			"Failed to send fence packet to H/W queue %d\n",
			hw_queue_id);
		goto free_pkt;
	}

	rc = hl_poll_timeout_memory(hdev, fence_ptr, tmp, (tmp == fence_val),
					1000, timeout_usec, true);

	hl_hw_queue_inc_ci_kernel(hdev, hw_queue_id);

	if (rc == -ETIMEDOUT) {
		dev_err(hdev->dev,
			"H/W queue %d test failed (scratch(0x%08llX) == 0x%08X)\n",
			hw_queue_id, (unsigned long long) fence_dma_addr, tmp);
		rc = -EIO;
	}

free_pkt:
	hdev->asic_funcs->asic_dma_pool_free(hdev, (void *) fence_pkt,
					pkt_dma_addr);
free_fence_ptr:
	hdev->asic_funcs->asic_dma_pool_free(hdev, (void *) fence_ptr,
					fence_dma_addr);
	return rc;
}

static int gaudi_test_cpu_queue(struct hl_device *hdev)
{
	struct gaudi_device *gaudi = hdev->asic_specific;

	/*
	 * check capability here as send_cpu_message() won't update the result
	 * value if no capability
	 */
	if (!(gaudi->hw_cap_initialized & HW_CAP_CPU_Q))
		return 0;

	return hl_fw_test_cpu_queue(hdev);
}

static int gaudi_test_queues(struct hl_device *hdev)
{
	int i, rc, ret_val = 0;

	for (i = 0 ; i < hdev->asic_prop.max_queues ; i++) {
		if (hdev->asic_prop.hw_queues_props[i].type == QUEUE_TYPE_EXT) {
			rc = gaudi_test_queue(hdev, i);
			if (rc)
				ret_val = -EINVAL;
		}
	}

	rc = gaudi_test_cpu_queue(hdev);
	if (rc)
		ret_val = -EINVAL;

	return ret_val;
}

static void *gaudi_dma_pool_zalloc(struct hl_device *hdev, size_t size,
		gfp_t mem_flags, dma_addr_t *dma_handle)
{
	void *kernel_addr;

	if (size > GAUDI_DMA_POOL_BLK_SIZE)
		return NULL;

	kernel_addr = dma_pool_zalloc(hdev->dma_pool, mem_flags, dma_handle);

	/* Shift to the device's base physical address of host memory */
	if (kernel_addr)
		*dma_handle += HOST_PHYS_BASE;

	return kernel_addr;
}

static void gaudi_dma_pool_free(struct hl_device *hdev, void *vaddr,
			dma_addr_t dma_addr)
{
	/* Cancel the device's base physical address of host memory */
	dma_addr_t fixed_dma_addr = dma_addr - HOST_PHYS_BASE;

	dma_pool_free(hdev->dma_pool, vaddr, fixed_dma_addr);
}

static void *gaudi_cpu_accessible_dma_pool_alloc(struct hl_device *hdev,
					size_t size, dma_addr_t *dma_handle)
{
	return hl_fw_cpu_accessible_dma_pool_alloc(hdev, size, dma_handle);
}

static void gaudi_cpu_accessible_dma_pool_free(struct hl_device *hdev,
						size_t size, void *vaddr)
{
	hl_fw_cpu_accessible_dma_pool_free(hdev, size, vaddr);
}

static int gaudi_dma_map_sg(struct hl_device *hdev, struct scatterlist *sgl,
			int nents, enum dma_data_direction dir)
{
	struct scatterlist *sg;
	int i;

	if (!dma_map_sg(&hdev->pdev->dev, sgl, nents, dir))
		return -ENOMEM;

	/* Shift to the device's base physical address of host memory */
	for_each_sg(sgl, sg, nents, i)
		sg->dma_address += HOST_PHYS_BASE;

	return 0;
}

static void gaudi_dma_unmap_sg(struct hl_device *hdev, struct scatterlist *sgl,
			int nents, enum dma_data_direction dir)
{
	struct scatterlist *sg;
	int i;

	/* Cancel the device's base physical address of host memory */
	for_each_sg(sgl, sg, nents, i)
		sg->dma_address -= HOST_PHYS_BASE;

	dma_unmap_sg(&hdev->pdev->dev, sgl, nents, dir);
}

static u32 gaudi_get_dma_desc_list_size(struct hl_device *hdev,
					struct sg_table *sgt)
{
	struct scatterlist *sg, *sg_next_iter;
	u32 count, dma_desc_cnt;
	u64 len, len_next;
	dma_addr_t addr, addr_next;

	dma_desc_cnt = 0;

	for_each_sg(sgt->sgl, sg, sgt->nents, count) {

		len = sg_dma_len(sg);
		addr = sg_dma_address(sg);

		if (len == 0)
			break;

		while ((count + 1) < sgt->nents) {
			sg_next_iter = sg_next(sg);
			len_next = sg_dma_len(sg_next_iter);
			addr_next = sg_dma_address(sg_next_iter);

			if (len_next == 0)
				break;

			if ((addr + len == addr_next) &&
				(len + len_next <= DMA_MAX_TRANSFER_SIZE)) {
				len += len_next;
				count++;
				sg = sg_next_iter;
			} else {
				break;
			}
		}

		dma_desc_cnt++;
	}

	return dma_desc_cnt * sizeof(struct packet_lin_dma);
}

static int gaudi_pin_memory_before_cs(struct hl_device *hdev,
				struct hl_cs_parser *parser,
				struct packet_lin_dma *user_dma_pkt,
				u64 addr, enum dma_data_direction dir)
{
	struct hl_userptr *userptr;
	int rc;

	if (hl_userptr_is_pinned(hdev, addr, le32_to_cpu(user_dma_pkt->tsize),
			parser->job_userptr_list, &userptr))
		goto already_pinned;

	userptr = kzalloc(sizeof(*userptr), GFP_ATOMIC);
	if (!userptr)
		return -ENOMEM;

	rc = hl_pin_host_memory(hdev, addr, le32_to_cpu(user_dma_pkt->tsize),
				userptr);
	if (rc)
		goto free_userptr;

	list_add_tail(&userptr->job_node, parser->job_userptr_list);

	rc = hdev->asic_funcs->asic_dma_map_sg(hdev, userptr->sgt->sgl,
					userptr->sgt->nents, dir);
	if (rc) {
		dev_err(hdev->dev, "failed to map sgt with DMA region\n");
		goto unpin_memory;
	}

	userptr->dma_mapped = true;
	userptr->dir = dir;

already_pinned:
	parser->patched_cb_size +=
			gaudi_get_dma_desc_list_size(hdev, userptr->sgt);

	return 0;

unpin_memory:
	hl_unpin_host_memory(hdev, userptr);
free_userptr:
	kfree(userptr);
	return rc;
}

static int gaudi_validate_dma_pkt_host(struct hl_device *hdev,
				struct hl_cs_parser *parser,
				struct packet_lin_dma *user_dma_pkt,
				bool src_in_host)
{
	enum dma_data_direction dir;
	bool skip_host_mem_pin = false, user_memset;
	u64 addr;
	int rc = 0;

	user_memset = (le32_to_cpu(user_dma_pkt->ctl) &
			GAUDI_PKT_LIN_DMA_CTL_MEMSET_MASK) >>
			GAUDI_PKT_LIN_DMA_CTL_MEMSET_SHIFT;

	if (src_in_host) {
		if (user_memset)
			skip_host_mem_pin = true;

		dev_dbg(hdev->dev, "DMA direction is HOST --> DEVICE\n");
		dir = DMA_TO_DEVICE;
		addr = le64_to_cpu(user_dma_pkt->src_addr);
	} else {
		dev_dbg(hdev->dev, "DMA direction is DEVICE --> HOST\n");
		dir = DMA_FROM_DEVICE;
		addr = (le64_to_cpu(user_dma_pkt->dst_addr) &
				GAUDI_PKT_LIN_DMA_DST_ADDR_MASK) >>
				GAUDI_PKT_LIN_DMA_DST_ADDR_SHIFT;
	}

	if (skip_host_mem_pin)
		parser->patched_cb_size += sizeof(*user_dma_pkt);
	else
		rc = gaudi_pin_memory_before_cs(hdev, parser, user_dma_pkt,
						addr, dir);

	return rc;
}

static int gaudi_validate_dma_pkt_no_mmu(struct hl_device *hdev,
				struct hl_cs_parser *parser,
				struct packet_lin_dma *user_dma_pkt)
{
	bool src_in_host = false;
	u64 dst_addr = (le64_to_cpu(user_dma_pkt->dst_addr) &
			GAUDI_PKT_LIN_DMA_DST_ADDR_MASK) >>
			GAUDI_PKT_LIN_DMA_DST_ADDR_SHIFT;

	dev_dbg(hdev->dev, "DMA packet details:\n");
	dev_dbg(hdev->dev, "source == 0x%llx\n",
				le64_to_cpu(user_dma_pkt->src_addr));
	dev_dbg(hdev->dev, "destination == 0x%llx\n", dst_addr);
	dev_dbg(hdev->dev, "size == %u\n", le32_to_cpu(user_dma_pkt->tsize));

	/*
	 * Special handling for DMA with size 0. Bypass all validations
	 * because no transactions will be done except for WR_COMP, which
	 * is not a security issue
	 */
	if (!le32_to_cpu(user_dma_pkt->tsize)) {
		parser->patched_cb_size += sizeof(*user_dma_pkt);
		return 0;
	}

	if (parser->hw_queue_id <= GAUDI_QUEUE_ID_DMA_0_3)
		src_in_host = true;

	return gaudi_validate_dma_pkt_host(hdev, parser, user_dma_pkt,
						src_in_host);
}

static int gaudi_validate_load_and_exe_pkt(struct hl_device *hdev,
					struct hl_cs_parser *parser,
					struct packet_load_and_exe *user_pkt)
{
	u32 cfg;

	cfg = le32_to_cpu(user_pkt->cfg);

	if (cfg & GAUDI_PKT_LOAD_AND_EXE_CFG_DST_MASK) {
		dev_err(hdev->dev,
			"User not allowed to use Load and Execute\n");
		return -EPERM;
	}

	parser->patched_cb_size += sizeof(struct packet_load_and_exe);

	return 0;
}

static int gaudi_validate_cb(struct hl_device *hdev,
			struct hl_cs_parser *parser, bool is_mmu)
{
	u32 cb_parsed_length = 0;
	int rc = 0;

	parser->patched_cb_size = 0;

	/* cb_user_size is more than 0 so loop will always be executed */
	while (cb_parsed_length < parser->user_cb_size) {
		enum packet_id pkt_id;
		u16 pkt_size;
		struct gaudi_packet *user_pkt;

		user_pkt = parser->user_cb->kernel_address + cb_parsed_length;

		pkt_id = (enum packet_id) (
				(le64_to_cpu(user_pkt->header) &
				PACKET_HEADER_PACKET_ID_MASK) >>
					PACKET_HEADER_PACKET_ID_SHIFT);

		if (!validate_packet_id(pkt_id)) {
			dev_err(hdev->dev, "Invalid packet id %u\n", pkt_id);
			rc = -EINVAL;
			break;
		}

		pkt_size = gaudi_packet_sizes[pkt_id];
		cb_parsed_length += pkt_size;
		if (cb_parsed_length > parser->user_cb_size) {
			dev_err(hdev->dev,
				"packet 0x%x is out of CB boundary\n", pkt_id);
			rc = -EINVAL;
			break;
		}

		switch (pkt_id) {
		case PACKET_MSG_PROT:
			dev_err(hdev->dev,
				"User not allowed to use MSG_PROT\n");
			rc = -EPERM;
			break;

		case PACKET_CP_DMA:
			dev_err(hdev->dev, "User not allowed to use CP_DMA\n");
			rc = -EPERM;
			break;

		case PACKET_STOP:
			dev_err(hdev->dev, "User not allowed to use STOP\n");
			rc = -EPERM;
			break;

		case PACKET_WREG_BULK:
			dev_err(hdev->dev,
				"User not allowed to use WREG_BULK\n");
			rc = -EPERM;
			break;

		case PACKET_LOAD_AND_EXE:
			rc = gaudi_validate_load_and_exe_pkt(hdev, parser,
				(struct packet_load_and_exe *) user_pkt);
			break;

		case PACKET_LIN_DMA:
			parser->contains_dma_pkt = true;
			if (is_mmu)
				parser->patched_cb_size += pkt_size;
			else
				rc = gaudi_validate_dma_pkt_no_mmu(hdev, parser,
					(struct packet_lin_dma *) user_pkt);
			break;

		case PACKET_WREG_32:
		case PACKET_MSG_LONG:
		case PACKET_MSG_SHORT:
		case PACKET_REPEAT:
		case PACKET_FENCE:
		case PACKET_NOP:
		case PACKET_ARB_POINT:
			parser->patched_cb_size += pkt_size;
			break;

		default:
			dev_err(hdev->dev, "Invalid packet header 0x%x\n",
				pkt_id);
			rc = -EINVAL;
			break;
		}

		if (rc)
			break;
	}

	/*
	 * The new CB should have space at the end for two MSG_PROT packets:
	 * 1. A packet that will act as a completion packet
	 * 2. A packet that will generate MSI-X interrupt
	 */
	parser->patched_cb_size += sizeof(struct packet_msg_prot) * 2;

	return rc;
}

static int gaudi_patch_dma_packet(struct hl_device *hdev,
				struct hl_cs_parser *parser,
				struct packet_lin_dma *user_dma_pkt,
				struct packet_lin_dma *new_dma_pkt,
				u32 *new_dma_pkt_size)
{
	struct hl_userptr *userptr;
	struct scatterlist *sg, *sg_next_iter;
	u32 count, dma_desc_cnt, user_wrcomp_en_mask, ctl;
	u64 len, len_next;
	dma_addr_t dma_addr, dma_addr_next;
	u64 device_memory_addr, addr;
	enum dma_data_direction dir;
	struct sg_table *sgt;
	bool src_in_host = false;
	bool skip_host_mem_pin = false;
	bool user_memset;

	ctl = le32_to_cpu(user_dma_pkt->ctl);

	if (parser->hw_queue_id <= GAUDI_QUEUE_ID_DMA_0_3)
		src_in_host = true;

	user_memset = (ctl & GAUDI_PKT_LIN_DMA_CTL_MEMSET_MASK) >>
			GAUDI_PKT_LIN_DMA_CTL_MEMSET_SHIFT;

	if (src_in_host) {
		addr = le64_to_cpu(user_dma_pkt->src_addr);
		device_memory_addr = le64_to_cpu(user_dma_pkt->dst_addr);
		dir = DMA_TO_DEVICE;
		if (user_memset)
			skip_host_mem_pin = true;
	} else {
		addr = le64_to_cpu(user_dma_pkt->dst_addr);
		device_memory_addr = le64_to_cpu(user_dma_pkt->src_addr);
		dir = DMA_FROM_DEVICE;
	}

	if ((!skip_host_mem_pin) &&
		(!hl_userptr_is_pinned(hdev, addr,
					le32_to_cpu(user_dma_pkt->tsize),
					parser->job_userptr_list, &userptr))) {
		dev_err(hdev->dev, "Userptr 0x%llx + 0x%x NOT mapped\n",
				addr, user_dma_pkt->tsize);
		return -EFAULT;
	}

	if ((user_memset) && (dir == DMA_TO_DEVICE)) {
		memcpy(new_dma_pkt, user_dma_pkt, sizeof(*user_dma_pkt));
		*new_dma_pkt_size = sizeof(*user_dma_pkt);
		return 0;
	}

	user_wrcomp_en_mask = ctl & GAUDI_PKT_LIN_DMA_CTL_WRCOMP_EN_MASK;

	sgt = userptr->sgt;
	dma_desc_cnt = 0;

	for_each_sg(sgt->sgl, sg, sgt->nents, count) {
		len = sg_dma_len(sg);
		dma_addr = sg_dma_address(sg);

		if (len == 0)
			break;

		while ((count + 1) < sgt->nents) {
			sg_next_iter = sg_next(sg);
			len_next = sg_dma_len(sg_next_iter);
			dma_addr_next = sg_dma_address(sg_next_iter);

			if (len_next == 0)
				break;

			if ((dma_addr + len == dma_addr_next) &&
				(len + len_next <= DMA_MAX_TRANSFER_SIZE)) {
				len += len_next;
				count++;
				sg = sg_next_iter;
			} else {
				break;
			}
		}

		ctl = le32_to_cpu(user_dma_pkt->ctl);
		if (likely(dma_desc_cnt))
			ctl &= ~GAUDI_PKT_CTL_EB_MASK;
		ctl &= ~GAUDI_PKT_LIN_DMA_CTL_WRCOMP_EN_MASK;
		new_dma_pkt->ctl = cpu_to_le32(ctl);
		new_dma_pkt->tsize = cpu_to_le32(len);

		if (dir == DMA_TO_DEVICE) {
			new_dma_pkt->src_addr = cpu_to_le64(dma_addr);
			new_dma_pkt->dst_addr = cpu_to_le64(device_memory_addr);
		} else {
			new_dma_pkt->src_addr = cpu_to_le64(device_memory_addr);
			new_dma_pkt->dst_addr = cpu_to_le64(dma_addr);
		}

		if (!user_memset)
			device_memory_addr += len;
		dma_desc_cnt++;
		new_dma_pkt++;
	}

	if (!dma_desc_cnt) {
		dev_err(hdev->dev,
			"Error of 0 SG entries when patching DMA packet\n");
		return -EFAULT;
	}

	/* Fix the last dma packet - wrcomp must be as user set it */
	new_dma_pkt--;
	new_dma_pkt->ctl |= cpu_to_le32(user_wrcomp_en_mask);

	*new_dma_pkt_size = dma_desc_cnt * sizeof(struct packet_lin_dma);

	return 0;
}

static int gaudi_patch_cb(struct hl_device *hdev,
				struct hl_cs_parser *parser)
{
	u32 cb_parsed_length = 0;
	u32 cb_patched_cur_length = 0;
	int rc = 0;

	/* cb_user_size is more than 0 so loop will always be executed */
	while (cb_parsed_length < parser->user_cb_size) {
		enum packet_id pkt_id;
		u16 pkt_size;
		u32 new_pkt_size = 0;
		struct gaudi_packet *user_pkt, *kernel_pkt;

		user_pkt = parser->user_cb->kernel_address + cb_parsed_length;
		kernel_pkt = parser->patched_cb->kernel_address +
					cb_patched_cur_length;

		pkt_id = (enum packet_id) (
				(le64_to_cpu(user_pkt->header) &
				PACKET_HEADER_PACKET_ID_MASK) >>
					PACKET_HEADER_PACKET_ID_SHIFT);

		if (!validate_packet_id(pkt_id)) {
			dev_err(hdev->dev, "Invalid packet id %u\n", pkt_id);
			rc = -EINVAL;
			break;
		}

		pkt_size = gaudi_packet_sizes[pkt_id];
		cb_parsed_length += pkt_size;
		if (cb_parsed_length > parser->user_cb_size) {
			dev_err(hdev->dev,
				"packet 0x%x is out of CB boundary\n", pkt_id);
			rc = -EINVAL;
			break;
		}

		switch (pkt_id) {
		case PACKET_LIN_DMA:
			rc = gaudi_patch_dma_packet(hdev, parser,
					(struct packet_lin_dma *) user_pkt,
					(struct packet_lin_dma *) kernel_pkt,
					&new_pkt_size);
			cb_patched_cur_length += new_pkt_size;
			break;

		case PACKET_MSG_PROT:
			dev_err(hdev->dev,
				"User not allowed to use MSG_PROT\n");
			rc = -EPERM;
			break;

		case PACKET_CP_DMA:
			dev_err(hdev->dev, "User not allowed to use CP_DMA\n");
			rc = -EPERM;
			break;

		case PACKET_STOP:
			dev_err(hdev->dev, "User not allowed to use STOP\n");
			rc = -EPERM;
			break;

		case PACKET_WREG_32:
		case PACKET_WREG_BULK:
		case PACKET_MSG_LONG:
		case PACKET_MSG_SHORT:
		case PACKET_REPEAT:
		case PACKET_FENCE:
		case PACKET_NOP:
		case PACKET_ARB_POINT:
		case PACKET_LOAD_AND_EXE:
			memcpy(kernel_pkt, user_pkt, pkt_size);
			cb_patched_cur_length += pkt_size;
			break;

		default:
			dev_err(hdev->dev, "Invalid packet header 0x%x\n",
				pkt_id);
			rc = -EINVAL;
			break;
		}

		if (rc)
			break;
	}

	return rc;
}

static int gaudi_parse_cb_mmu(struct hl_device *hdev,
		struct hl_cs_parser *parser)
{
	u64 patched_cb_handle;
	u32 patched_cb_size;
	struct hl_cb *user_cb;
	int rc;

	/*
	 * The new CB should have space at the end for two MSG_PROT pkt:
	 * 1. A packet that will act as a completion packet
	 * 2. A packet that will generate MSI interrupt
	 */
	parser->patched_cb_size = parser->user_cb_size +
			sizeof(struct packet_msg_prot) * 2;

	rc = hl_cb_create(hdev, &hdev->kernel_cb_mgr, hdev->kernel_ctx,
				parser->patched_cb_size, false, false,
				&patched_cb_handle);

	if (rc) {
		dev_err(hdev->dev,
			"Failed to allocate patched CB for DMA CS %d\n",
			rc);
		return rc;
	}

	patched_cb_handle >>= PAGE_SHIFT;
	parser->patched_cb = hl_cb_get(hdev, &hdev->kernel_cb_mgr,
				(u32) patched_cb_handle);
	/* hl_cb_get should never fail here so use kernel WARN */
	WARN(!parser->patched_cb, "DMA CB handle invalid 0x%x\n",
			(u32) patched_cb_handle);
	if (!parser->patched_cb) {
		rc = -EFAULT;
		goto out;
	}

	/*
	 * The check that parser->user_cb_size <= parser->user_cb->size was done
	 * in validate_queue_index().
	 */
	memcpy(parser->patched_cb->kernel_address,
		parser->user_cb->kernel_address,
		parser->user_cb_size);

	patched_cb_size = parser->patched_cb_size;

	/* Validate patched CB instead of user CB */
	user_cb = parser->user_cb;
	parser->user_cb = parser->patched_cb;
	rc = gaudi_validate_cb(hdev, parser, true);
	parser->user_cb = user_cb;

	if (rc) {
		hl_cb_put(parser->patched_cb);
		goto out;
	}

	if (patched_cb_size != parser->patched_cb_size) {
		dev_err(hdev->dev, "user CB size mismatch\n");
		hl_cb_put(parser->patched_cb);
		rc = -EINVAL;
		goto out;
	}

out:
	/*
	 * Always call cb destroy here because we still have 1 reference
	 * to it by calling cb_get earlier. After the job will be completed,
	 * cb_put will release it, but here we want to remove it from the
	 * idr
	 */
	hl_cb_destroy(hdev, &hdev->kernel_cb_mgr,
					patched_cb_handle << PAGE_SHIFT);

	return rc;
}

static int gaudi_parse_cb_no_mmu(struct hl_device *hdev,
		struct hl_cs_parser *parser)
{
	u64 patched_cb_handle;
	int rc;

	rc = gaudi_validate_cb(hdev, parser, false);

	if (rc)
		goto free_userptr;

	rc = hl_cb_create(hdev, &hdev->kernel_cb_mgr, hdev->kernel_ctx,
				parser->patched_cb_size, false, false,
				&patched_cb_handle);
	if (rc) {
		dev_err(hdev->dev,
			"Failed to allocate patched CB for DMA CS %d\n", rc);
		goto free_userptr;
	}

	patched_cb_handle >>= PAGE_SHIFT;
	parser->patched_cb = hl_cb_get(hdev, &hdev->kernel_cb_mgr,
				(u32) patched_cb_handle);
	/* hl_cb_get should never fail here so use kernel WARN */
	WARN(!parser->patched_cb, "DMA CB handle invalid 0x%x\n",
			(u32) patched_cb_handle);
	if (!parser->patched_cb) {
		rc = -EFAULT;
		goto out;
	}

	rc = gaudi_patch_cb(hdev, parser);

	if (rc)
		hl_cb_put(parser->patched_cb);

out:
	/*
	 * Always call cb destroy here because we still have 1 reference
	 * to it by calling cb_get earlier. After the job will be completed,
	 * cb_put will release it, but here we want to remove it from the
	 * idr
	 */
	hl_cb_destroy(hdev, &hdev->kernel_cb_mgr,
				patched_cb_handle << PAGE_SHIFT);

free_userptr:
	if (rc)
		hl_userptr_delete_list(hdev, parser->job_userptr_list);
	return rc;
}

static int gaudi_parse_cb_no_ext_queue(struct hl_device *hdev,
					struct hl_cs_parser *parser)
{
	struct asic_fixed_properties *asic_prop = &hdev->asic_prop;
	struct gaudi_device *gaudi = hdev->asic_specific;
	u32 nic_mask_q_id = 1 << (HW_CAP_NIC_SHIFT +
		((parser->hw_queue_id - GAUDI_QUEUE_ID_NIC_0_0) >> 2));

	if ((parser->hw_queue_id >= GAUDI_QUEUE_ID_NIC_0_0) &&
			(parser->hw_queue_id <= GAUDI_QUEUE_ID_NIC_9_3) &&
			(!(gaudi->hw_cap_initialized & nic_mask_q_id))) {
		dev_err(hdev->dev, "h/w queue %d is disabled\n",
				parser->hw_queue_id);
		return -EINVAL;
	}

	/* For internal queue jobs just check if CB address is valid */
	if (hl_mem_area_inside_range((u64) (uintptr_t) parser->user_cb,
					parser->user_cb_size,
					asic_prop->sram_user_base_address,
					asic_prop->sram_end_address))
		return 0;

	if (hl_mem_area_inside_range((u64) (uintptr_t) parser->user_cb,
					parser->user_cb_size,
					asic_prop->dram_user_base_address,
					asic_prop->dram_end_address))
		return 0;

	/* PMMU and HPMMU addresses are equal, check only one of them */
	if (hl_mem_area_inside_range((u64) (uintptr_t) parser->user_cb,
					parser->user_cb_size,
					asic_prop->pmmu.start_addr,
					asic_prop->pmmu.end_addr))
		return 0;

	dev_err(hdev->dev,
		"CB address 0x%px + 0x%x for internal QMAN is not valid\n",
		parser->user_cb, parser->user_cb_size);

	return -EFAULT;
}

static int gaudi_cs_parser(struct hl_device *hdev, struct hl_cs_parser *parser)
{
	struct gaudi_device *gaudi = hdev->asic_specific;

	if (parser->queue_type == QUEUE_TYPE_INT)
		return gaudi_parse_cb_no_ext_queue(hdev, parser);

	if (gaudi->hw_cap_initialized & HW_CAP_MMU)
		return gaudi_parse_cb_mmu(hdev, parser);
	else
		return gaudi_parse_cb_no_mmu(hdev, parser);
}

static void gaudi_add_end_of_cb_packets(struct hl_device *hdev,
					void *kernel_address, u32 len,
					u64 cq_addr, u32 cq_val, u32 msi_vec,
					bool eb)
{
	struct gaudi_device *gaudi = hdev->asic_specific;
	struct packet_msg_prot *cq_pkt;
	u32 tmp;

	cq_pkt = kernel_address + len - (sizeof(struct packet_msg_prot) * 2);

	tmp = FIELD_PREP(GAUDI_PKT_CTL_OPCODE_MASK, PACKET_MSG_PROT);
	tmp |= FIELD_PREP(GAUDI_PKT_CTL_MB_MASK, 1);

	if (eb)
		tmp |= FIELD_PREP(GAUDI_PKT_CTL_EB_MASK, 1);

	cq_pkt->ctl = cpu_to_le32(tmp);
	cq_pkt->value = cpu_to_le32(cq_val);
	cq_pkt->addr = cpu_to_le64(cq_addr);

	cq_pkt++;

	tmp = FIELD_PREP(GAUDI_PKT_CTL_OPCODE_MASK, PACKET_MSG_PROT);
	tmp |= FIELD_PREP(GAUDI_PKT_CTL_MB_MASK, 1);
	cq_pkt->ctl = cpu_to_le32(tmp);
	cq_pkt->value = cpu_to_le32(1);

	if (!gaudi->multi_msi_mode)
		msi_vec = 0;

	cq_pkt->addr = cpu_to_le64(CFG_BASE + mmPCIE_MSI_INTR_0 + msi_vec * 4);
}

static void gaudi_update_eq_ci(struct hl_device *hdev, u32 val)
{
	WREG32(mmCPU_IF_EQ_RD_OFFS, val);
}

static int gaudi_memset_device_memory(struct hl_device *hdev, u64 addr,
					u32 size, u64 val)
{
	struct packet_lin_dma *lin_dma_pkt;
	struct hl_cs_job *job;
	u32 cb_size, ctl, err_cause;
	struct hl_cb *cb;
	int rc;

	cb = hl_cb_kernel_create(hdev, PAGE_SIZE, false);
	if (!cb)
		return -EFAULT;

	lin_dma_pkt = cb->kernel_address;
	memset(lin_dma_pkt, 0, sizeof(*lin_dma_pkt));
	cb_size = sizeof(*lin_dma_pkt);

	ctl = FIELD_PREP(GAUDI_PKT_CTL_OPCODE_MASK, PACKET_LIN_DMA);
	ctl |= FIELD_PREP(GAUDI_PKT_LIN_DMA_CTL_MEMSET_MASK, 1);
	ctl |= FIELD_PREP(GAUDI_PKT_LIN_DMA_CTL_LIN_MASK, 1);
	ctl |= FIELD_PREP(GAUDI_PKT_CTL_MB_MASK, 1);
	ctl |= FIELD_PREP(GAUDI_PKT_CTL_RB_MASK, 1);

	lin_dma_pkt->ctl = cpu_to_le32(ctl);
	lin_dma_pkt->src_addr = cpu_to_le64(val);
	lin_dma_pkt->dst_addr |= cpu_to_le64(addr);
	lin_dma_pkt->tsize = cpu_to_le32(size);

	job = hl_cs_allocate_job(hdev, QUEUE_TYPE_EXT, true);
	if (!job) {
		dev_err(hdev->dev, "Failed to allocate a new job\n");
		rc = -ENOMEM;
		goto release_cb;
	}

	/* Verify DMA is OK */
	err_cause = RREG32(mmDMA0_CORE_ERR_CAUSE);
	if (err_cause && !hdev->init_done) {
		dev_dbg(hdev->dev,
			"Clearing DMA0 engine from errors (cause 0x%x)\n",
			err_cause);
		WREG32(mmDMA0_CORE_ERR_CAUSE, err_cause);
	}

	job->id = 0;
	job->user_cb = cb;
	atomic_inc(&job->user_cb->cs_cnt);
	job->user_cb_size = cb_size;
	job->hw_queue_id = GAUDI_QUEUE_ID_DMA_0_0;
	job->patched_cb = job->user_cb;
	job->job_cb_size = job->user_cb_size + sizeof(struct packet_msg_prot);

	hl_debugfs_add_job(hdev, job);

	rc = gaudi_send_job_on_qman0(hdev, job);
	hl_debugfs_remove_job(hdev, job);
	kfree(job);
	atomic_dec(&cb->cs_cnt);

	/* Verify DMA is OK */
	err_cause = RREG32(mmDMA0_CORE_ERR_CAUSE);
	if (err_cause) {
		dev_err(hdev->dev, "DMA Failed, cause 0x%x\n", err_cause);
		rc = -EIO;
		if (!hdev->init_done) {
			dev_dbg(hdev->dev,
				"Clearing DMA0 engine from errors (cause 0x%x)\n",
				err_cause);
			WREG32(mmDMA0_CORE_ERR_CAUSE, err_cause);
		}
	}

release_cb:
	hl_cb_put(cb);
	hl_cb_destroy(hdev, &hdev->kernel_cb_mgr, cb->id << PAGE_SHIFT);

	return rc;
}

static void gaudi_restore_sm_registers(struct hl_device *hdev)
{
	int i;

	for (i = 0 ; i < NUM_OF_SOB_IN_BLOCK << 2 ; i += 4) {
		WREG32(mmSYNC_MNGR_E_N_SYNC_MNGR_OBJS_SOB_OBJ_0 + i, 0);
		WREG32(mmSYNC_MNGR_E_S_SYNC_MNGR_OBJS_SOB_OBJ_0 + i, 0);
		WREG32(mmSYNC_MNGR_W_N_SYNC_MNGR_OBJS_SOB_OBJ_0 + i, 0);
	}

	for (i = 0 ; i < NUM_OF_MONITORS_IN_BLOCK << 2 ; i += 4) {
		WREG32(mmSYNC_MNGR_E_N_SYNC_MNGR_OBJS_MON_STATUS_0 + i, 0);
		WREG32(mmSYNC_MNGR_E_S_SYNC_MNGR_OBJS_MON_STATUS_0 + i, 0);
		WREG32(mmSYNC_MNGR_W_N_SYNC_MNGR_OBJS_MON_STATUS_0 + i, 0);
	}

	i = GAUDI_FIRST_AVAILABLE_W_S_SYNC_OBJECT * 4;

	for (; i < NUM_OF_SOB_IN_BLOCK << 2 ; i += 4)
		WREG32(mmSYNC_MNGR_W_S_SYNC_MNGR_OBJS_SOB_OBJ_0 + i, 0);

	i = GAUDI_FIRST_AVAILABLE_W_S_MONITOR * 4;

	for (; i < NUM_OF_MONITORS_IN_BLOCK << 2 ; i += 4)
		WREG32(mmSYNC_MNGR_W_S_SYNC_MNGR_OBJS_MON_STATUS_0 + i, 0);
}

static void gaudi_restore_dma_registers(struct hl_device *hdev)
{
	u32 sob_delta = mmSYNC_MNGR_E_N_SYNC_MNGR_OBJS_SOB_OBJ_1 -
			mmSYNC_MNGR_E_N_SYNC_MNGR_OBJS_SOB_OBJ_0;
	int i;

	for (i = 0 ; i < DMA_NUMBER_OF_CHANNELS ; i++) {
		u64 sob_addr = CFG_BASE +
				mmSYNC_MNGR_E_N_SYNC_MNGR_OBJS_SOB_OBJ_0 +
				(i * sob_delta);
		u32 dma_offset = i * DMA_CORE_OFFSET;

		WREG32(mmDMA0_CORE_WR_COMP_ADDR_LO + dma_offset,
				lower_32_bits(sob_addr));
		WREG32(mmDMA0_CORE_WR_COMP_ADDR_HI + dma_offset,
				upper_32_bits(sob_addr));
		WREG32(mmDMA0_CORE_WR_COMP_WDATA + dma_offset, 0x80000001);

		/* For DMAs 2-7, need to restore WR_AWUSER_31_11 as it can be
		 * modified by the user for SRAM reduction
		 */
		if (i > 1)
			WREG32(mmDMA0_CORE_WR_AWUSER_31_11 + dma_offset,
								0x00000001);
	}
}

static void gaudi_restore_qm_registers(struct hl_device *hdev)
{
	u32 qman_offset;
	int i;

	for (i = 0 ; i < DMA_NUMBER_OF_CHANNELS ; i++) {
		qman_offset = i * DMA_QMAN_OFFSET;
		WREG32(mmDMA0_QM_ARB_CFG_0 + qman_offset, 0);
	}

	for (i = 0 ; i < MME_NUMBER_OF_MASTER_ENGINES ; i++) {
		qman_offset = i * (mmMME2_QM_BASE - mmMME0_QM_BASE);
		WREG32(mmMME0_QM_ARB_CFG_0 + qman_offset, 0);
	}

	for (i = 0 ; i < TPC_NUMBER_OF_ENGINES ; i++) {
		qman_offset = i * TPC_QMAN_OFFSET;
		WREG32(mmTPC0_QM_ARB_CFG_0 + qman_offset, 0);
	}

	for (i = 0 ; i < NIC_NUMBER_OF_ENGINES ; i++) {
		qman_offset = (i >> 1) * NIC_MACRO_QMAN_OFFSET +
				(i & 0x1) * NIC_ENGINE_QMAN_OFFSET;
		WREG32(mmNIC0_QM0_ARB_CFG_0 + qman_offset, 0);
	}
}

static void gaudi_restore_user_registers(struct hl_device *hdev)
{
	gaudi_restore_sm_registers(hdev);
	gaudi_restore_dma_registers(hdev);
	gaudi_restore_qm_registers(hdev);
}

static int gaudi_context_switch(struct hl_device *hdev, u32 asid)
{
	gaudi_restore_user_registers(hdev);

	return 0;
}

static int gaudi_mmu_clear_pgt_range(struct hl_device *hdev)
{
	struct asic_fixed_properties *prop = &hdev->asic_prop;
	struct gaudi_device *gaudi = hdev->asic_specific;
	u64 addr = prop->mmu_pgt_addr;
	u32 size = prop->mmu_pgt_size + MMU_CACHE_MNG_SIZE;

	if (!(gaudi->hw_cap_initialized & HW_CAP_MMU))
		return 0;

	return gaudi_memset_device_memory(hdev, addr, size, 0);
}

static void gaudi_restore_phase_topology(struct hl_device *hdev)
{

}

static int gaudi_debugfs_read32(struct hl_device *hdev, u64 addr, u32 *val)
{
	struct asic_fixed_properties *prop = &hdev->asic_prop;
	struct gaudi_device *gaudi = hdev->asic_specific;
	u64 hbm_bar_addr;
	int rc = 0;

	if ((addr >= CFG_BASE) && (addr < CFG_BASE + CFG_SIZE)) {

		if ((gaudi->hw_cap_initialized & HW_CAP_CLK_GATE) &&
				(hdev->clock_gating_mask &
						GAUDI_CLK_GATE_DEBUGFS_MASK)) {

			dev_err_ratelimited(hdev->dev,
				"Can't read register - clock gating is enabled!\n");
			rc = -EFAULT;
		} else {
			*val = RREG32(addr - CFG_BASE);
		}

	} else if ((addr >= SRAM_BASE_ADDR) &&
			(addr < SRAM_BASE_ADDR + SRAM_BAR_SIZE)) {
		*val = readl(hdev->pcie_bar[SRAM_BAR_ID] +
				(addr - SRAM_BASE_ADDR));
	} else if (addr < DRAM_PHYS_BASE + hdev->asic_prop.dram_size) {
		u64 bar_base_addr = DRAM_PHYS_BASE +
				(addr & ~(prop->dram_pci_bar_size - 0x1ull));

		hbm_bar_addr = gaudi_set_hbm_bar_base(hdev, bar_base_addr);
		if (hbm_bar_addr != U64_MAX) {
			*val = readl(hdev->pcie_bar[HBM_BAR_ID] +
						(addr - bar_base_addr));

			hbm_bar_addr = gaudi_set_hbm_bar_base(hdev,
						hbm_bar_addr);
		}
		if (hbm_bar_addr == U64_MAX)
			rc = -EIO;
	} else if (addr >= HOST_PHYS_BASE && !iommu_present(&pci_bus_type)) {
		*val = *(u32 *) phys_to_virt(addr - HOST_PHYS_BASE);
	} else {
		rc = -EFAULT;
	}

	return rc;
}

static int gaudi_debugfs_write32(struct hl_device *hdev, u64 addr, u32 val)
{
	struct asic_fixed_properties *prop = &hdev->asic_prop;
	struct gaudi_device *gaudi = hdev->asic_specific;
	u64 hbm_bar_addr;
	int rc = 0;

	if ((addr >= CFG_BASE) && (addr < CFG_BASE + CFG_SIZE)) {

		if ((gaudi->hw_cap_initialized & HW_CAP_CLK_GATE) &&
				(hdev->clock_gating_mask &
						GAUDI_CLK_GATE_DEBUGFS_MASK)) {

			dev_err_ratelimited(hdev->dev,
				"Can't write register - clock gating is enabled!\n");
			rc = -EFAULT;
		} else {
			WREG32(addr - CFG_BASE, val);
		}

	} else if ((addr >= SRAM_BASE_ADDR) &&
			(addr < SRAM_BASE_ADDR + SRAM_BAR_SIZE)) {
		writel(val, hdev->pcie_bar[SRAM_BAR_ID] +
					(addr - SRAM_BASE_ADDR));
	} else if (addr < DRAM_PHYS_BASE + hdev->asic_prop.dram_size) {
		u64 bar_base_addr = DRAM_PHYS_BASE +
				(addr & ~(prop->dram_pci_bar_size - 0x1ull));

		hbm_bar_addr = gaudi_set_hbm_bar_base(hdev, bar_base_addr);
		if (hbm_bar_addr != U64_MAX) {
			writel(val, hdev->pcie_bar[HBM_BAR_ID] +
						(addr - bar_base_addr));

			hbm_bar_addr = gaudi_set_hbm_bar_base(hdev,
						hbm_bar_addr);
		}
		if (hbm_bar_addr == U64_MAX)
			rc = -EIO;
	} else if (addr >= HOST_PHYS_BASE && !iommu_present(&pci_bus_type)) {
		*(u32 *) phys_to_virt(addr - HOST_PHYS_BASE) = val;
	} else {
		rc = -EFAULT;
	}

	return rc;
}

static int gaudi_debugfs_read64(struct hl_device *hdev, u64 addr, u64 *val)
{
	struct asic_fixed_properties *prop = &hdev->asic_prop;
	struct gaudi_device *gaudi = hdev->asic_specific;
	u64 hbm_bar_addr;
	int rc = 0;

	if ((addr >= CFG_BASE) && (addr <= CFG_BASE + CFG_SIZE - sizeof(u64))) {

		if ((gaudi->hw_cap_initialized & HW_CAP_CLK_GATE) &&
				(hdev->clock_gating_mask &
						GAUDI_CLK_GATE_DEBUGFS_MASK)) {

			dev_err_ratelimited(hdev->dev,
				"Can't read register - clock gating is enabled!\n");
			rc = -EFAULT;
		} else {
			u32 val_l = RREG32(addr - CFG_BASE);
			u32 val_h = RREG32(addr + sizeof(u32) - CFG_BASE);

			*val = (((u64) val_h) << 32) | val_l;
		}

	} else if ((addr >= SRAM_BASE_ADDR) &&
		   (addr <= SRAM_BASE_ADDR + SRAM_BAR_SIZE - sizeof(u64))) {
		*val = readq(hdev->pcie_bar[SRAM_BAR_ID] +
				(addr - SRAM_BASE_ADDR));
	} else if (addr <=
		    DRAM_PHYS_BASE + hdev->asic_prop.dram_size - sizeof(u64)) {
		u64 bar_base_addr = DRAM_PHYS_BASE +
				(addr & ~(prop->dram_pci_bar_size - 0x1ull));

		hbm_bar_addr = gaudi_set_hbm_bar_base(hdev, bar_base_addr);
		if (hbm_bar_addr != U64_MAX) {
			*val = readq(hdev->pcie_bar[HBM_BAR_ID] +
						(addr - bar_base_addr));

			hbm_bar_addr = gaudi_set_hbm_bar_base(hdev,
						hbm_bar_addr);
		}
		if (hbm_bar_addr == U64_MAX)
			rc = -EIO;
	} else if (addr >= HOST_PHYS_BASE && !iommu_present(&pci_bus_type)) {
		*val = *(u64 *) phys_to_virt(addr - HOST_PHYS_BASE);
	} else {
		rc = -EFAULT;
	}

	return rc;
}

static int gaudi_debugfs_write64(struct hl_device *hdev, u64 addr, u64 val)
{
	struct asic_fixed_properties *prop = &hdev->asic_prop;
	struct gaudi_device *gaudi = hdev->asic_specific;
	u64 hbm_bar_addr;
	int rc = 0;

	if ((addr >= CFG_BASE) && (addr <= CFG_BASE + CFG_SIZE - sizeof(u64))) {

		if ((gaudi->hw_cap_initialized & HW_CAP_CLK_GATE) &&
				(hdev->clock_gating_mask &
						GAUDI_CLK_GATE_DEBUGFS_MASK)) {

			dev_err_ratelimited(hdev->dev,
				"Can't write register - clock gating is enabled!\n");
			rc = -EFAULT;
		} else {
			WREG32(addr - CFG_BASE, lower_32_bits(val));
			WREG32(addr + sizeof(u32) - CFG_BASE,
				upper_32_bits(val));
		}

	} else if ((addr >= SRAM_BASE_ADDR) &&
		   (addr <= SRAM_BASE_ADDR + SRAM_BAR_SIZE - sizeof(u64))) {
		writeq(val, hdev->pcie_bar[SRAM_BAR_ID] +
					(addr - SRAM_BASE_ADDR));
	} else if (addr <=
		    DRAM_PHYS_BASE + hdev->asic_prop.dram_size - sizeof(u64)) {
		u64 bar_base_addr = DRAM_PHYS_BASE +
				(addr & ~(prop->dram_pci_bar_size - 0x1ull));

		hbm_bar_addr = gaudi_set_hbm_bar_base(hdev, bar_base_addr);
		if (hbm_bar_addr != U64_MAX) {
			writeq(val, hdev->pcie_bar[HBM_BAR_ID] +
						(addr - bar_base_addr));

			hbm_bar_addr = gaudi_set_hbm_bar_base(hdev,
						hbm_bar_addr);
		}
		if (hbm_bar_addr == U64_MAX)
			rc = -EIO;
	} else if (addr >= HOST_PHYS_BASE && !iommu_present(&pci_bus_type)) {
		*(u64 *) phys_to_virt(addr - HOST_PHYS_BASE) = val;
	} else {
		rc = -EFAULT;
	}

	return rc;
}

static u64 gaudi_read_pte(struct hl_device *hdev, u64 addr)
{
	struct gaudi_device *gaudi = hdev->asic_specific;

	if (hdev->hard_reset_pending)
		return U64_MAX;

	return readq(hdev->pcie_bar[HBM_BAR_ID] +
			(addr - gaudi->hbm_bar_cur_addr));
}

static void gaudi_write_pte(struct hl_device *hdev, u64 addr, u64 val)
{
	struct gaudi_device *gaudi = hdev->asic_specific;

	if (hdev->hard_reset_pending)
		return;

	writeq(val, hdev->pcie_bar[HBM_BAR_ID] +
			(addr - gaudi->hbm_bar_cur_addr));
}

void gaudi_mmu_prepare_reg(struct hl_device *hdev, u64 reg, u32 asid)
{
	/* mask to zero the MMBP and ASID bits */
	WREG32_AND(reg, ~0x7FF);
	WREG32_OR(reg, asid);
}

static void gaudi_mmu_prepare(struct hl_device *hdev, u32 asid)
{
	struct gaudi_device *gaudi = hdev->asic_specific;

	if (!(gaudi->hw_cap_initialized & HW_CAP_MMU))
		return;

	if (asid & ~DMA0_QM_GLBL_NON_SECURE_PROPS_0_ASID_MASK) {
		WARN(1, "asid %u is too big\n", asid);
		return;
	}

	mutex_lock(&gaudi->clk_gate_mutex);

	hdev->asic_funcs->disable_clock_gating(hdev);

	gaudi_mmu_prepare_reg(hdev, mmDMA0_QM_GLBL_NON_SECURE_PROPS_0, asid);
	gaudi_mmu_prepare_reg(hdev, mmDMA0_QM_GLBL_NON_SECURE_PROPS_1, asid);
	gaudi_mmu_prepare_reg(hdev, mmDMA0_QM_GLBL_NON_SECURE_PROPS_2, asid);
	gaudi_mmu_prepare_reg(hdev, mmDMA0_QM_GLBL_NON_SECURE_PROPS_3, asid);
	gaudi_mmu_prepare_reg(hdev, mmDMA0_QM_GLBL_NON_SECURE_PROPS_4, asid);

	gaudi_mmu_prepare_reg(hdev, mmDMA1_QM_GLBL_NON_SECURE_PROPS_0, asid);
	gaudi_mmu_prepare_reg(hdev, mmDMA1_QM_GLBL_NON_SECURE_PROPS_1, asid);
	gaudi_mmu_prepare_reg(hdev, mmDMA1_QM_GLBL_NON_SECURE_PROPS_2, asid);
	gaudi_mmu_prepare_reg(hdev, mmDMA1_QM_GLBL_NON_SECURE_PROPS_3, asid);
	gaudi_mmu_prepare_reg(hdev, mmDMA1_QM_GLBL_NON_SECURE_PROPS_4, asid);

	gaudi_mmu_prepare_reg(hdev, mmDMA2_QM_GLBL_NON_SECURE_PROPS_0, asid);
	gaudi_mmu_prepare_reg(hdev, mmDMA2_QM_GLBL_NON_SECURE_PROPS_1, asid);
	gaudi_mmu_prepare_reg(hdev, mmDMA2_QM_GLBL_NON_SECURE_PROPS_2, asid);
	gaudi_mmu_prepare_reg(hdev, mmDMA2_QM_GLBL_NON_SECURE_PROPS_3, asid);
	gaudi_mmu_prepare_reg(hdev, mmDMA2_QM_GLBL_NON_SECURE_PROPS_4, asid);

	gaudi_mmu_prepare_reg(hdev, mmDMA3_QM_GLBL_NON_SECURE_PROPS_0, asid);
	gaudi_mmu_prepare_reg(hdev, mmDMA3_QM_GLBL_NON_SECURE_PROPS_1, asid);
	gaudi_mmu_prepare_reg(hdev, mmDMA3_QM_GLBL_NON_SECURE_PROPS_2, asid);
	gaudi_mmu_prepare_reg(hdev, mmDMA3_QM_GLBL_NON_SECURE_PROPS_3, asid);
	gaudi_mmu_prepare_reg(hdev, mmDMA3_QM_GLBL_NON_SECURE_PROPS_4, asid);

	gaudi_mmu_prepare_reg(hdev, mmDMA4_QM_GLBL_NON_SECURE_PROPS_0, asid);
	gaudi_mmu_prepare_reg(hdev, mmDMA4_QM_GLBL_NON_SECURE_PROPS_1, asid);
	gaudi_mmu_prepare_reg(hdev, mmDMA4_QM_GLBL_NON_SECURE_PROPS_2, asid);
	gaudi_mmu_prepare_reg(hdev, mmDMA4_QM_GLBL_NON_SECURE_PROPS_3, asid);
	gaudi_mmu_prepare_reg(hdev, mmDMA4_QM_GLBL_NON_SECURE_PROPS_4, asid);

	gaudi_mmu_prepare_reg(hdev, mmDMA5_QM_GLBL_NON_SECURE_PROPS_0, asid);
	gaudi_mmu_prepare_reg(hdev, mmDMA5_QM_GLBL_NON_SECURE_PROPS_1, asid);
	gaudi_mmu_prepare_reg(hdev, mmDMA5_QM_GLBL_NON_SECURE_PROPS_2, asid);
	gaudi_mmu_prepare_reg(hdev, mmDMA5_QM_GLBL_NON_SECURE_PROPS_3, asid);
	gaudi_mmu_prepare_reg(hdev, mmDMA5_QM_GLBL_NON_SECURE_PROPS_4, asid);

	gaudi_mmu_prepare_reg(hdev, mmDMA6_QM_GLBL_NON_SECURE_PROPS_0, asid);
	gaudi_mmu_prepare_reg(hdev, mmDMA6_QM_GLBL_NON_SECURE_PROPS_1, asid);
	gaudi_mmu_prepare_reg(hdev, mmDMA6_QM_GLBL_NON_SECURE_PROPS_2, asid);
	gaudi_mmu_prepare_reg(hdev, mmDMA6_QM_GLBL_NON_SECURE_PROPS_3, asid);
	gaudi_mmu_prepare_reg(hdev, mmDMA6_QM_GLBL_NON_SECURE_PROPS_4, asid);

	gaudi_mmu_prepare_reg(hdev, mmDMA7_QM_GLBL_NON_SECURE_PROPS_0, asid);
	gaudi_mmu_prepare_reg(hdev, mmDMA7_QM_GLBL_NON_SECURE_PROPS_1, asid);
	gaudi_mmu_prepare_reg(hdev, mmDMA7_QM_GLBL_NON_SECURE_PROPS_2, asid);
	gaudi_mmu_prepare_reg(hdev, mmDMA7_QM_GLBL_NON_SECURE_PROPS_3, asid);
	gaudi_mmu_prepare_reg(hdev, mmDMA7_QM_GLBL_NON_SECURE_PROPS_4, asid);

	gaudi_mmu_prepare_reg(hdev, mmDMA0_CORE_NON_SECURE_PROPS, asid);
	gaudi_mmu_prepare_reg(hdev, mmDMA1_CORE_NON_SECURE_PROPS, asid);
	gaudi_mmu_prepare_reg(hdev, mmDMA2_CORE_NON_SECURE_PROPS, asid);
	gaudi_mmu_prepare_reg(hdev, mmDMA3_CORE_NON_SECURE_PROPS, asid);
	gaudi_mmu_prepare_reg(hdev, mmDMA4_CORE_NON_SECURE_PROPS, asid);
	gaudi_mmu_prepare_reg(hdev, mmDMA5_CORE_NON_SECURE_PROPS, asid);
	gaudi_mmu_prepare_reg(hdev, mmDMA6_CORE_NON_SECURE_PROPS, asid);
	gaudi_mmu_prepare_reg(hdev, mmDMA7_CORE_NON_SECURE_PROPS, asid);

	gaudi_mmu_prepare_reg(hdev, mmTPC0_QM_GLBL_NON_SECURE_PROPS_0, asid);
	gaudi_mmu_prepare_reg(hdev, mmTPC0_QM_GLBL_NON_SECURE_PROPS_1, asid);
	gaudi_mmu_prepare_reg(hdev, mmTPC0_QM_GLBL_NON_SECURE_PROPS_2, asid);
	gaudi_mmu_prepare_reg(hdev, mmTPC0_QM_GLBL_NON_SECURE_PROPS_3, asid);
	gaudi_mmu_prepare_reg(hdev, mmTPC0_QM_GLBL_NON_SECURE_PROPS_4, asid);
	gaudi_mmu_prepare_reg(hdev, mmTPC0_CFG_ARUSER_LO, asid);
	gaudi_mmu_prepare_reg(hdev, mmTPC0_CFG_AWUSER_LO, asid);

	gaudi_mmu_prepare_reg(hdev, mmTPC1_QM_GLBL_NON_SECURE_PROPS_0, asid);
	gaudi_mmu_prepare_reg(hdev, mmTPC1_QM_GLBL_NON_SECURE_PROPS_1, asid);
	gaudi_mmu_prepare_reg(hdev, mmTPC1_QM_GLBL_NON_SECURE_PROPS_2, asid);
	gaudi_mmu_prepare_reg(hdev, mmTPC1_QM_GLBL_NON_SECURE_PROPS_3, asid);
	gaudi_mmu_prepare_reg(hdev, mmTPC1_QM_GLBL_NON_SECURE_PROPS_4, asid);
	gaudi_mmu_prepare_reg(hdev, mmTPC1_CFG_ARUSER_LO, asid);
	gaudi_mmu_prepare_reg(hdev, mmTPC1_CFG_AWUSER_LO, asid);

	gaudi_mmu_prepare_reg(hdev, mmTPC2_QM_GLBL_NON_SECURE_PROPS_0, asid);
	gaudi_mmu_prepare_reg(hdev, mmTPC2_QM_GLBL_NON_SECURE_PROPS_1, asid);
	gaudi_mmu_prepare_reg(hdev, mmTPC2_QM_GLBL_NON_SECURE_PROPS_2, asid);
	gaudi_mmu_prepare_reg(hdev, mmTPC2_QM_GLBL_NON_SECURE_PROPS_3, asid);
	gaudi_mmu_prepare_reg(hdev, mmTPC2_QM_GLBL_NON_SECURE_PROPS_4, asid);
	gaudi_mmu_prepare_reg(hdev, mmTPC2_CFG_ARUSER_LO, asid);
	gaudi_mmu_prepare_reg(hdev, mmTPC2_CFG_AWUSER_LO, asid);

	gaudi_mmu_prepare_reg(hdev, mmTPC3_QM_GLBL_NON_SECURE_PROPS_0, asid);
	gaudi_mmu_prepare_reg(hdev, mmTPC3_QM_GLBL_NON_SECURE_PROPS_1, asid);
	gaudi_mmu_prepare_reg(hdev, mmTPC3_QM_GLBL_NON_SECURE_PROPS_2, asid);
	gaudi_mmu_prepare_reg(hdev, mmTPC3_QM_GLBL_NON_SECURE_PROPS_3, asid);
	gaudi_mmu_prepare_reg(hdev, mmTPC3_QM_GLBL_NON_SECURE_PROPS_4, asid);
	gaudi_mmu_prepare_reg(hdev, mmTPC3_CFG_ARUSER_LO, asid);
	gaudi_mmu_prepare_reg(hdev, mmTPC3_CFG_AWUSER_LO, asid);

	gaudi_mmu_prepare_reg(hdev, mmTPC4_QM_GLBL_NON_SECURE_PROPS_0, asid);
	gaudi_mmu_prepare_reg(hdev, mmTPC4_QM_GLBL_NON_SECURE_PROPS_1, asid);
	gaudi_mmu_prepare_reg(hdev, mmTPC4_QM_GLBL_NON_SECURE_PROPS_2, asid);
	gaudi_mmu_prepare_reg(hdev, mmTPC4_QM_GLBL_NON_SECURE_PROPS_3, asid);
	gaudi_mmu_prepare_reg(hdev, mmTPC4_QM_GLBL_NON_SECURE_PROPS_4, asid);
	gaudi_mmu_prepare_reg(hdev, mmTPC4_CFG_ARUSER_LO, asid);
	gaudi_mmu_prepare_reg(hdev, mmTPC4_CFG_AWUSER_LO, asid);

	gaudi_mmu_prepare_reg(hdev, mmTPC5_QM_GLBL_NON_SECURE_PROPS_0, asid);
	gaudi_mmu_prepare_reg(hdev, mmTPC5_QM_GLBL_NON_SECURE_PROPS_1, asid);
	gaudi_mmu_prepare_reg(hdev, mmTPC5_QM_GLBL_NON_SECURE_PROPS_2, asid);
	gaudi_mmu_prepare_reg(hdev, mmTPC5_QM_GLBL_NON_SECURE_PROPS_3, asid);
	gaudi_mmu_prepare_reg(hdev, mmTPC5_QM_GLBL_NON_SECURE_PROPS_4, asid);
	gaudi_mmu_prepare_reg(hdev, mmTPC5_CFG_ARUSER_LO, asid);
	gaudi_mmu_prepare_reg(hdev, mmTPC5_CFG_AWUSER_LO, asid);

	gaudi_mmu_prepare_reg(hdev, mmTPC6_QM_GLBL_NON_SECURE_PROPS_0, asid);
	gaudi_mmu_prepare_reg(hdev, mmTPC6_QM_GLBL_NON_SECURE_PROPS_1, asid);
	gaudi_mmu_prepare_reg(hdev, mmTPC6_QM_GLBL_NON_SECURE_PROPS_2, asid);
	gaudi_mmu_prepare_reg(hdev, mmTPC6_QM_GLBL_NON_SECURE_PROPS_3, asid);
	gaudi_mmu_prepare_reg(hdev, mmTPC6_QM_GLBL_NON_SECURE_PROPS_4, asid);
	gaudi_mmu_prepare_reg(hdev, mmTPC6_CFG_ARUSER_LO, asid);
	gaudi_mmu_prepare_reg(hdev, mmTPC6_CFG_AWUSER_LO, asid);

	gaudi_mmu_prepare_reg(hdev, mmTPC7_QM_GLBL_NON_SECURE_PROPS_0, asid);
	gaudi_mmu_prepare_reg(hdev, mmTPC7_QM_GLBL_NON_SECURE_PROPS_1, asid);
	gaudi_mmu_prepare_reg(hdev, mmTPC7_QM_GLBL_NON_SECURE_PROPS_2, asid);
	gaudi_mmu_prepare_reg(hdev, mmTPC7_QM_GLBL_NON_SECURE_PROPS_3, asid);
	gaudi_mmu_prepare_reg(hdev, mmTPC7_QM_GLBL_NON_SECURE_PROPS_4, asid);
	gaudi_mmu_prepare_reg(hdev, mmTPC7_CFG_ARUSER_LO, asid);
	gaudi_mmu_prepare_reg(hdev, mmTPC7_CFG_AWUSER_LO, asid);

	gaudi_mmu_prepare_reg(hdev, mmMME0_QM_GLBL_NON_SECURE_PROPS_0, asid);
	gaudi_mmu_prepare_reg(hdev, mmMME0_QM_GLBL_NON_SECURE_PROPS_1, asid);
	gaudi_mmu_prepare_reg(hdev, mmMME0_QM_GLBL_NON_SECURE_PROPS_2, asid);
	gaudi_mmu_prepare_reg(hdev, mmMME0_QM_GLBL_NON_SECURE_PROPS_3, asid);
	gaudi_mmu_prepare_reg(hdev, mmMME0_QM_GLBL_NON_SECURE_PROPS_4, asid);
	gaudi_mmu_prepare_reg(hdev, mmMME2_QM_GLBL_NON_SECURE_PROPS_0, asid);
	gaudi_mmu_prepare_reg(hdev, mmMME2_QM_GLBL_NON_SECURE_PROPS_1, asid);
	gaudi_mmu_prepare_reg(hdev, mmMME2_QM_GLBL_NON_SECURE_PROPS_2, asid);
	gaudi_mmu_prepare_reg(hdev, mmMME2_QM_GLBL_NON_SECURE_PROPS_3, asid);
	gaudi_mmu_prepare_reg(hdev, mmMME2_QM_GLBL_NON_SECURE_PROPS_4, asid);

	gaudi_mmu_prepare_reg(hdev, mmMME0_SBAB_ARUSER0, asid);
	gaudi_mmu_prepare_reg(hdev, mmMME0_SBAB_ARUSER1, asid);
	gaudi_mmu_prepare_reg(hdev, mmMME1_SBAB_ARUSER0, asid);
	gaudi_mmu_prepare_reg(hdev, mmMME1_SBAB_ARUSER1, asid);
	gaudi_mmu_prepare_reg(hdev, mmMME2_SBAB_ARUSER0, asid);
	gaudi_mmu_prepare_reg(hdev, mmMME2_SBAB_ARUSER1, asid);
	gaudi_mmu_prepare_reg(hdev, mmMME3_SBAB_ARUSER0, asid);
	gaudi_mmu_prepare_reg(hdev, mmMME3_SBAB_ARUSER1, asid);
	gaudi_mmu_prepare_reg(hdev, mmMME0_ACC_WBC, asid);
	gaudi_mmu_prepare_reg(hdev, mmMME1_ACC_WBC, asid);
	gaudi_mmu_prepare_reg(hdev, mmMME2_ACC_WBC, asid);
	gaudi_mmu_prepare_reg(hdev, mmMME3_ACC_WBC, asid);

	if (hdev->nic_ports_mask & GAUDI_NIC_MASK_NIC0) {
		gaudi_mmu_prepare_reg(hdev, mmNIC0_QM0_GLBL_NON_SECURE_PROPS_0,
				asid);
		gaudi_mmu_prepare_reg(hdev, mmNIC0_QM0_GLBL_NON_SECURE_PROPS_1,
				asid);
		gaudi_mmu_prepare_reg(hdev, mmNIC0_QM0_GLBL_NON_SECURE_PROPS_2,
				asid);
		gaudi_mmu_prepare_reg(hdev, mmNIC0_QM0_GLBL_NON_SECURE_PROPS_3,
				asid);
		gaudi_mmu_prepare_reg(hdev, mmNIC0_QM0_GLBL_NON_SECURE_PROPS_4,
				asid);
	}

	if (hdev->nic_ports_mask & GAUDI_NIC_MASK_NIC1) {
		gaudi_mmu_prepare_reg(hdev, mmNIC0_QM1_GLBL_NON_SECURE_PROPS_0,
				asid);
		gaudi_mmu_prepare_reg(hdev, mmNIC0_QM1_GLBL_NON_SECURE_PROPS_1,
				asid);
		gaudi_mmu_prepare_reg(hdev, mmNIC0_QM1_GLBL_NON_SECURE_PROPS_2,
				asid);
		gaudi_mmu_prepare_reg(hdev, mmNIC0_QM1_GLBL_NON_SECURE_PROPS_3,
				asid);
		gaudi_mmu_prepare_reg(hdev, mmNIC0_QM1_GLBL_NON_SECURE_PROPS_4,
				asid);
	}

	if (hdev->nic_ports_mask & GAUDI_NIC_MASK_NIC2) {
		gaudi_mmu_prepare_reg(hdev, mmNIC1_QM0_GLBL_NON_SECURE_PROPS_0,
				asid);
		gaudi_mmu_prepare_reg(hdev, mmNIC1_QM0_GLBL_NON_SECURE_PROPS_1,
				asid);
		gaudi_mmu_prepare_reg(hdev, mmNIC1_QM0_GLBL_NON_SECURE_PROPS_2,
				asid);
		gaudi_mmu_prepare_reg(hdev, mmNIC1_QM0_GLBL_NON_SECURE_PROPS_3,
				asid);
		gaudi_mmu_prepare_reg(hdev, mmNIC1_QM0_GLBL_NON_SECURE_PROPS_4,
				asid);
	}

	if (hdev->nic_ports_mask & GAUDI_NIC_MASK_NIC3) {
		gaudi_mmu_prepare_reg(hdev, mmNIC1_QM1_GLBL_NON_SECURE_PROPS_0,
				asid);
		gaudi_mmu_prepare_reg(hdev, mmNIC1_QM1_GLBL_NON_SECURE_PROPS_1,
				asid);
		gaudi_mmu_prepare_reg(hdev, mmNIC1_QM1_GLBL_NON_SECURE_PROPS_2,
				asid);
		gaudi_mmu_prepare_reg(hdev, mmNIC1_QM1_GLBL_NON_SECURE_PROPS_3,
				asid);
		gaudi_mmu_prepare_reg(hdev, mmNIC1_QM1_GLBL_NON_SECURE_PROPS_4,
				asid);
	}

	if (hdev->nic_ports_mask & GAUDI_NIC_MASK_NIC4) {
		gaudi_mmu_prepare_reg(hdev, mmNIC2_QM0_GLBL_NON_SECURE_PROPS_0,
				asid);
		gaudi_mmu_prepare_reg(hdev, mmNIC2_QM0_GLBL_NON_SECURE_PROPS_1,
				asid);
		gaudi_mmu_prepare_reg(hdev, mmNIC2_QM0_GLBL_NON_SECURE_PROPS_2,
				asid);
		gaudi_mmu_prepare_reg(hdev, mmNIC2_QM0_GLBL_NON_SECURE_PROPS_3,
				asid);
		gaudi_mmu_prepare_reg(hdev, mmNIC2_QM0_GLBL_NON_SECURE_PROPS_4,
				asid);
	}

	if (hdev->nic_ports_mask & GAUDI_NIC_MASK_NIC5) {
		gaudi_mmu_prepare_reg(hdev, mmNIC2_QM1_GLBL_NON_SECURE_PROPS_0,
				asid);
		gaudi_mmu_prepare_reg(hdev, mmNIC2_QM1_GLBL_NON_SECURE_PROPS_1,
				asid);
		gaudi_mmu_prepare_reg(hdev, mmNIC2_QM1_GLBL_NON_SECURE_PROPS_2,
				asid);
		gaudi_mmu_prepare_reg(hdev, mmNIC2_QM1_GLBL_NON_SECURE_PROPS_3,
				asid);
		gaudi_mmu_prepare_reg(hdev, mmNIC2_QM1_GLBL_NON_SECURE_PROPS_4,
				asid);
	}

	if (hdev->nic_ports_mask & GAUDI_NIC_MASK_NIC6) {
		gaudi_mmu_prepare_reg(hdev, mmNIC3_QM0_GLBL_NON_SECURE_PROPS_0,
				asid);
		gaudi_mmu_prepare_reg(hdev, mmNIC3_QM0_GLBL_NON_SECURE_PROPS_1,
				asid);
		gaudi_mmu_prepare_reg(hdev, mmNIC3_QM0_GLBL_NON_SECURE_PROPS_2,
				asid);
		gaudi_mmu_prepare_reg(hdev, mmNIC3_QM0_GLBL_NON_SECURE_PROPS_3,
				asid);
		gaudi_mmu_prepare_reg(hdev, mmNIC3_QM0_GLBL_NON_SECURE_PROPS_4,
				asid);
	}

	if (hdev->nic_ports_mask & GAUDI_NIC_MASK_NIC7) {
		gaudi_mmu_prepare_reg(hdev, mmNIC3_QM1_GLBL_NON_SECURE_PROPS_0,
				asid);
		gaudi_mmu_prepare_reg(hdev, mmNIC3_QM1_GLBL_NON_SECURE_PROPS_1,
				asid);
		gaudi_mmu_prepare_reg(hdev, mmNIC3_QM1_GLBL_NON_SECURE_PROPS_2,
				asid);
		gaudi_mmu_prepare_reg(hdev, mmNIC3_QM1_GLBL_NON_SECURE_PROPS_3,
				asid);
		gaudi_mmu_prepare_reg(hdev, mmNIC3_QM1_GLBL_NON_SECURE_PROPS_4,
				asid);
	}

	if (hdev->nic_ports_mask & GAUDI_NIC_MASK_NIC8) {
		gaudi_mmu_prepare_reg(hdev, mmNIC4_QM0_GLBL_NON_SECURE_PROPS_0,
				asid);
		gaudi_mmu_prepare_reg(hdev, mmNIC4_QM0_GLBL_NON_SECURE_PROPS_1,
				asid);
		gaudi_mmu_prepare_reg(hdev, mmNIC4_QM0_GLBL_NON_SECURE_PROPS_2,
				asid);
		gaudi_mmu_prepare_reg(hdev, mmNIC4_QM0_GLBL_NON_SECURE_PROPS_3,
				asid);
		gaudi_mmu_prepare_reg(hdev, mmNIC4_QM0_GLBL_NON_SECURE_PROPS_4,
				asid);
	}

	if (hdev->nic_ports_mask & GAUDI_NIC_MASK_NIC9) {
		gaudi_mmu_prepare_reg(hdev, mmNIC4_QM1_GLBL_NON_SECURE_PROPS_0,
				asid);
		gaudi_mmu_prepare_reg(hdev, mmNIC4_QM1_GLBL_NON_SECURE_PROPS_1,
				asid);
		gaudi_mmu_prepare_reg(hdev, mmNIC4_QM1_GLBL_NON_SECURE_PROPS_2,
				asid);
		gaudi_mmu_prepare_reg(hdev, mmNIC4_QM1_GLBL_NON_SECURE_PROPS_3,
				asid);
		gaudi_mmu_prepare_reg(hdev, mmNIC4_QM1_GLBL_NON_SECURE_PROPS_4,
				asid);
	}

	hdev->asic_funcs->set_clock_gating(hdev);

	mutex_unlock(&gaudi->clk_gate_mutex);
}

static int gaudi_send_job_on_qman0(struct hl_device *hdev,
		struct hl_cs_job *job)
{
	struct packet_msg_prot *fence_pkt;
	u32 *fence_ptr;
	dma_addr_t fence_dma_addr;
	struct hl_cb *cb;
	u32 tmp, timeout, dma_offset;
	int rc;

	if (hdev->pldm)
		timeout = GAUDI_PLDM_QMAN0_TIMEOUT_USEC;
	else
		timeout = HL_DEVICE_TIMEOUT_USEC;

	if (!hdev->asic_funcs->is_device_idle(hdev, NULL, NULL)) {
		dev_err_ratelimited(hdev->dev,
			"Can't send driver job on QMAN0 because the device is not idle\n");
		return -EBUSY;
	}

	fence_ptr = hdev->asic_funcs->asic_dma_pool_zalloc(hdev, 4, GFP_KERNEL,
							&fence_dma_addr);
	if (!fence_ptr) {
		dev_err(hdev->dev,
			"Failed to allocate fence memory for QMAN0\n");
		return -ENOMEM;
	}

	cb = job->patched_cb;

	fence_pkt = cb->kernel_address +
			job->job_cb_size - sizeof(struct packet_msg_prot);

	tmp = FIELD_PREP(GAUDI_PKT_CTL_OPCODE_MASK, PACKET_MSG_PROT);
	tmp |= FIELD_PREP(GAUDI_PKT_CTL_EB_MASK, 1);
	tmp |= FIELD_PREP(GAUDI_PKT_CTL_MB_MASK, 1);

	fence_pkt->ctl = cpu_to_le32(tmp);
	fence_pkt->value = cpu_to_le32(GAUDI_QMAN0_FENCE_VAL);
	fence_pkt->addr = cpu_to_le64(fence_dma_addr);

	dma_offset = gaudi_dma_assignment[GAUDI_PCI_DMA_1] * DMA_CORE_OFFSET;

	WREG32_OR(mmDMA0_CORE_PROT + dma_offset, BIT(DMA0_CORE_PROT_VAL_SHIFT));

	rc = hl_hw_queue_send_cb_no_cmpl(hdev, GAUDI_QUEUE_ID_DMA_0_0,
					job->job_cb_size, cb->bus_address);
	if (rc) {
		dev_err(hdev->dev, "Failed to send CB on QMAN0, %d\n", rc);
		goto free_fence_ptr;
	}

	rc = hl_poll_timeout_memory(hdev, fence_ptr, tmp,
				(tmp == GAUDI_QMAN0_FENCE_VAL), 1000,
				timeout, true);

	hl_hw_queue_inc_ci_kernel(hdev, GAUDI_QUEUE_ID_DMA_0_0);

	if (rc == -ETIMEDOUT) {
		dev_err(hdev->dev, "QMAN0 Job timeout (0x%x)\n", tmp);
		goto free_fence_ptr;
	}

free_fence_ptr:
	WREG32_AND(mmDMA0_CORE_PROT + dma_offset,
			~BIT(DMA0_CORE_PROT_VAL_SHIFT));

	hdev->asic_funcs->asic_dma_pool_free(hdev, (void *) fence_ptr,
					fence_dma_addr);
	return rc;
}

static void gaudi_get_event_desc(u16 event_type, char *desc, size_t size)
{
	if (event_type >= GAUDI_EVENT_SIZE)
		goto event_not_supported;

	if (!gaudi_irq_map_table[event_type].valid)
		goto event_not_supported;

	snprintf(desc, size, gaudi_irq_map_table[event_type].name);

	return;

event_not_supported:
	snprintf(desc, size, "N/A");
}

static const char *gaudi_get_razwi_initiator_dma_name(struct hl_device *hdev,
							u32 x_y, bool is_write)
{
	u32 dma_id[2], dma_offset, err_cause[2], mask, i;

	mask = is_write ? DMA0_CORE_ERR_CAUSE_HBW_WR_ERR_MASK :
				DMA0_CORE_ERR_CAUSE_HBW_RD_ERR_MASK;

	switch (x_y) {
	case RAZWI_INITIATOR_ID_X_Y_DMA_IF_W_S_0:
	case RAZWI_INITIATOR_ID_X_Y_DMA_IF_W_S_1:
		dma_id[0] = 0;
		dma_id[1] = 2;
		break;
	case RAZWI_INITIATOR_ID_X_Y_DMA_IF_E_S_0:
	case RAZWI_INITIATOR_ID_X_Y_DMA_IF_E_S_1:
		dma_id[0] = 1;
		dma_id[1] = 3;
		break;
	case RAZWI_INITIATOR_ID_X_Y_DMA_IF_W_N_0:
	case RAZWI_INITIATOR_ID_X_Y_DMA_IF_W_N_1:
		dma_id[0] = 4;
		dma_id[1] = 6;
		break;
	case RAZWI_INITIATOR_ID_X_Y_DMA_IF_E_N_0:
	case RAZWI_INITIATOR_ID_X_Y_DMA_IF_E_N_1:
		dma_id[0] = 5;
		dma_id[1] = 7;
		break;
	default:
		goto unknown_initiator;
	}

	for (i = 0 ; i < 2 ; i++) {
		dma_offset = dma_id[i] * DMA_CORE_OFFSET;
		err_cause[i] = RREG32(mmDMA0_CORE_ERR_CAUSE + dma_offset);
	}

	switch (x_y) {
	case RAZWI_INITIATOR_ID_X_Y_DMA_IF_W_S_0:
	case RAZWI_INITIATOR_ID_X_Y_DMA_IF_W_S_1:
		if ((err_cause[0] & mask) && !(err_cause[1] & mask))
			return "DMA0";
		else if (!(err_cause[0] & mask) && (err_cause[1] & mask))
			return "DMA2";
		else
			return "DMA0 or DMA2";
	case RAZWI_INITIATOR_ID_X_Y_DMA_IF_E_S_0:
	case RAZWI_INITIATOR_ID_X_Y_DMA_IF_E_S_1:
		if ((err_cause[0] & mask) && !(err_cause[1] & mask))
			return "DMA1";
		else if (!(err_cause[0] & mask) && (err_cause[1] & mask))
			return "DMA3";
		else
			return "DMA1 or DMA3";
	case RAZWI_INITIATOR_ID_X_Y_DMA_IF_W_N_0:
	case RAZWI_INITIATOR_ID_X_Y_DMA_IF_W_N_1:
		if ((err_cause[0] & mask) && !(err_cause[1] & mask))
			return "DMA4";
		else if (!(err_cause[0] & mask) && (err_cause[1] & mask))
			return "DMA6";
		else
			return "DMA4 or DMA6";
	case RAZWI_INITIATOR_ID_X_Y_DMA_IF_E_N_0:
	case RAZWI_INITIATOR_ID_X_Y_DMA_IF_E_N_1:
		if ((err_cause[0] & mask) && !(err_cause[1] & mask))
			return "DMA5";
		else if (!(err_cause[0] & mask) && (err_cause[1] & mask))
			return "DMA7";
		else
			return "DMA5 or DMA7";
	}

unknown_initiator:
	return "unknown initiator";
}

static const char *gaudi_get_razwi_initiator_name(struct hl_device *hdev,
							bool is_write)
{
	u32 val, x_y, axi_id;

	val = is_write ? RREG32(mmMMU_UP_RAZWI_WRITE_ID) :
				RREG32(mmMMU_UP_RAZWI_READ_ID);
	x_y = val & ((RAZWI_INITIATOR_Y_MASK << RAZWI_INITIATOR_Y_SHIFT) |
			(RAZWI_INITIATOR_X_MASK << RAZWI_INITIATOR_X_SHIFT));
	axi_id = val & (RAZWI_INITIATOR_AXI_ID_MASK <<
			RAZWI_INITIATOR_AXI_ID_SHIFT);

	switch (x_y) {
	case RAZWI_INITIATOR_ID_X_Y_TPC0_NIC0:
		if (axi_id == RAZWI_INITIATOR_ID_AXI_ID(AXI_ID_TPC))
			return "TPC0";
		if (axi_id == RAZWI_INITIATOR_ID_AXI_ID(AXI_ID_NIC))
			return "NIC0";
		break;
	case RAZWI_INITIATOR_ID_X_Y_TPC1:
		return "TPC1";
	case RAZWI_INITIATOR_ID_X_Y_MME0_0:
	case RAZWI_INITIATOR_ID_X_Y_MME0_1:
		return "MME0";
	case RAZWI_INITIATOR_ID_X_Y_MME1_0:
	case RAZWI_INITIATOR_ID_X_Y_MME1_1:
		return "MME1";
	case RAZWI_INITIATOR_ID_X_Y_TPC2:
		return "TPC2";
	case RAZWI_INITIATOR_ID_X_Y_TPC3_PCI_CPU_PSOC:
		if (axi_id == RAZWI_INITIATOR_ID_AXI_ID(AXI_ID_TPC))
			return "TPC3";
		if (axi_id == RAZWI_INITIATOR_ID_AXI_ID(AXI_ID_PCI))
			return "PCI";
		if (axi_id == RAZWI_INITIATOR_ID_AXI_ID(AXI_ID_CPU))
			return "CPU";
		if (axi_id == RAZWI_INITIATOR_ID_AXI_ID(AXI_ID_PSOC))
			return "PSOC";
		break;
	case RAZWI_INITIATOR_ID_X_Y_DMA_IF_W_S_0:
	case RAZWI_INITIATOR_ID_X_Y_DMA_IF_W_S_1:
	case RAZWI_INITIATOR_ID_X_Y_DMA_IF_E_S_0:
	case RAZWI_INITIATOR_ID_X_Y_DMA_IF_E_S_1:
	case RAZWI_INITIATOR_ID_X_Y_DMA_IF_W_N_0:
	case RAZWI_INITIATOR_ID_X_Y_DMA_IF_W_N_1:
	case RAZWI_INITIATOR_ID_X_Y_DMA_IF_E_N_0:
	case RAZWI_INITIATOR_ID_X_Y_DMA_IF_E_N_1:
		return gaudi_get_razwi_initiator_dma_name(hdev, x_y, is_write);
	case RAZWI_INITIATOR_ID_X_Y_TPC4_NIC1_NIC2:
		if (axi_id == RAZWI_INITIATOR_ID_AXI_ID(AXI_ID_TPC))
			return "TPC4";
		if (axi_id == RAZWI_INITIATOR_ID_AXI_ID(AXI_ID_NIC))
			return "NIC1";
		if (axi_id == RAZWI_INITIATOR_ID_AXI_ID(AXI_ID_NIC_FT))
			return "NIC2";
		break;
	case RAZWI_INITIATOR_ID_X_Y_TPC5:
		return "TPC5";
	case RAZWI_INITIATOR_ID_X_Y_MME2_0:
	case RAZWI_INITIATOR_ID_X_Y_MME2_1:
		return "MME2";
	case RAZWI_INITIATOR_ID_X_Y_MME3_0:
	case RAZWI_INITIATOR_ID_X_Y_MME3_1:
		return "MME3";
	case RAZWI_INITIATOR_ID_X_Y_TPC6:
		return "TPC6";
	case RAZWI_INITIATOR_ID_X_Y_TPC7_NIC4_NIC5:
		if (axi_id == RAZWI_INITIATOR_ID_AXI_ID(AXI_ID_TPC))
			return "TPC7";
		if (axi_id == RAZWI_INITIATOR_ID_AXI_ID(AXI_ID_NIC))
			return "NIC4";
		if (axi_id == RAZWI_INITIATOR_ID_AXI_ID(AXI_ID_NIC_FT))
			return "NIC5";
		break;
	default:
		break;
	}

	dev_err(hdev->dev,
		"Unknown RAZWI initiator ID 0x%x [Y=%d, X=%d, AXI_ID=%d]\n",
		val,
		(val >> RAZWI_INITIATOR_Y_SHIFT) & RAZWI_INITIATOR_Y_MASK,
		(val >> RAZWI_INITIATOR_X_SHIFT) & RAZWI_INITIATOR_X_MASK,
		(val >> RAZWI_INITIATOR_AXI_ID_SHIFT) &
			RAZWI_INITIATOR_AXI_ID_MASK);

	return "unknown initiator";
}

static void gaudi_print_razwi_info(struct hl_device *hdev)
{
	if (RREG32(mmMMU_UP_RAZWI_WRITE_VLD)) {
		dev_err_ratelimited(hdev->dev,
			"RAZWI event caused by illegal write of %s\n",
			gaudi_get_razwi_initiator_name(hdev, true));
		WREG32(mmMMU_UP_RAZWI_WRITE_VLD, 0);
	}

	if (RREG32(mmMMU_UP_RAZWI_READ_VLD)) {
		dev_err_ratelimited(hdev->dev,
			"RAZWI event caused by illegal read of %s\n",
			gaudi_get_razwi_initiator_name(hdev, false));
		WREG32(mmMMU_UP_RAZWI_READ_VLD, 0);
	}
}

static void gaudi_print_mmu_error_info(struct hl_device *hdev)
{
	struct gaudi_device *gaudi = hdev->asic_specific;
	u64 addr;
	u32 val;

	if (!(gaudi->hw_cap_initialized & HW_CAP_MMU))
		return;

	val = RREG32(mmMMU_UP_PAGE_ERROR_CAPTURE);
	if (val & MMU_UP_PAGE_ERROR_CAPTURE_ENTRY_VALID_MASK) {
		addr = val & MMU_UP_PAGE_ERROR_CAPTURE_VA_49_32_MASK;
		addr <<= 32;
		addr |= RREG32(mmMMU_UP_PAGE_ERROR_CAPTURE_VA);

		dev_err_ratelimited(hdev->dev, "MMU page fault on va 0x%llx\n",
					addr);

		WREG32(mmMMU_UP_PAGE_ERROR_CAPTURE, 0);
	}

	val = RREG32(mmMMU_UP_ACCESS_ERROR_CAPTURE);
	if (val & MMU_UP_ACCESS_ERROR_CAPTURE_ENTRY_VALID_MASK) {
		addr = val & MMU_UP_ACCESS_ERROR_CAPTURE_VA_49_32_MASK;
		addr <<= 32;
		addr |= RREG32(mmMMU_UP_ACCESS_ERROR_CAPTURE_VA);

		dev_err_ratelimited(hdev->dev,
				"MMU access error on va 0x%llx\n", addr);

		WREG32(mmMMU_UP_ACCESS_ERROR_CAPTURE, 0);
	}
}

/*
 *  +-------------------+------------------------------------------------------+
 *  | Configuration Reg |                     Description                      |
 *  |      Address      |                                                      |
 *  +-------------------+------------------------------------------------------+
 *  |  0xF30 - 0xF3F    |ECC single error indication (1 bit per memory wrapper)|
 *  |                   |0xF30 memory wrappers 31:0 (MSB to LSB)               |
 *  |                   |0xF34 memory wrappers 63:32                           |
 *  |                   |0xF38 memory wrappers 95:64                           |
 *  |                   |0xF3C memory wrappers 127:96                          |
 *  +-------------------+------------------------------------------------------+
 *  |  0xF40 - 0xF4F    |ECC double error indication (1 bit per memory wrapper)|
 *  |                   |0xF40 memory wrappers 31:0 (MSB to LSB)               |
 *  |                   |0xF44 memory wrappers 63:32                           |
 *  |                   |0xF48 memory wrappers 95:64                           |
 *  |                   |0xF4C memory wrappers 127:96                          |
 *  +-------------------+------------------------------------------------------+
 */
static int gaudi_extract_ecc_info(struct hl_device *hdev,
		struct ecc_info_extract_params *params, u64 *ecc_address,
		u64 *ecc_syndrom, u8 *memory_wrapper_idx)
{
	struct gaudi_device *gaudi = hdev->asic_specific;
	u32 i, num_mem_regs, reg, err_bit;
	u64 err_addr, err_word = 0;
	int rc = 0;

	num_mem_regs = params->num_memories / 32 +
			((params->num_memories % 32) ? 1 : 0);

	if (params->block_address >= CFG_BASE)
		params->block_address -= CFG_BASE;

	if (params->derr)
		err_addr = params->block_address + GAUDI_ECC_DERR0_OFFSET;
	else
		err_addr = params->block_address + GAUDI_ECC_SERR0_OFFSET;

	if (params->disable_clock_gating) {
		mutex_lock(&gaudi->clk_gate_mutex);
		hdev->asic_funcs->disable_clock_gating(hdev);
	}

	/* Set invalid wrapper index */
	*memory_wrapper_idx = 0xFF;

	/* Iterate through memory wrappers, a single bit must be set */
	for (i = 0 ; i < num_mem_regs ; i++) {
		err_addr += i * 4;
		err_word = RREG32(err_addr);
		if (err_word) {
			err_bit = __ffs(err_word);
			*memory_wrapper_idx = err_bit + (32 * i);
			break;
		}
	}

	if (*memory_wrapper_idx == 0xFF) {
		dev_err(hdev->dev, "ECC error information cannot be found\n");
		rc = -EINVAL;
		goto enable_clk_gate;
	}

	WREG32(params->block_address + GAUDI_ECC_MEM_SEL_OFFSET,
			*memory_wrapper_idx);

	*ecc_address =
		RREG32(params->block_address + GAUDI_ECC_ADDRESS_OFFSET);
	*ecc_syndrom =
		RREG32(params->block_address + GAUDI_ECC_SYNDROME_OFFSET);

	/* Clear error indication */
	reg = RREG32(params->block_address + GAUDI_ECC_MEM_INFO_CLR_OFFSET);
	if (params->derr)
		reg |= FIELD_PREP(GAUDI_ECC_MEM_INFO_CLR_DERR_MASK, 1);
	else
		reg |= FIELD_PREP(GAUDI_ECC_MEM_INFO_CLR_SERR_MASK, 1);

	WREG32(params->block_address + GAUDI_ECC_MEM_INFO_CLR_OFFSET, reg);

enable_clk_gate:
	if (params->disable_clock_gating) {
		hdev->asic_funcs->set_clock_gating(hdev);

		mutex_unlock(&gaudi->clk_gate_mutex);
	}

	return rc;
}

static void gaudi_handle_qman_err_generic(struct hl_device *hdev,
					  const char *qm_name,
					  u64 glbl_sts_addr,
					  u64 arb_err_addr)
{
	u32 i, j, glbl_sts_val, arb_err_val, glbl_sts_clr_val;
	char reg_desc[32];

	/* Iterate through all stream GLBL_STS1 registers + Lower CP */
	for (i = 0 ; i < QMAN_STREAMS + 1 ; i++) {
		glbl_sts_clr_val = 0;
		glbl_sts_val = RREG32(glbl_sts_addr + 4 * i);

		if (!glbl_sts_val)
			continue;

		if (i == QMAN_STREAMS)
			snprintf(reg_desc, ARRAY_SIZE(reg_desc), "LowerCP");
		else
			snprintf(reg_desc, ARRAY_SIZE(reg_desc), "stream%u", i);

		for (j = 0 ; j < GAUDI_NUM_OF_QM_ERR_CAUSE ; j++) {
			if (glbl_sts_val & BIT(j)) {
				dev_err_ratelimited(hdev->dev,
						"%s %s. err cause: %s\n",
						qm_name, reg_desc,
						gaudi_qman_error_cause[j]);
				glbl_sts_clr_val |= BIT(j);
			}
		}

		/* Write 1 clear errors */
		WREG32(glbl_sts_addr + 4 * i, glbl_sts_clr_val);
	}

	arb_err_val = RREG32(arb_err_addr);

	if (!arb_err_val)
		return;

	for (j = 0 ; j < GAUDI_NUM_OF_QM_ARB_ERR_CAUSE ; j++) {
		if (arb_err_val & BIT(j)) {
			dev_err_ratelimited(hdev->dev,
					"%s ARB_ERR. err cause: %s\n",
					qm_name,
					gaudi_qman_arb_error_cause[j]);
		}
	}
}

static void gaudi_handle_ecc_event(struct hl_device *hdev, u16 event_type,
		struct hl_eq_ecc_data *ecc_data)
{
	struct ecc_info_extract_params params;
	u64 ecc_address = 0, ecc_syndrom = 0;
	u8 index, memory_wrapper_idx = 0;
	bool extract_info_from_fw;
	int rc;

	switch (event_type) {
	case GAUDI_EVENT_PCIE_CORE_SERR ... GAUDI_EVENT_PCIE_PHY_DERR:
	case GAUDI_EVENT_DMA0_SERR_ECC ... GAUDI_EVENT_MMU_DERR:
		extract_info_from_fw = true;
		break;
	case GAUDI_EVENT_TPC0_SERR ... GAUDI_EVENT_TPC7_SERR:
		index = event_type - GAUDI_EVENT_TPC0_SERR;
		params.block_address = mmTPC0_CFG_BASE + index * TPC_CFG_OFFSET;
		params.num_memories = 90;
		params.derr = false;
		params.disable_clock_gating = true;
		extract_info_from_fw = false;
		break;
	case GAUDI_EVENT_TPC0_DERR ... GAUDI_EVENT_TPC7_DERR:
		index = event_type - GAUDI_EVENT_TPC0_DERR;
		params.block_address =
			mmTPC0_CFG_BASE + index * TPC_CFG_OFFSET;
		params.num_memories = 90;
		params.derr = true;
		params.disable_clock_gating = true;
		extract_info_from_fw = false;
		break;
	case GAUDI_EVENT_MME0_ACC_SERR:
	case GAUDI_EVENT_MME1_ACC_SERR:
	case GAUDI_EVENT_MME2_ACC_SERR:
	case GAUDI_EVENT_MME3_ACC_SERR:
		index = (event_type - GAUDI_EVENT_MME0_ACC_SERR) / 4;
		params.block_address = mmMME0_ACC_BASE + index * MME_ACC_OFFSET;
		params.num_memories = 128;
		params.derr = false;
		params.disable_clock_gating = true;
		extract_info_from_fw = false;
		break;
	case GAUDI_EVENT_MME0_ACC_DERR:
	case GAUDI_EVENT_MME1_ACC_DERR:
	case GAUDI_EVENT_MME2_ACC_DERR:
	case GAUDI_EVENT_MME3_ACC_DERR:
		index = (event_type - GAUDI_EVENT_MME0_ACC_DERR) / 4;
		params.block_address = mmMME0_ACC_BASE + index * MME_ACC_OFFSET;
		params.num_memories = 128;
		params.derr = true;
		params.disable_clock_gating = true;
		extract_info_from_fw = false;
		break;
	case GAUDI_EVENT_MME0_SBAB_SERR:
	case GAUDI_EVENT_MME1_SBAB_SERR:
	case GAUDI_EVENT_MME2_SBAB_SERR:
	case GAUDI_EVENT_MME3_SBAB_SERR:
		index = (event_type - GAUDI_EVENT_MME0_SBAB_SERR) / 4;
		params.block_address =
			mmMME0_SBAB_BASE + index * MME_ACC_OFFSET;
		params.num_memories = 33;
		params.derr = false;
		params.disable_clock_gating = true;
		extract_info_from_fw = false;
		break;
	case GAUDI_EVENT_MME0_SBAB_DERR:
	case GAUDI_EVENT_MME1_SBAB_DERR:
	case GAUDI_EVENT_MME2_SBAB_DERR:
	case GAUDI_EVENT_MME3_SBAB_DERR:
		index = (event_type - GAUDI_EVENT_MME0_SBAB_DERR) / 4;
		params.block_address =
			mmMME0_SBAB_BASE + index * MME_ACC_OFFSET;
		params.num_memories = 33;
		params.derr = true;
		params.disable_clock_gating = true;
		extract_info_from_fw = false;
		break;
	default:
		return;
	}

	if (extract_info_from_fw) {
		ecc_address = le64_to_cpu(ecc_data->ecc_address);
		ecc_syndrom = le64_to_cpu(ecc_data->ecc_syndrom);
		memory_wrapper_idx = ecc_data->memory_wrapper_idx;
	} else {
		rc = gaudi_extract_ecc_info(hdev, &params, &ecc_address,
				&ecc_syndrom, &memory_wrapper_idx);
		if (rc)
			return;
	}

	dev_err(hdev->dev,
		"ECC error detected. address: %#llx. Syndrom: %#llx. block id %u\n",
		ecc_address, ecc_syndrom, memory_wrapper_idx);
}

static void gaudi_handle_qman_err(struct hl_device *hdev, u16 event_type)
{
	u64 glbl_sts_addr, arb_err_addr;
	u8 index;
	char desc[32];

	switch (event_type) {
	case GAUDI_EVENT_TPC0_QM ... GAUDI_EVENT_TPC7_QM:
		index = event_type - GAUDI_EVENT_TPC0_QM;
		glbl_sts_addr =
			mmTPC0_QM_GLBL_STS1_0 + index * TPC_QMAN_OFFSET;
		arb_err_addr =
			mmTPC0_QM_ARB_ERR_CAUSE + index * TPC_QMAN_OFFSET;
		snprintf(desc, ARRAY_SIZE(desc), "%s%d", "TPC_QM", index);
		break;
	case GAUDI_EVENT_MME0_QM ... GAUDI_EVENT_MME2_QM:
		index = event_type - GAUDI_EVENT_MME0_QM;
		glbl_sts_addr =
			mmMME0_QM_GLBL_STS1_0 + index * MME_QMAN_OFFSET;
		arb_err_addr =
			mmMME0_QM_ARB_ERR_CAUSE + index * MME_QMAN_OFFSET;
		snprintf(desc, ARRAY_SIZE(desc), "%s%d", "MME_QM", index);
		break;
	case GAUDI_EVENT_DMA0_QM ... GAUDI_EVENT_DMA7_QM:
		index = event_type - GAUDI_EVENT_DMA0_QM;
		glbl_sts_addr =
			mmDMA0_QM_GLBL_STS1_0 + index * DMA_QMAN_OFFSET;
		arb_err_addr =
			mmDMA0_QM_ARB_ERR_CAUSE + index * DMA_QMAN_OFFSET;
		snprintf(desc, ARRAY_SIZE(desc), "%s%d", "DMA_QM", index);
		break;
	case GAUDI_EVENT_NIC0_QM0:
		glbl_sts_addr = mmNIC0_QM0_GLBL_STS1_0;
		arb_err_addr = mmNIC0_QM0_ARB_ERR_CAUSE;
		snprintf(desc, ARRAY_SIZE(desc), "NIC0_QM0");
		break;
	case GAUDI_EVENT_NIC0_QM1:
		glbl_sts_addr = mmNIC0_QM1_GLBL_STS1_0;
		arb_err_addr = mmNIC0_QM1_ARB_ERR_CAUSE;
		snprintf(desc, ARRAY_SIZE(desc), "NIC0_QM1");
		break;
	case GAUDI_EVENT_NIC1_QM0:
		glbl_sts_addr = mmNIC1_QM0_GLBL_STS1_0;
		arb_err_addr = mmNIC1_QM0_ARB_ERR_CAUSE;
		snprintf(desc, ARRAY_SIZE(desc), "NIC1_QM0");
		break;
	case GAUDI_EVENT_NIC1_QM1:
		glbl_sts_addr = mmNIC1_QM1_GLBL_STS1_0;
		arb_err_addr = mmNIC1_QM1_ARB_ERR_CAUSE;
		snprintf(desc, ARRAY_SIZE(desc), "NIC1_QM1");
		break;
	case GAUDI_EVENT_NIC2_QM0:
		glbl_sts_addr = mmNIC2_QM0_GLBL_STS1_0;
		arb_err_addr = mmNIC2_QM0_ARB_ERR_CAUSE;
		snprintf(desc, ARRAY_SIZE(desc), "NIC2_QM0");
		break;
	case GAUDI_EVENT_NIC2_QM1:
		glbl_sts_addr = mmNIC2_QM1_GLBL_STS1_0;
		arb_err_addr = mmNIC2_QM1_ARB_ERR_CAUSE;
		snprintf(desc, ARRAY_SIZE(desc), "NIC2_QM1");
		break;
	case GAUDI_EVENT_NIC3_QM0:
		glbl_sts_addr = mmNIC3_QM0_GLBL_STS1_0;
		arb_err_addr = mmNIC3_QM0_ARB_ERR_CAUSE;
		snprintf(desc, ARRAY_SIZE(desc), "NIC3_QM0");
		break;
	case GAUDI_EVENT_NIC3_QM1:
		glbl_sts_addr = mmNIC3_QM1_GLBL_STS1_0;
		arb_err_addr = mmNIC3_QM1_ARB_ERR_CAUSE;
		snprintf(desc, ARRAY_SIZE(desc), "NIC3_QM1");
		break;
	case GAUDI_EVENT_NIC4_QM0:
		glbl_sts_addr = mmNIC4_QM0_GLBL_STS1_0;
		arb_err_addr = mmNIC4_QM0_ARB_ERR_CAUSE;
		snprintf(desc, ARRAY_SIZE(desc), "NIC4_QM0");
		break;
	case GAUDI_EVENT_NIC4_QM1:
		glbl_sts_addr = mmNIC4_QM1_GLBL_STS1_0;
		arb_err_addr = mmNIC4_QM1_ARB_ERR_CAUSE;
		snprintf(desc, ARRAY_SIZE(desc), "NIC4_QM1");
		break;
	default:
		return;
	}

	gaudi_handle_qman_err_generic(hdev, desc, glbl_sts_addr, arb_err_addr);
}

static void gaudi_print_irq_info(struct hl_device *hdev, u16 event_type,
					bool razwi)
{
	char desc[64] = "";

	gaudi_get_event_desc(event_type, desc, sizeof(desc));
	dev_err_ratelimited(hdev->dev, "Received H/W interrupt %d [\"%s\"]\n",
		event_type, desc);

	if (razwi) {
		gaudi_print_razwi_info(hdev);
		gaudi_print_mmu_error_info(hdev);
	}
}

static int gaudi_soft_reset_late_init(struct hl_device *hdev)
{
	struct gaudi_device *gaudi = hdev->asic_specific;

	/* Unmask all IRQs since some could have been received
	 * during the soft reset
	 */
	return hl_fw_unmask_irq_arr(hdev, gaudi->events, sizeof(gaudi->events));
}

static int gaudi_hbm_read_interrupts(struct hl_device *hdev, int device,
			struct hl_eq_hbm_ecc_data *hbm_ecc_data)
{
	u32 base, val, val2, wr_par, rd_par, ca_par, derr, serr, type, ch;
	int err = 0;

	if (!hdev->asic_prop.fw_security_disabled) {
		if (!hbm_ecc_data) {
			dev_err(hdev->dev, "No FW ECC data");
			return 0;
		}

		wr_par = FIELD_GET(CPUCP_PKT_HBM_ECC_INFO_WR_PAR_MASK,
				le32_to_cpu(hbm_ecc_data->hbm_ecc_info));
		rd_par = FIELD_GET(CPUCP_PKT_HBM_ECC_INFO_RD_PAR_MASK,
				le32_to_cpu(hbm_ecc_data->hbm_ecc_info));
		ca_par = FIELD_GET(CPUCP_PKT_HBM_ECC_INFO_CA_PAR_MASK,
				le32_to_cpu(hbm_ecc_data->hbm_ecc_info));
		derr = FIELD_GET(CPUCP_PKT_HBM_ECC_INFO_DERR_MASK,
				le32_to_cpu(hbm_ecc_data->hbm_ecc_info));
		serr = FIELD_GET(CPUCP_PKT_HBM_ECC_INFO_SERR_MASK,
				le32_to_cpu(hbm_ecc_data->hbm_ecc_info));
		type = FIELD_GET(CPUCP_PKT_HBM_ECC_INFO_TYPE_MASK,
				le32_to_cpu(hbm_ecc_data->hbm_ecc_info));
		ch = FIELD_GET(CPUCP_PKT_HBM_ECC_INFO_HBM_CH_MASK,
				le32_to_cpu(hbm_ecc_data->hbm_ecc_info));

		dev_err(hdev->dev,
			"HBM%d pc%d ECC: TYPE=%d, WR_PAR=%d, RD_PAR=%d, CA_PAR=%d, SERR=%d, DERR=%d\n",
			device, ch, type, wr_par, rd_par, ca_par, serr, derr);

		err = 1;

		return 0;
	}

	base = GAUDI_HBM_CFG_BASE + device * GAUDI_HBM_CFG_OFFSET;
	for (ch = 0 ; ch < GAUDI_HBM_CHANNELS ; ch++) {
		val = RREG32_MASK(base + ch * 0x1000 + 0x06C, 0x0000FFFF);
		val = (val & 0xFF) | ((val >> 8) & 0xFF);
		if (val) {
			err = 1;
			dev_err(hdev->dev,
				"HBM%d pc%d interrupts info: WR_PAR=%d, RD_PAR=%d, CA_PAR=%d, SERR=%d, DERR=%d\n",
				device, ch * 2, val & 0x1, (val >> 1) & 0x1,
				(val >> 2) & 0x1, (val >> 3) & 0x1,
				(val >> 4) & 0x1);

			val2 = RREG32(base + ch * 0x1000 + 0x060);
			dev_err(hdev->dev,
				"HBM%d pc%d ECC info: 1ST_ERR_ADDR=0x%x, 1ST_ERR_TYPE=%d, SEC_CONT_CNT=%d, SEC_CNT=%d, DEC_CNT=%d\n",
				device, ch * 2,
				RREG32(base + ch * 0x1000 + 0x064),
				(val2 & 0x200) >> 9, (val2 & 0xFC00) >> 10,
				(val2 & 0xFF0000) >> 16,
				(val2 & 0xFF000000) >> 24);
		}

		val = RREG32_MASK(base + ch * 0x1000 + 0x07C, 0x0000FFFF);
		val = (val & 0xFF) | ((val >> 8) & 0xFF);
		if (val) {
			err = 1;
			dev_err(hdev->dev,
				"HBM%d pc%d interrupts info: WR_PAR=%d, RD_PAR=%d, CA_PAR=%d, SERR=%d, DERR=%d\n",
				device, ch * 2 + 1, val & 0x1, (val >> 1) & 0x1,
				(val >> 2) & 0x1, (val >> 3) & 0x1,
				(val >> 4) & 0x1);

			val2 = RREG32(base + ch * 0x1000 + 0x070);
			dev_err(hdev->dev,
				"HBM%d pc%d ECC info: 1ST_ERR_ADDR=0x%x, 1ST_ERR_TYPE=%d, SEC_CONT_CNT=%d, SEC_CNT=%d, DEC_CNT=%d\n",
				device, ch * 2 + 1,
				RREG32(base + ch * 0x1000 + 0x074),
				(val2 & 0x200) >> 9, (val2 & 0xFC00) >> 10,
				(val2 & 0xFF0000) >> 16,
				(val2 & 0xFF000000) >> 24);
		}

		/* Clear interrupts */
		RMWREG32(base + (ch * 0x1000) + 0x060, 0x1C8, 0x1FF);
		RMWREG32(base + (ch * 0x1000) + 0x070, 0x1C8, 0x1FF);
		WREG32(base + (ch * 0x1000) + 0x06C, 0x1F1F);
		WREG32(base + (ch * 0x1000) + 0x07C, 0x1F1F);
		RMWREG32(base + (ch * 0x1000) + 0x060, 0x0, 0xF);
		RMWREG32(base + (ch * 0x1000) + 0x070, 0x0, 0xF);
	}

	val  = RREG32(base + 0x8F30);
	val2 = RREG32(base + 0x8F34);
	if (val | val2) {
		err = 1;
		dev_err(hdev->dev,
			"HBM %d MC SRAM SERR info: Reg 0x8F30=0x%x, Reg 0x8F34=0x%x\n",
			device, val, val2);
	}
	val  = RREG32(base + 0x8F40);
	val2 = RREG32(base + 0x8F44);
	if (val | val2) {
		err = 1;
		dev_err(hdev->dev,
			"HBM %d MC SRAM DERR info: Reg 0x8F40=0x%x, Reg 0x8F44=0x%x\n",
			device, val, val2);
	}

	return err;
}

static int gaudi_hbm_event_to_dev(u16 hbm_event_type)
{
	switch (hbm_event_type) {
	case GAUDI_EVENT_HBM0_SPI_0:
	case GAUDI_EVENT_HBM0_SPI_1:
		return 0;
	case GAUDI_EVENT_HBM1_SPI_0:
	case GAUDI_EVENT_HBM1_SPI_1:
		return 1;
	case GAUDI_EVENT_HBM2_SPI_0:
	case GAUDI_EVENT_HBM2_SPI_1:
		return 2;
	case GAUDI_EVENT_HBM3_SPI_0:
	case GAUDI_EVENT_HBM3_SPI_1:
		return 3;
	default:
		break;
	}

	/* Should never happen */
	return 0;
}

static bool gaudi_tpc_read_interrupts(struct hl_device *hdev, u8 tpc_id,
					char *interrupt_name)
{
	struct gaudi_device *gaudi = hdev->asic_specific;
	u32 tpc_offset = tpc_id * TPC_CFG_OFFSET, tpc_interrupts_cause, i;
	bool soft_reset_required = false;

	/* Accessing the TPC_INTR_CAUSE registers requires disabling the clock
	 * gating, and thus cannot be done in CPU-CP and should be done instead
	 * by the driver.
	 */

	mutex_lock(&gaudi->clk_gate_mutex);

	hdev->asic_funcs->disable_clock_gating(hdev);

	tpc_interrupts_cause = RREG32(mmTPC0_CFG_TPC_INTR_CAUSE + tpc_offset) &
				TPC0_CFG_TPC_INTR_CAUSE_CAUSE_MASK;

	for (i = 0 ; i < GAUDI_NUM_OF_TPC_INTR_CAUSE ; i++)
		if (tpc_interrupts_cause & BIT(i)) {
			dev_err_ratelimited(hdev->dev,
					"TPC%d_%s interrupt cause: %s\n",
					tpc_id, interrupt_name,
					gaudi_tpc_interrupts_cause[i]);
			/* If this is QM error, we need to soft-reset */
			if (i == 15)
				soft_reset_required = true;
		}

	/* Clear interrupts */
	WREG32(mmTPC0_CFG_TPC_INTR_CAUSE + tpc_offset, 0);

	hdev->asic_funcs->set_clock_gating(hdev);

	mutex_unlock(&gaudi->clk_gate_mutex);

	return soft_reset_required;
}

static int tpc_dec_event_to_tpc_id(u16 tpc_dec_event_type)
{
	return (tpc_dec_event_type - GAUDI_EVENT_TPC0_DEC) >> 1;
}

static int tpc_krn_event_to_tpc_id(u16 tpc_dec_event_type)
{
	return (tpc_dec_event_type - GAUDI_EVENT_TPC0_KRN_ERR) / 6;
}

static void gaudi_print_clk_change_info(struct hl_device *hdev,
					u16 event_type)
{
	switch (event_type) {
	case GAUDI_EVENT_FIX_POWER_ENV_S:
		hdev->clk_throttling_reason |= HL_CLK_THROTTLE_POWER;
		dev_info_ratelimited(hdev->dev,
			"Clock throttling due to power consumption\n");
		break;

	case GAUDI_EVENT_FIX_POWER_ENV_E:
		hdev->clk_throttling_reason &= ~HL_CLK_THROTTLE_POWER;
		dev_info_ratelimited(hdev->dev,
			"Power envelop is safe, back to optimal clock\n");
		break;

	case GAUDI_EVENT_FIX_THERMAL_ENV_S:
		hdev->clk_throttling_reason |= HL_CLK_THROTTLE_THERMAL;
		dev_info_ratelimited(hdev->dev,
			"Clock throttling due to overheating\n");
		break;

	case GAUDI_EVENT_FIX_THERMAL_ENV_E:
		hdev->clk_throttling_reason &= ~HL_CLK_THROTTLE_THERMAL;
		dev_info_ratelimited(hdev->dev,
			"Thermal envelop is safe, back to optimal clock\n");
		break;

	default:
		dev_err(hdev->dev, "Received invalid clock change event %d\n",
			event_type);
		break;
	}
}

static void gaudi_handle_eqe(struct hl_device *hdev,
				struct hl_eq_entry *eq_entry)
{
	struct gaudi_device *gaudi = hdev->asic_specific;
	u32 ctl = le32_to_cpu(eq_entry->hdr.ctl);
	u16 event_type = ((ctl & EQ_CTL_EVENT_TYPE_MASK)
			>> EQ_CTL_EVENT_TYPE_SHIFT);
	u8 cause;
	bool reset_required;

	gaudi->events_stat[event_type]++;
	gaudi->events_stat_aggregate[event_type]++;

	switch (event_type) {
	case GAUDI_EVENT_PCIE_CORE_DERR:
	case GAUDI_EVENT_PCIE_IF_DERR:
	case GAUDI_EVENT_PCIE_PHY_DERR:
	case GAUDI_EVENT_TPC0_DERR ... GAUDI_EVENT_TPC7_DERR:
	case GAUDI_EVENT_MME0_ACC_DERR:
	case GAUDI_EVENT_MME0_SBAB_DERR:
	case GAUDI_EVENT_MME1_ACC_DERR:
	case GAUDI_EVENT_MME1_SBAB_DERR:
	case GAUDI_EVENT_MME2_ACC_DERR:
	case GAUDI_EVENT_MME2_SBAB_DERR:
	case GAUDI_EVENT_MME3_ACC_DERR:
	case GAUDI_EVENT_MME3_SBAB_DERR:
	case GAUDI_EVENT_DMA0_DERR_ECC ... GAUDI_EVENT_DMA7_DERR_ECC:
		fallthrough;
	case GAUDI_EVENT_CPU_IF_ECC_DERR:
	case GAUDI_EVENT_PSOC_MEM_DERR:
	case GAUDI_EVENT_PSOC_CORESIGHT_DERR:
	case GAUDI_EVENT_SRAM0_DERR ... GAUDI_EVENT_SRAM28_DERR:
	case GAUDI_EVENT_DMA_IF0_DERR ... GAUDI_EVENT_DMA_IF3_DERR:
	case GAUDI_EVENT_HBM_0_DERR ... GAUDI_EVENT_HBM_3_DERR:
	case GAUDI_EVENT_MMU_DERR:
		gaudi_print_irq_info(hdev, event_type, true);
		gaudi_handle_ecc_event(hdev, event_type, &eq_entry->ecc_data);
		if (hdev->hard_reset_on_fw_events)
			hl_device_reset(hdev, true, false);
		break;

	case GAUDI_EVENT_GIC500:
	case GAUDI_EVENT_AXI_ECC:
	case GAUDI_EVENT_L2_RAM_ECC:
	case GAUDI_EVENT_PLL0 ... GAUDI_EVENT_PLL17:
		gaudi_print_irq_info(hdev, event_type, false);
		if (hdev->hard_reset_on_fw_events)
			hl_device_reset(hdev, true, false);
		break;

	case GAUDI_EVENT_HBM0_SPI_0:
	case GAUDI_EVENT_HBM1_SPI_0:
	case GAUDI_EVENT_HBM2_SPI_0:
	case GAUDI_EVENT_HBM3_SPI_0:
		gaudi_print_irq_info(hdev, event_type, false);
		gaudi_hbm_read_interrupts(hdev,
				gaudi_hbm_event_to_dev(event_type),
				&eq_entry->hbm_ecc_data);
		if (hdev->hard_reset_on_fw_events)
			hl_device_reset(hdev, true, false);
		break;

	case GAUDI_EVENT_HBM0_SPI_1:
	case GAUDI_EVENT_HBM1_SPI_1:
	case GAUDI_EVENT_HBM2_SPI_1:
	case GAUDI_EVENT_HBM3_SPI_1:
		gaudi_print_irq_info(hdev, event_type, false);
		gaudi_hbm_read_interrupts(hdev,
				gaudi_hbm_event_to_dev(event_type),
				&eq_entry->hbm_ecc_data);
		break;

	case GAUDI_EVENT_TPC0_DEC:
	case GAUDI_EVENT_TPC1_DEC:
	case GAUDI_EVENT_TPC2_DEC:
	case GAUDI_EVENT_TPC3_DEC:
	case GAUDI_EVENT_TPC4_DEC:
	case GAUDI_EVENT_TPC5_DEC:
	case GAUDI_EVENT_TPC6_DEC:
	case GAUDI_EVENT_TPC7_DEC:
		gaudi_print_irq_info(hdev, event_type, true);
		reset_required = gaudi_tpc_read_interrupts(hdev,
					tpc_dec_event_to_tpc_id(event_type),
					"AXI_SLV_DEC_Error");
		if (reset_required) {
			dev_err(hdev->dev, "hard reset required due to %s\n",
				gaudi_irq_map_table[event_type].name);

			if (hdev->hard_reset_on_fw_events)
				hl_device_reset(hdev, true, false);
		} else {
			hl_fw_unmask_irq(hdev, event_type);
		}
		break;

	case GAUDI_EVENT_TPC0_KRN_ERR:
	case GAUDI_EVENT_TPC1_KRN_ERR:
	case GAUDI_EVENT_TPC2_KRN_ERR:
	case GAUDI_EVENT_TPC3_KRN_ERR:
	case GAUDI_EVENT_TPC4_KRN_ERR:
	case GAUDI_EVENT_TPC5_KRN_ERR:
	case GAUDI_EVENT_TPC6_KRN_ERR:
	case GAUDI_EVENT_TPC7_KRN_ERR:
		gaudi_print_irq_info(hdev, event_type, true);
		reset_required = gaudi_tpc_read_interrupts(hdev,
					tpc_krn_event_to_tpc_id(event_type),
					"KRN_ERR");
		if (reset_required) {
			dev_err(hdev->dev, "hard reset required due to %s\n",
				gaudi_irq_map_table[event_type].name);

			if (hdev->hard_reset_on_fw_events)
				hl_device_reset(hdev, true, false);
		} else {
			hl_fw_unmask_irq(hdev, event_type);
		}
		break;

	case GAUDI_EVENT_PCIE_CORE_SERR:
	case GAUDI_EVENT_PCIE_IF_SERR:
	case GAUDI_EVENT_PCIE_PHY_SERR:
	case GAUDI_EVENT_TPC0_SERR ... GAUDI_EVENT_TPC7_SERR:
	case GAUDI_EVENT_MME0_ACC_SERR:
	case GAUDI_EVENT_MME0_SBAB_SERR:
	case GAUDI_EVENT_MME1_ACC_SERR:
	case GAUDI_EVENT_MME1_SBAB_SERR:
	case GAUDI_EVENT_MME2_ACC_SERR:
	case GAUDI_EVENT_MME2_SBAB_SERR:
	case GAUDI_EVENT_MME3_ACC_SERR:
	case GAUDI_EVENT_MME3_SBAB_SERR:
	case GAUDI_EVENT_DMA0_SERR_ECC ... GAUDI_EVENT_DMA7_SERR_ECC:
	case GAUDI_EVENT_CPU_IF_ECC_SERR:
	case GAUDI_EVENT_PSOC_MEM_SERR:
	case GAUDI_EVENT_PSOC_CORESIGHT_SERR:
	case GAUDI_EVENT_SRAM0_SERR ... GAUDI_EVENT_SRAM28_SERR:
	case GAUDI_EVENT_DMA_IF0_SERR ... GAUDI_EVENT_DMA_IF3_SERR:
	case GAUDI_EVENT_HBM_0_SERR ... GAUDI_EVENT_HBM_3_SERR:
		fallthrough;
	case GAUDI_EVENT_MMU_SERR:
		gaudi_print_irq_info(hdev, event_type, true);
		gaudi_handle_ecc_event(hdev, event_type, &eq_entry->ecc_data);
		hl_fw_unmask_irq(hdev, event_type);
		break;

	case GAUDI_EVENT_PCIE_DEC:
	case GAUDI_EVENT_MME0_WBC_RSP:
	case GAUDI_EVENT_MME0_SBAB0_RSP:
	case GAUDI_EVENT_MME1_WBC_RSP:
	case GAUDI_EVENT_MME1_SBAB0_RSP:
	case GAUDI_EVENT_MME2_WBC_RSP:
	case GAUDI_EVENT_MME2_SBAB0_RSP:
	case GAUDI_EVENT_MME3_WBC_RSP:
	case GAUDI_EVENT_MME3_SBAB0_RSP:
	case GAUDI_EVENT_CPU_AXI_SPLITTER:
	case GAUDI_EVENT_PSOC_AXI_DEC:
	case GAUDI_EVENT_PSOC_PRSTN_FALL:
	case GAUDI_EVENT_MMU_PAGE_FAULT:
	case GAUDI_EVENT_MMU_WR_PERM:
	case GAUDI_EVENT_RAZWI_OR_ADC:
	case GAUDI_EVENT_TPC0_QM ... GAUDI_EVENT_TPC7_QM:
	case GAUDI_EVENT_MME0_QM ... GAUDI_EVENT_MME2_QM:
	case GAUDI_EVENT_DMA0_QM ... GAUDI_EVENT_DMA7_QM:
		fallthrough;
	case GAUDI_EVENT_NIC0_QM0:
	case GAUDI_EVENT_NIC0_QM1:
	case GAUDI_EVENT_NIC1_QM0:
	case GAUDI_EVENT_NIC1_QM1:
	case GAUDI_EVENT_NIC2_QM0:
	case GAUDI_EVENT_NIC2_QM1:
	case GAUDI_EVENT_NIC3_QM0:
	case GAUDI_EVENT_NIC3_QM1:
	case GAUDI_EVENT_NIC4_QM0:
	case GAUDI_EVENT_NIC4_QM1:
	case GAUDI_EVENT_DMA0_CORE ... GAUDI_EVENT_DMA7_CORE:
		gaudi_print_irq_info(hdev, event_type, true);
		gaudi_handle_qman_err(hdev, event_type);
		hl_fw_unmask_irq(hdev, event_type);
		break;

	case GAUDI_EVENT_RAZWI_OR_ADC_SW:
		gaudi_print_irq_info(hdev, event_type, true);
		if (hdev->hard_reset_on_fw_events)
			hl_device_reset(hdev, true, false);
		break;

	case GAUDI_EVENT_TPC0_BMON_SPMU:
	case GAUDI_EVENT_TPC1_BMON_SPMU:
	case GAUDI_EVENT_TPC2_BMON_SPMU:
	case GAUDI_EVENT_TPC3_BMON_SPMU:
	case GAUDI_EVENT_TPC4_BMON_SPMU:
	case GAUDI_EVENT_TPC5_BMON_SPMU:
	case GAUDI_EVENT_TPC6_BMON_SPMU:
	case GAUDI_EVENT_TPC7_BMON_SPMU:
	case GAUDI_EVENT_DMA_BM_CH0 ... GAUDI_EVENT_DMA_BM_CH7:
		gaudi_print_irq_info(hdev, event_type, false);
		hl_fw_unmask_irq(hdev, event_type);
		break;

	case GAUDI_EVENT_FIX_POWER_ENV_S ... GAUDI_EVENT_FIX_THERMAL_ENV_E:
		gaudi_print_clk_change_info(hdev, event_type);
		hl_fw_unmask_irq(hdev, event_type);
		break;

	case GAUDI_EVENT_PSOC_GPIO_U16_0:
		cause = le64_to_cpu(eq_entry->data[0]) & 0xFF;
		dev_err(hdev->dev,
			"Received high temp H/W interrupt %d (cause %d)\n",
			event_type, cause);
		break;

	default:
		dev_err(hdev->dev, "Received invalid H/W interrupt %d\n",
				event_type);
		break;
	}
}

static void *gaudi_get_events_stat(struct hl_device *hdev, bool aggregate,
					u32 *size)
{
	struct gaudi_device *gaudi = hdev->asic_specific;

	if (aggregate) {
		*size = (u32) sizeof(gaudi->events_stat_aggregate);
		return gaudi->events_stat_aggregate;
	}

	*size = (u32) sizeof(gaudi->events_stat);
	return gaudi->events_stat;
}

static int gaudi_mmu_invalidate_cache(struct hl_device *hdev, bool is_hard,
					u32 flags)
{
	struct gaudi_device *gaudi = hdev->asic_specific;
	u32 status, timeout_usec;
	int rc;

	if (!(gaudi->hw_cap_initialized & HW_CAP_MMU) ||
		hdev->hard_reset_pending)
		return 0;

	if (hdev->pldm)
		timeout_usec = GAUDI_PLDM_MMU_TIMEOUT_USEC;
	else
		timeout_usec = MMU_CONFIG_TIMEOUT_USEC;

	mutex_lock(&hdev->mmu_cache_lock);

	/* L0 & L1 invalidation */
	WREG32(mmSTLB_INV_PS, 3);
	WREG32(mmSTLB_CACHE_INV, gaudi->mmu_cache_inv_pi++);
	WREG32(mmSTLB_INV_PS, 2);

	rc = hl_poll_timeout(
		hdev,
		mmSTLB_INV_PS,
		status,
		!status,
		1000,
		timeout_usec);

	WREG32(mmSTLB_INV_SET, 0);

	mutex_unlock(&hdev->mmu_cache_lock);

	if (rc) {
		dev_err_ratelimited(hdev->dev,
					"MMU cache invalidation timeout\n");
		hl_device_reset(hdev, true, false);
	}

	return rc;
}

static int gaudi_mmu_invalidate_cache_range(struct hl_device *hdev,
				bool is_hard, u32 asid, u64 va, u64 size)
{
	struct gaudi_device *gaudi = hdev->asic_specific;
	u32 status, timeout_usec;
	u32 inv_data;
	u32 pi;
	int rc;

	if (!(gaudi->hw_cap_initialized & HW_CAP_MMU) ||
		hdev->hard_reset_pending)
		return 0;

	mutex_lock(&hdev->mmu_cache_lock);

	if (hdev->pldm)
		timeout_usec = GAUDI_PLDM_MMU_TIMEOUT_USEC;
	else
		timeout_usec = MMU_CONFIG_TIMEOUT_USEC;

	/*
	 * TODO: currently invalidate entire L0 & L1 as in regular hard
	 * invalidation. Need to apply invalidation of specific cache
	 * lines with mask of ASID & VA & size.
	 * Note that L1 with be flushed entirely in any case.
	 */

	/* L0 & L1 invalidation */
	inv_data = RREG32(mmSTLB_CACHE_INV);
	/* PI is 8 bit */
	pi = ((inv_data & STLB_CACHE_INV_PRODUCER_INDEX_MASK) + 1) & 0xFF;
	WREG32(mmSTLB_CACHE_INV,
		(inv_data & STLB_CACHE_INV_INDEX_MASK_MASK) | pi);

	rc = hl_poll_timeout(
		hdev,
		mmSTLB_INV_CONSUMER_INDEX,
		status,
		status == pi,
		1000,
		timeout_usec);

	mutex_unlock(&hdev->mmu_cache_lock);

	if (rc) {
		dev_err_ratelimited(hdev->dev,
					"MMU cache invalidation timeout\n");
		hl_device_reset(hdev, true, false);
	}

	return rc;
}

static int gaudi_mmu_update_asid_hop0_addr(struct hl_device *hdev,
					u32 asid, u64 phys_addr)
{
	u32 status, timeout_usec;
	int rc;

	if (hdev->pldm)
		timeout_usec = GAUDI_PLDM_MMU_TIMEOUT_USEC;
	else
		timeout_usec = MMU_CONFIG_TIMEOUT_USEC;

	WREG32(MMU_ASID, asid);
	WREG32(MMU_HOP0_PA43_12, phys_addr >> MMU_HOP0_PA43_12_SHIFT);
	WREG32(MMU_HOP0_PA49_44, phys_addr >> MMU_HOP0_PA49_44_SHIFT);
	WREG32(MMU_BUSY, 0x80000000);

	rc = hl_poll_timeout(
		hdev,
		MMU_BUSY,
		status,
		!(status & 0x80000000),
		1000,
		timeout_usec);

	if (rc) {
		dev_err(hdev->dev,
			"Timeout during MMU hop0 config of asid %d\n", asid);
		return rc;
	}

	return 0;
}

static int gaudi_send_heartbeat(struct hl_device *hdev)
{
	struct gaudi_device *gaudi = hdev->asic_specific;

	if (!(gaudi->hw_cap_initialized & HW_CAP_CPU_Q))
		return 0;

	return hl_fw_send_heartbeat(hdev);
}

static int gaudi_cpucp_info_get(struct hl_device *hdev)
{
	struct gaudi_device *gaudi = hdev->asic_specific;
	struct asic_fixed_properties *prop = &hdev->asic_prop;
	int rc;

	if (!(gaudi->hw_cap_initialized & HW_CAP_CPU_Q))
		return 0;

	rc = hl_fw_cpucp_info_get(hdev, mmCPU_BOOT_DEV_STS0);
	if (rc)
		return rc;

	if (!strlen(prop->cpucp_info.card_name))
		strncpy(prop->cpucp_info.card_name, GAUDI_DEFAULT_CARD_NAME,
				CARD_NAME_MAX_LEN);

	hdev->card_type = le32_to_cpu(hdev->asic_prop.cpucp_info.card_type);

	if (hdev->card_type == cpucp_card_type_pci)
		prop->max_power_default = MAX_POWER_DEFAULT_PCI;
	else if (hdev->card_type == cpucp_card_type_pmc)
		prop->max_power_default = MAX_POWER_DEFAULT_PMC;

	hdev->max_power = prop->max_power_default;

	return 0;
}

static bool gaudi_is_device_idle(struct hl_device *hdev, u64 *mask,
					struct seq_file *s)
{
	struct gaudi_device *gaudi = hdev->asic_specific;
	const char *fmt = "%-5d%-9s%#-14x%#-12x%#x\n";
	const char *mme_slave_fmt = "%-5d%-9s%-14s%-12s%#x\n";
	const char *nic_fmt = "%-5d%-9s%#-14x%#x\n";
	u32 qm_glbl_sts0, qm_cgm_sts, dma_core_sts0, tpc_cfg_sts, mme_arch_sts;
	bool is_idle = true, is_eng_idle, is_slave;
	u64 offset;
	int i, dma_id, port;

	mutex_lock(&gaudi->clk_gate_mutex);

	hdev->asic_funcs->disable_clock_gating(hdev);

	if (s)
		seq_puts(s,
			"\nDMA  is_idle  QM_GLBL_STS0  QM_CGM_STS  DMA_CORE_STS0\n"
			"---  -------  ------------  ----------  -------------\n");

	for (i = 0 ; i < DMA_NUMBER_OF_CHNLS ; i++) {
		dma_id = gaudi_dma_assignment[i];
		offset = dma_id * DMA_QMAN_OFFSET;

		qm_glbl_sts0 = RREG32(mmDMA0_QM_GLBL_STS0 + offset);
		qm_cgm_sts = RREG32(mmDMA0_QM_CGM_STS + offset);
		dma_core_sts0 = RREG32(mmDMA0_CORE_STS0 + offset);
		is_eng_idle = IS_QM_IDLE(qm_glbl_sts0, qm_cgm_sts) &&
				IS_DMA_IDLE(dma_core_sts0);
		is_idle &= is_eng_idle;

		if (mask)
			*mask |= ((u64) !is_eng_idle) <<
					(GAUDI_ENGINE_ID_DMA_0 + dma_id);
		if (s)
			seq_printf(s, fmt, dma_id,
				is_eng_idle ? "Y" : "N", qm_glbl_sts0,
				qm_cgm_sts, dma_core_sts0);
	}

	if (s)
		seq_puts(s,
			"\nTPC  is_idle  QM_GLBL_STS0  QM_CGM_STS  CFG_STATUS\n"
			"---  -------  ------------  ----------  ----------\n");

	for (i = 0 ; i < TPC_NUMBER_OF_ENGINES ; i++) {
		offset = i * TPC_QMAN_OFFSET;
		qm_glbl_sts0 = RREG32(mmTPC0_QM_GLBL_STS0 + offset);
		qm_cgm_sts = RREG32(mmTPC0_QM_CGM_STS + offset);
		tpc_cfg_sts = RREG32(mmTPC0_CFG_STATUS + offset);
		is_eng_idle = IS_QM_IDLE(qm_glbl_sts0, qm_cgm_sts) &&
				IS_TPC_IDLE(tpc_cfg_sts);
		is_idle &= is_eng_idle;

		if (mask)
			*mask |= ((u64) !is_eng_idle) <<
						(GAUDI_ENGINE_ID_TPC_0 + i);
		if (s)
			seq_printf(s, fmt, i,
				is_eng_idle ? "Y" : "N",
				qm_glbl_sts0, qm_cgm_sts, tpc_cfg_sts);
	}

	if (s)
		seq_puts(s,
			"\nMME  is_idle  QM_GLBL_STS0  QM_CGM_STS  ARCH_STATUS\n"
			"---  -------  ------------  ----------  -----------\n");

	for (i = 0 ; i < MME_NUMBER_OF_ENGINES ; i++) {
		offset = i * MME_QMAN_OFFSET;
		mme_arch_sts = RREG32(mmMME0_CTRL_ARCH_STATUS + offset);
		is_eng_idle = IS_MME_IDLE(mme_arch_sts);

		/* MME 1 & 3 are slaves, no need to check their QMANs */
		is_slave = i % 2;
		if (!is_slave) {
			qm_glbl_sts0 = RREG32(mmMME0_QM_GLBL_STS0 + offset);
			qm_cgm_sts = RREG32(mmMME0_QM_CGM_STS + offset);
			is_eng_idle &= IS_QM_IDLE(qm_glbl_sts0, qm_cgm_sts);
		}

		is_idle &= is_eng_idle;

		if (mask)
			*mask |= ((u64) !is_eng_idle) <<
						(GAUDI_ENGINE_ID_MME_0 + i);
		if (s) {
			if (!is_slave)
				seq_printf(s, fmt, i,
					is_eng_idle ? "Y" : "N",
					qm_glbl_sts0, qm_cgm_sts, mme_arch_sts);
			else
				seq_printf(s, mme_slave_fmt, i,
					is_eng_idle ? "Y" : "N", "-",
					"-", mme_arch_sts);
		}
	}

	if (s)
		seq_puts(s, "\nNIC  is_idle  QM_GLBL_STS0  QM_CGM_STS\n"
				"---  -------  ------------  ----------\n");

	for (i = 0 ; i < (NIC_NUMBER_OF_ENGINES / 2) ; i++) {
		offset = i * NIC_MACRO_QMAN_OFFSET;
		port = 2 * i;
		if (hdev->nic_ports_mask & BIT(port)) {
			qm_glbl_sts0 = RREG32(mmNIC0_QM0_GLBL_STS0 + offset);
			qm_cgm_sts = RREG32(mmNIC0_QM0_CGM_STS + offset);
			is_eng_idle = IS_QM_IDLE(qm_glbl_sts0, qm_cgm_sts);
			is_idle &= is_eng_idle;

			if (mask)
				*mask |= ((u64) !is_eng_idle) <<
						(GAUDI_ENGINE_ID_NIC_0 + port);
			if (s)
				seq_printf(s, nic_fmt, port,
						is_eng_idle ? "Y" : "N",
						qm_glbl_sts0, qm_cgm_sts);
		}

		port = 2 * i + 1;
		if (hdev->nic_ports_mask & BIT(port)) {
			qm_glbl_sts0 = RREG32(mmNIC0_QM1_GLBL_STS0 + offset);
			qm_cgm_sts = RREG32(mmNIC0_QM1_CGM_STS + offset);
			is_eng_idle = IS_QM_IDLE(qm_glbl_sts0, qm_cgm_sts);
			is_idle &= is_eng_idle;

			if (mask)
				*mask |= ((u64) !is_eng_idle) <<
						(GAUDI_ENGINE_ID_NIC_0 + port);
			if (s)
				seq_printf(s, nic_fmt, port,
						is_eng_idle ? "Y" : "N",
						qm_glbl_sts0, qm_cgm_sts);
		}
	}

	if (s)
		seq_puts(s, "\n");

	hdev->asic_funcs->set_clock_gating(hdev);

	mutex_unlock(&gaudi->clk_gate_mutex);

	return is_idle;
}

static void gaudi_hw_queues_lock(struct hl_device *hdev)
	__acquires(&gaudi->hw_queues_lock)
{
	struct gaudi_device *gaudi = hdev->asic_specific;

	spin_lock(&gaudi->hw_queues_lock);
}

static void gaudi_hw_queues_unlock(struct hl_device *hdev)
	__releases(&gaudi->hw_queues_lock)
{
	struct gaudi_device *gaudi = hdev->asic_specific;

	spin_unlock(&gaudi->hw_queues_lock);
}

static u32 gaudi_get_pci_id(struct hl_device *hdev)
{
	return hdev->pdev->device;
}

static int gaudi_get_eeprom_data(struct hl_device *hdev, void *data,
				size_t max_size)
{
	struct gaudi_device *gaudi = hdev->asic_specific;

	if (!(gaudi->hw_cap_initialized & HW_CAP_CPU_Q))
		return 0;

	return hl_fw_get_eeprom_data(hdev, data, max_size);
}

/*
 * this function should be used only during initialization and/or after reset,
 * when there are no active users.
 */
static int gaudi_run_tpc_kernel(struct hl_device *hdev, u64 tpc_kernel,
				u32 tpc_id)
{
	struct gaudi_device *gaudi = hdev->asic_specific;
	u64 kernel_timeout;
	u32 status, offset;
	int rc;

	offset = tpc_id * (mmTPC1_CFG_STATUS - mmTPC0_CFG_STATUS);

	if (hdev->pldm)
		kernel_timeout = GAUDI_PLDM_TPC_KERNEL_WAIT_USEC;
	else
		kernel_timeout = HL_DEVICE_TIMEOUT_USEC;

	mutex_lock(&gaudi->clk_gate_mutex);

	hdev->asic_funcs->disable_clock_gating(hdev);

	WREG32(mmTPC0_CFG_QM_KERNEL_BASE_ADDRESS_LOW + offset,
			lower_32_bits(tpc_kernel));
	WREG32(mmTPC0_CFG_QM_KERNEL_BASE_ADDRESS_HIGH + offset,
			upper_32_bits(tpc_kernel));

	WREG32(mmTPC0_CFG_ICACHE_BASE_ADDERESS_LOW + offset,
			lower_32_bits(tpc_kernel));
	WREG32(mmTPC0_CFG_ICACHE_BASE_ADDERESS_HIGH + offset,
			upper_32_bits(tpc_kernel));
	/* set a valid LUT pointer, content is of no significance */
	WREG32(mmTPC0_CFG_LUT_FUNC256_BASE_ADDR_LO + offset,
			lower_32_bits(tpc_kernel));
	WREG32(mmTPC0_CFG_LUT_FUNC256_BASE_ADDR_HI + offset,
			upper_32_bits(tpc_kernel));

	WREG32(mmTPC0_CFG_QM_SYNC_OBJECT_ADDR + offset,
			lower_32_bits(CFG_BASE +
				mmSYNC_MNGR_E_N_SYNC_MNGR_OBJS_SOB_OBJ_0));

	WREG32(mmTPC0_CFG_TPC_CMD + offset,
			(1 << TPC0_CFG_TPC_CMD_ICACHE_INVALIDATE_SHIFT |
			1 << TPC0_CFG_TPC_CMD_ICACHE_PREFETCH_64KB_SHIFT));
	/* wait a bit for the engine to start executing */
	usleep_range(1000, 1500);

	/* wait until engine has finished executing */
	rc = hl_poll_timeout(
		hdev,
		mmTPC0_CFG_STATUS + offset,
		status,
		(status & TPC0_CFG_STATUS_VECTOR_PIPE_EMPTY_MASK) ==
				TPC0_CFG_STATUS_VECTOR_PIPE_EMPTY_MASK,
		1000,
		kernel_timeout);

	if (rc) {
		dev_err(hdev->dev,
			"Timeout while waiting for TPC%d icache prefetch\n",
			tpc_id);
		hdev->asic_funcs->set_clock_gating(hdev);
		mutex_unlock(&gaudi->clk_gate_mutex);
		return -EIO;
	}

	WREG32(mmTPC0_CFG_TPC_EXECUTE + offset,
			1 << TPC0_CFG_TPC_EXECUTE_V_SHIFT);

	/* wait a bit for the engine to start executing */
	usleep_range(1000, 1500);

	/* wait until engine has finished executing */
	rc = hl_poll_timeout(
		hdev,
		mmTPC0_CFG_STATUS + offset,
		status,
		(status & TPC0_CFG_STATUS_VECTOR_PIPE_EMPTY_MASK) ==
				TPC0_CFG_STATUS_VECTOR_PIPE_EMPTY_MASK,
		1000,
		kernel_timeout);

	if (rc) {
		dev_err(hdev->dev,
			"Timeout while waiting for TPC%d vector pipe\n",
			tpc_id);
		hdev->asic_funcs->set_clock_gating(hdev);
		mutex_unlock(&gaudi->clk_gate_mutex);
		return -EIO;
	}

	rc = hl_poll_timeout(
		hdev,
		mmTPC0_CFG_WQ_INFLIGHT_CNTR + offset,
		status,
		(status == 0),
		1000,
		kernel_timeout);

	hdev->asic_funcs->set_clock_gating(hdev);
	mutex_unlock(&gaudi->clk_gate_mutex);

	if (rc) {
		dev_err(hdev->dev,
			"Timeout while waiting for TPC%d kernel to execute\n",
			tpc_id);
		return -EIO;
	}

	return 0;
}

static int gaudi_internal_cb_pool_init(struct hl_device *hdev,
		struct hl_ctx *ctx)
{
	struct gaudi_device *gaudi = hdev->asic_specific;
	int min_alloc_order, rc, collective_cb_size;

	if (!(gaudi->hw_cap_initialized & HW_CAP_MMU))
		return 0;

	hdev->internal_cb_pool_virt_addr =
			hdev->asic_funcs->asic_dma_alloc_coherent(hdev,
					HOST_SPACE_INTERNAL_CB_SZ,
					&hdev->internal_cb_pool_dma_addr,
					GFP_KERNEL | __GFP_ZERO);

	if (!hdev->internal_cb_pool_virt_addr)
		return -ENOMEM;

	collective_cb_size = sizeof(struct packet_msg_short) * 5 +
			sizeof(struct packet_fence);
	min_alloc_order = ilog2(collective_cb_size);

	hdev->internal_cb_pool = gen_pool_create(min_alloc_order, -1);
	if (!hdev->internal_cb_pool) {
		dev_err(hdev->dev,
			"Failed to create internal CB pool\n");
		rc = -ENOMEM;
		goto free_internal_cb_pool;
	}

	rc = gen_pool_add(hdev->internal_cb_pool,
				(uintptr_t) hdev->internal_cb_pool_virt_addr,
				HOST_SPACE_INTERNAL_CB_SZ, -1);
	if (rc) {
		dev_err(hdev->dev,
			"Failed to add memory to internal CB pool\n");
		rc = -EFAULT;
		goto destroy_internal_cb_pool;
	}

	hdev->internal_cb_va_base = hl_reserve_va_block(hdev, ctx,
			HL_VA_RANGE_TYPE_HOST, HOST_SPACE_INTERNAL_CB_SZ,
			HL_MMU_VA_ALIGNMENT_NOT_NEEDED);

	if (!hdev->internal_cb_va_base)
		goto destroy_internal_cb_pool;

	mutex_lock(&ctx->mmu_lock);
	rc = hl_mmu_map_contiguous(ctx, hdev->internal_cb_va_base,
			hdev->internal_cb_pool_dma_addr,
			HOST_SPACE_INTERNAL_CB_SZ);

	hdev->asic_funcs->mmu_invalidate_cache(hdev, false, VM_TYPE_USERPTR);
	mutex_unlock(&ctx->mmu_lock);

	if (rc)
		goto unreserve_internal_cb_pool;

	return 0;

unreserve_internal_cb_pool:
	hl_unreserve_va_block(hdev, ctx, hdev->internal_cb_va_base,
			HOST_SPACE_INTERNAL_CB_SZ);
destroy_internal_cb_pool:
	gen_pool_destroy(hdev->internal_cb_pool);
free_internal_cb_pool:
	hdev->asic_funcs->asic_dma_free_coherent(hdev,
			HOST_SPACE_INTERNAL_CB_SZ,
			hdev->internal_cb_pool_virt_addr,
			hdev->internal_cb_pool_dma_addr);

	return rc;
}

static void gaudi_internal_cb_pool_fini(struct hl_device *hdev,
		struct hl_ctx *ctx)
{
	struct gaudi_device *gaudi = hdev->asic_specific;

	if (!(gaudi->hw_cap_initialized & HW_CAP_MMU))
		return;

	mutex_lock(&ctx->mmu_lock);
	hl_mmu_unmap_contiguous(ctx, hdev->internal_cb_va_base,
			HOST_SPACE_INTERNAL_CB_SZ);
	hl_unreserve_va_block(hdev, ctx, hdev->internal_cb_va_base,
			HOST_SPACE_INTERNAL_CB_SZ);
	hdev->asic_funcs->mmu_invalidate_cache(hdev, true, VM_TYPE_USERPTR);
	mutex_unlock(&ctx->mmu_lock);

	gen_pool_destroy(hdev->internal_cb_pool);

	hdev->asic_funcs->asic_dma_free_coherent(hdev,
			HOST_SPACE_INTERNAL_CB_SZ,
			hdev->internal_cb_pool_virt_addr,
			hdev->internal_cb_pool_dma_addr);
}

static int gaudi_ctx_init(struct hl_ctx *ctx)
{
	gaudi_mmu_prepare(ctx->hdev, ctx->asid);
	return gaudi_internal_cb_pool_init(ctx->hdev, ctx);
}

static void gaudi_ctx_fini(struct hl_ctx *ctx)
{
	struct hl_device *hdev = ctx->hdev;

	/* Gaudi will NEVER support more then a single compute context.
	 * Therefore, don't clear anything unless it is the compute context
	 */
	if (hdev->compute_ctx != ctx)
		return;

	gaudi_internal_cb_pool_fini(ctx->hdev, ctx);
}

static u32 gaudi_get_queue_id_for_cq(struct hl_device *hdev, u32 cq_idx)
{
	return gaudi_cq_assignment[cq_idx];
}

static u32 gaudi_get_signal_cb_size(struct hl_device *hdev)
{
	return sizeof(struct packet_msg_short) +
			sizeof(struct packet_msg_prot) * 2;
}

static u32 gaudi_get_wait_cb_size(struct hl_device *hdev)
{
	return sizeof(struct packet_msg_short) * 4 +
			sizeof(struct packet_fence) +
			sizeof(struct packet_msg_prot) * 2;
}

static u32 gaudi_gen_signal_cb(struct hl_device *hdev, void *data, u16 sob_id,
<<<<<<< HEAD
				u32 size)
=======
				u32 size, bool eb)
>>>>>>> 7505c06d
{
	struct hl_cb *cb = (struct hl_cb *) data;
	struct packet_msg_short *pkt;
	u32 value, ctl, pkt_size = sizeof(*pkt);

	pkt = cb->kernel_address + size;
	memset(pkt, 0, pkt_size);

	/* Inc by 1, Mode ADD */
	value = FIELD_PREP(GAUDI_PKT_SHORT_VAL_SOB_SYNC_VAL_MASK, 1);
	value |= FIELD_PREP(GAUDI_PKT_SHORT_VAL_SOB_MOD_MASK, 1);

	ctl = FIELD_PREP(GAUDI_PKT_SHORT_CTL_ADDR_MASK, sob_id * 4);
	ctl |= FIELD_PREP(GAUDI_PKT_SHORT_CTL_OP_MASK, 0); /* write the value */
	ctl |= FIELD_PREP(GAUDI_PKT_SHORT_CTL_BASE_MASK, 3); /* W_S SOB base */
	ctl |= FIELD_PREP(GAUDI_PKT_SHORT_CTL_OPCODE_MASK, PACKET_MSG_SHORT);
	ctl |= FIELD_PREP(GAUDI_PKT_SHORT_CTL_EB_MASK, eb);
	ctl |= FIELD_PREP(GAUDI_PKT_SHORT_CTL_RB_MASK, 1);
	ctl |= FIELD_PREP(GAUDI_PKT_SHORT_CTL_MB_MASK, 1);

	pkt->value = cpu_to_le32(value);
	pkt->ctl = cpu_to_le32(ctl);

	return size + pkt_size;
}

static u32 gaudi_add_mon_msg_short(struct packet_msg_short *pkt, u32 value,
					u16 addr)
{
	u32 ctl, pkt_size = sizeof(*pkt);

	memset(pkt, 0, pkt_size);

	ctl = FIELD_PREP(GAUDI_PKT_SHORT_CTL_ADDR_MASK, addr);
	ctl |= FIELD_PREP(GAUDI_PKT_SHORT_CTL_BASE_MASK, 2);  /* W_S MON base */
	ctl |= FIELD_PREP(GAUDI_PKT_SHORT_CTL_OPCODE_MASK, PACKET_MSG_SHORT);
	ctl |= FIELD_PREP(GAUDI_PKT_SHORT_CTL_EB_MASK, 0);
	ctl |= FIELD_PREP(GAUDI_PKT_SHORT_CTL_RB_MASK, 1);
	ctl |= FIELD_PREP(GAUDI_PKT_SHORT_CTL_MB_MASK, 0); /* last pkt MB */

	pkt->value = cpu_to_le32(value);
	pkt->ctl = cpu_to_le32(ctl);

	return pkt_size;
}

static u32 gaudi_add_arm_monitor_pkt(struct hl_device *hdev,
		struct packet_msg_short *pkt, u16 sob_base, u8 sob_mask,
		u16 sob_val, u16 mon_id)
{
	u64 monitor_base;
	u32 ctl, value, pkt_size = sizeof(*pkt);
	u16 msg_addr_offset;
	u8 mask;

	if (hl_gen_sob_mask(sob_base, sob_mask, &mask)) {
		dev_err(hdev->dev,
			"sob_base %u (mask %#x) is not valid\n",
			sob_base, sob_mask);
		return 0;
	}

	/*
	 * monitor_base should be the content of the base0 address registers,
	 * so it will be added to the msg short offsets
	 */
	monitor_base = mmSYNC_MNGR_W_S_SYNC_MNGR_OBJS_MON_PAY_ADDRL_0;

	msg_addr_offset =
		(mmSYNC_MNGR_W_S_SYNC_MNGR_OBJS_MON_ARM_0 + mon_id * 4) -
				monitor_base;

	memset(pkt, 0, pkt_size);

	/* Monitor config packet: bind the monitor to a sync object */
	value = FIELD_PREP(GAUDI_PKT_SHORT_VAL_MON_SYNC_GID_MASK, sob_base / 8);
	value |= FIELD_PREP(GAUDI_PKT_SHORT_VAL_MON_SYNC_VAL_MASK, sob_val);
	value |= FIELD_PREP(GAUDI_PKT_SHORT_VAL_MON_MODE_MASK,
			0); /* GREATER OR EQUAL*/
	value |= FIELD_PREP(GAUDI_PKT_SHORT_VAL_MON_MASK_MASK, mask);

	ctl = FIELD_PREP(GAUDI_PKT_SHORT_CTL_ADDR_MASK, msg_addr_offset);
	ctl |= FIELD_PREP(GAUDI_PKT_SHORT_CTL_OP_MASK, 0); /* write the value */
	ctl |= FIELD_PREP(GAUDI_PKT_SHORT_CTL_BASE_MASK, 2); /* W_S MON base */
	ctl |= FIELD_PREP(GAUDI_PKT_SHORT_CTL_OPCODE_MASK, PACKET_MSG_SHORT);
	ctl |= FIELD_PREP(GAUDI_PKT_SHORT_CTL_EB_MASK, 0);
	ctl |= FIELD_PREP(GAUDI_PKT_SHORT_CTL_RB_MASK, 1);
	ctl |= FIELD_PREP(GAUDI_PKT_SHORT_CTL_MB_MASK, 1);

	pkt->value = cpu_to_le32(value);
	pkt->ctl = cpu_to_le32(ctl);

	return pkt_size;
}

static u32 gaudi_add_fence_pkt(struct packet_fence *pkt)
{
	u32 ctl, cfg, pkt_size = sizeof(*pkt);

	memset(pkt, 0, pkt_size);

	cfg = FIELD_PREP(GAUDI_PKT_FENCE_CFG_DEC_VAL_MASK, 1);
	cfg |= FIELD_PREP(GAUDI_PKT_FENCE_CFG_TARGET_VAL_MASK, 1);
	cfg |= FIELD_PREP(GAUDI_PKT_FENCE_CFG_ID_MASK, 2);

	ctl = FIELD_PREP(GAUDI_PKT_FENCE_CTL_OPCODE_MASK, PACKET_FENCE);
	ctl |= FIELD_PREP(GAUDI_PKT_SHORT_CTL_EB_MASK, 0);
	ctl |= FIELD_PREP(GAUDI_PKT_SHORT_CTL_RB_MASK, 1);
	ctl |= FIELD_PREP(GAUDI_PKT_SHORT_CTL_MB_MASK, 1);

	pkt->cfg = cpu_to_le32(cfg);
	pkt->ctl = cpu_to_le32(ctl);

	return pkt_size;
}

static int gaudi_get_fence_addr(struct hl_device *hdev, u32 queue_id, u64 *addr)
{
	u32 offset, nic_index;

	switch (queue_id) {
	case GAUDI_QUEUE_ID_DMA_0_0:
		offset = mmDMA0_QM_CP_FENCE2_RDATA_0;
		break;
	case GAUDI_QUEUE_ID_DMA_0_1:
		offset = mmDMA0_QM_CP_FENCE2_RDATA_1;
		break;
	case GAUDI_QUEUE_ID_DMA_0_2:
		offset = mmDMA0_QM_CP_FENCE2_RDATA_2;
		break;
	case GAUDI_QUEUE_ID_DMA_0_3:
		offset = mmDMA0_QM_CP_FENCE2_RDATA_3;
		break;
	case GAUDI_QUEUE_ID_DMA_1_0:
		offset = mmDMA1_QM_CP_FENCE2_RDATA_0;
		break;
	case GAUDI_QUEUE_ID_DMA_1_1:
		offset = mmDMA1_QM_CP_FENCE2_RDATA_1;
		break;
	case GAUDI_QUEUE_ID_DMA_1_2:
		offset = mmDMA1_QM_CP_FENCE2_RDATA_2;
		break;
	case GAUDI_QUEUE_ID_DMA_1_3:
		offset = mmDMA1_QM_CP_FENCE2_RDATA_3;
		break;
	case GAUDI_QUEUE_ID_DMA_5_0:
		offset = mmDMA5_QM_CP_FENCE2_RDATA_0;
		break;
	case GAUDI_QUEUE_ID_DMA_5_1:
		offset = mmDMA5_QM_CP_FENCE2_RDATA_1;
		break;
	case GAUDI_QUEUE_ID_DMA_5_2:
		offset = mmDMA5_QM_CP_FENCE2_RDATA_2;
		break;
	case GAUDI_QUEUE_ID_DMA_5_3:
		offset = mmDMA5_QM_CP_FENCE2_RDATA_3;
		break;
	case GAUDI_QUEUE_ID_TPC_7_0:
		offset = mmTPC7_QM_CP_FENCE2_RDATA_0;
		break;
	case GAUDI_QUEUE_ID_TPC_7_1:
		offset = mmTPC7_QM_CP_FENCE2_RDATA_1;
		break;
	case GAUDI_QUEUE_ID_TPC_7_2:
		offset = mmTPC7_QM_CP_FENCE2_RDATA_2;
		break;
	case GAUDI_QUEUE_ID_TPC_7_3:
		offset = mmTPC7_QM_CP_FENCE2_RDATA_3;
		break;
	case GAUDI_QUEUE_ID_NIC_0_0:
	case GAUDI_QUEUE_ID_NIC_1_0:
	case GAUDI_QUEUE_ID_NIC_2_0:
	case GAUDI_QUEUE_ID_NIC_3_0:
	case GAUDI_QUEUE_ID_NIC_4_0:
	case GAUDI_QUEUE_ID_NIC_5_0:
	case GAUDI_QUEUE_ID_NIC_6_0:
	case GAUDI_QUEUE_ID_NIC_7_0:
	case GAUDI_QUEUE_ID_NIC_8_0:
	case GAUDI_QUEUE_ID_NIC_9_0:
		nic_index = (queue_id - GAUDI_QUEUE_ID_NIC_0_0) >> 2;
		offset = mmNIC0_QM0_CP_FENCE2_RDATA_0 +
				(nic_index >> 1) * NIC_MACRO_QMAN_OFFSET +
				(nic_index & 0x1) * NIC_ENGINE_QMAN_OFFSET;
		break;
	case GAUDI_QUEUE_ID_NIC_0_1:
	case GAUDI_QUEUE_ID_NIC_1_1:
	case GAUDI_QUEUE_ID_NIC_2_1:
	case GAUDI_QUEUE_ID_NIC_3_1:
	case GAUDI_QUEUE_ID_NIC_4_1:
	case GAUDI_QUEUE_ID_NIC_5_1:
	case GAUDI_QUEUE_ID_NIC_6_1:
	case GAUDI_QUEUE_ID_NIC_7_1:
	case GAUDI_QUEUE_ID_NIC_8_1:
	case GAUDI_QUEUE_ID_NIC_9_1:
		nic_index = (queue_id - GAUDI_QUEUE_ID_NIC_0_1) >> 2;
		offset = mmNIC0_QM0_CP_FENCE2_RDATA_1 +
				(nic_index >> 1) * NIC_MACRO_QMAN_OFFSET +
				(nic_index & 0x1) * NIC_ENGINE_QMAN_OFFSET;
		break;
	case GAUDI_QUEUE_ID_NIC_0_2:
	case GAUDI_QUEUE_ID_NIC_1_2:
	case GAUDI_QUEUE_ID_NIC_2_2:
	case GAUDI_QUEUE_ID_NIC_3_2:
	case GAUDI_QUEUE_ID_NIC_4_2:
	case GAUDI_QUEUE_ID_NIC_5_2:
	case GAUDI_QUEUE_ID_NIC_6_2:
	case GAUDI_QUEUE_ID_NIC_7_2:
	case GAUDI_QUEUE_ID_NIC_8_2:
	case GAUDI_QUEUE_ID_NIC_9_2:
		nic_index = (queue_id - GAUDI_QUEUE_ID_NIC_0_2) >> 2;
		offset = mmNIC0_QM0_CP_FENCE2_RDATA_2 +
				(nic_index >> 1) * NIC_MACRO_QMAN_OFFSET +
				(nic_index & 0x1) * NIC_ENGINE_QMAN_OFFSET;
		break;
	case GAUDI_QUEUE_ID_NIC_0_3:
	case GAUDI_QUEUE_ID_NIC_1_3:
	case GAUDI_QUEUE_ID_NIC_2_3:
	case GAUDI_QUEUE_ID_NIC_3_3:
	case GAUDI_QUEUE_ID_NIC_4_3:
	case GAUDI_QUEUE_ID_NIC_5_3:
	case GAUDI_QUEUE_ID_NIC_6_3:
	case GAUDI_QUEUE_ID_NIC_7_3:
	case GAUDI_QUEUE_ID_NIC_8_3:
	case GAUDI_QUEUE_ID_NIC_9_3:
		nic_index = (queue_id - GAUDI_QUEUE_ID_NIC_0_3) >> 2;
		offset = mmNIC0_QM0_CP_FENCE2_RDATA_3 +
				(nic_index >> 1) * NIC_MACRO_QMAN_OFFSET +
				(nic_index & 0x1) * NIC_ENGINE_QMAN_OFFSET;
		break;
	default:
		return -EINVAL;
	}

	*addr = CFG_BASE + offset;

	return 0;
}

static u32 gaudi_add_mon_pkts(void *buf, u16 mon_id, u64 fence_addr)
{
	u64 monitor_base;
	u32 size = 0;
	u16 msg_addr_offset;

	/*
	 * monitor_base should be the content of the base0 address registers,
	 * so it will be added to the msg short offsets
	 */
	monitor_base = mmSYNC_MNGR_W_S_SYNC_MNGR_OBJS_MON_PAY_ADDRL_0;

	/* First monitor config packet: low address of the sync */
	msg_addr_offset =
		(mmSYNC_MNGR_W_S_SYNC_MNGR_OBJS_MON_PAY_ADDRL_0 + mon_id * 4) -
				monitor_base;

	size += gaudi_add_mon_msg_short(buf + size, (u32) fence_addr,
					msg_addr_offset);

	/* Second monitor config packet: high address of the sync */
	msg_addr_offset =
		(mmSYNC_MNGR_W_S_SYNC_MNGR_OBJS_MON_PAY_ADDRH_0 + mon_id * 4) -
				monitor_base;

	size += gaudi_add_mon_msg_short(buf + size, (u32) (fence_addr >> 32),
					msg_addr_offset);

	/*
	 * Third monitor config packet: the payload, i.e. what to write when the
	 * sync triggers
	 */
	msg_addr_offset =
		(mmSYNC_MNGR_W_S_SYNC_MNGR_OBJS_MON_PAY_DATA_0 + mon_id * 4) -
				monitor_base;

	size += gaudi_add_mon_msg_short(buf + size, 1, msg_addr_offset);

	return size;
}

static u32 gaudi_gen_wait_cb(struct hl_device *hdev,
				struct hl_gen_wait_properties *prop)
{
	struct hl_cb *cb = (struct hl_cb *) prop->data;
	void *buf = cb->kernel_address;
	u64 fence_addr = 0;
	u32 size = prop->size;

	if (gaudi_get_fence_addr(hdev, prop->q_idx, &fence_addr)) {
		dev_crit(hdev->dev, "wrong queue id %d for wait packet\n",
				prop->q_idx);
		return 0;
	}

	size += gaudi_add_mon_pkts(buf + size, prop->mon_id, fence_addr);
	size += gaudi_add_arm_monitor_pkt(hdev, buf + size, prop->sob_base,
			prop->sob_mask, prop->sob_val, prop->mon_id);
	size += gaudi_add_fence_pkt(buf + size);

	return size;
}

static void gaudi_reset_sob(struct hl_device *hdev, void *data)
{
	struct hl_hw_sob *hw_sob = (struct hl_hw_sob *) data;

	dev_dbg(hdev->dev, "reset SOB, q_idx: %d, sob_id: %d\n", hw_sob->q_idx,
		hw_sob->sob_id);

	WREG32(mmSYNC_MNGR_W_S_SYNC_MNGR_OBJS_SOB_OBJ_0 + hw_sob->sob_id * 4,
		0);

	kref_init(&hw_sob->kref);
}

static void gaudi_set_dma_mask_from_fw(struct hl_device *hdev)
{
	if (RREG32(mmPSOC_GLOBAL_CONF_NON_RST_FLOPS_0) ==
							HL_POWER9_HOST_MAGIC) {
		hdev->power9_64bit_dma_enable = 1;
		hdev->dma_mask = 64;
	} else {
		hdev->power9_64bit_dma_enable = 0;
		hdev->dma_mask = 48;
	}
}

static u64 gaudi_get_device_time(struct hl_device *hdev)
{
	u64 device_time = ((u64) RREG32(mmPSOC_TIMESTAMP_CNTCVU)) << 32;

	return device_time | RREG32(mmPSOC_TIMESTAMP_CNTCVL);
}

static const struct hl_asic_funcs gaudi_funcs = {
	.early_init = gaudi_early_init,
	.early_fini = gaudi_early_fini,
	.late_init = gaudi_late_init,
	.late_fini = gaudi_late_fini,
	.sw_init = gaudi_sw_init,
	.sw_fini = gaudi_sw_fini,
	.hw_init = gaudi_hw_init,
	.hw_fini = gaudi_hw_fini,
	.halt_engines = gaudi_halt_engines,
	.suspend = gaudi_suspend,
	.resume = gaudi_resume,
	.cb_mmap = gaudi_cb_mmap,
	.ring_doorbell = gaudi_ring_doorbell,
	.pqe_write = gaudi_pqe_write,
	.asic_dma_alloc_coherent = gaudi_dma_alloc_coherent,
	.asic_dma_free_coherent = gaudi_dma_free_coherent,
	.scrub_device_mem = gaudi_scrub_device_mem,
	.get_int_queue_base = gaudi_get_int_queue_base,
	.test_queues = gaudi_test_queues,
	.asic_dma_pool_zalloc = gaudi_dma_pool_zalloc,
	.asic_dma_pool_free = gaudi_dma_pool_free,
	.cpu_accessible_dma_pool_alloc = gaudi_cpu_accessible_dma_pool_alloc,
	.cpu_accessible_dma_pool_free = gaudi_cpu_accessible_dma_pool_free,
	.hl_dma_unmap_sg = gaudi_dma_unmap_sg,
	.cs_parser = gaudi_cs_parser,
	.asic_dma_map_sg = gaudi_dma_map_sg,
	.get_dma_desc_list_size = gaudi_get_dma_desc_list_size,
	.add_end_of_cb_packets = gaudi_add_end_of_cb_packets,
	.update_eq_ci = gaudi_update_eq_ci,
	.context_switch = gaudi_context_switch,
	.restore_phase_topology = gaudi_restore_phase_topology,
	.debugfs_read32 = gaudi_debugfs_read32,
	.debugfs_write32 = gaudi_debugfs_write32,
	.debugfs_read64 = gaudi_debugfs_read64,
	.debugfs_write64 = gaudi_debugfs_write64,
	.add_device_attr = gaudi_add_device_attr,
	.handle_eqe = gaudi_handle_eqe,
	.set_pll_profile = gaudi_set_pll_profile,
	.get_events_stat = gaudi_get_events_stat,
	.read_pte = gaudi_read_pte,
	.write_pte = gaudi_write_pte,
	.mmu_invalidate_cache = gaudi_mmu_invalidate_cache,
	.mmu_invalidate_cache_range = gaudi_mmu_invalidate_cache_range,
	.send_heartbeat = gaudi_send_heartbeat,
	.set_clock_gating = gaudi_set_clock_gating,
	.disable_clock_gating = gaudi_disable_clock_gating,
	.debug_coresight = gaudi_debug_coresight,
	.is_device_idle = gaudi_is_device_idle,
	.soft_reset_late_init = gaudi_soft_reset_late_init,
	.hw_queues_lock = gaudi_hw_queues_lock,
	.hw_queues_unlock = gaudi_hw_queues_unlock,
	.get_pci_id = gaudi_get_pci_id,
	.get_eeprom_data = gaudi_get_eeprom_data,
	.send_cpu_message = gaudi_send_cpu_message,
	.pci_bars_map = gaudi_pci_bars_map,
	.init_iatu = gaudi_init_iatu,
	.rreg = hl_rreg,
	.wreg = hl_wreg,
	.halt_coresight = gaudi_halt_coresight,
	.ctx_init = gaudi_ctx_init,
	.ctx_fini = gaudi_ctx_fini,
	.get_clk_rate = gaudi_get_clk_rate,
	.get_queue_id_for_cq = gaudi_get_queue_id_for_cq,
	.read_device_fw_version = gaudi_read_device_fw_version,
	.load_firmware_to_device = gaudi_load_firmware_to_device,
	.load_boot_fit_to_device = gaudi_load_boot_fit_to_device,
	.get_signal_cb_size = gaudi_get_signal_cb_size,
	.get_wait_cb_size = gaudi_get_wait_cb_size,
	.gen_signal_cb = gaudi_gen_signal_cb,
	.gen_wait_cb = gaudi_gen_wait_cb,
	.reset_sob = gaudi_reset_sob,
	.reset_sob_group = gaudi_reset_sob_group,
	.set_dma_mask_from_fw = gaudi_set_dma_mask_from_fw,
	.get_device_time = gaudi_get_device_time,
	.collective_wait_init_cs = gaudi_collective_wait_init_cs,
	.collective_wait_create_jobs = gaudi_collective_wait_create_jobs
};

/**
 * gaudi_set_asic_funcs - set GAUDI function pointers
 *
 * @hdev: pointer to hl_device structure
 *
 */
void gaudi_set_asic_funcs(struct hl_device *hdev)
{
	hdev->asic_funcs = &gaudi_funcs;
}<|MERGE_RESOLUTION|>--- conflicted
+++ resolved
@@ -149,19 +149,6 @@
 	[PACKET_ARB_POINT]	= sizeof(struct packet_arb_point),
 	[PACKET_WAIT]		= sizeof(struct packet_wait),
 	[PACKET_LOAD_AND_EXE]	= sizeof(struct packet_load_and_exe)
-};
-
-static const u32 gaudi_pll_base_addresses[GAUDI_PLL_MAX] = {
-	[CPU_PLL] = mmPSOC_CPU_PLL_NR,
-	[PCI_PLL] = mmPSOC_PCI_PLL_NR,
-	[SRAM_PLL] = mmSRAM_W_PLL_NR,
-	[HBM_PLL] = mmPSOC_HBM_PLL_NR,
-	[NIC_PLL] = mmNIC0_PLL_NR,
-	[DMA_PLL] = mmDMA_W_PLL_NR,
-	[MESH_PLL] = mmMESH_W_PLL_NR,
-	[MME_PLL] = mmPSOC_MME_PLL_NR,
-	[TPC_PLL] = mmPSOC_TPC_PLL_NR,
-	[IF_PLL] = mmIF_W_PLL_NR
 };
 
 static inline bool validate_packet_id(enum packet_id id)
@@ -374,11 +361,7 @@
 static void gaudi_disable_clock_gating(struct hl_device *hdev);
 static void gaudi_mmu_prepare(struct hl_device *hdev, u32 asid);
 static u32 gaudi_gen_signal_cb(struct hl_device *hdev, void *data, u16 sob_id,
-<<<<<<< HEAD
-				u32 size);
-=======
 				u32 size, bool eb);
->>>>>>> 7505c06d
 static u32 gaudi_gen_wait_cb(struct hl_device *hdev,
 				struct hl_gen_wait_properties *prop);
 
@@ -671,15 +654,6 @@
 	if (rc)
 		goto free_queue_props;
 
-<<<<<<< HEAD
-	if (gaudi_get_hw_state(hdev) == HL_DEVICE_HW_STATE_DIRTY) {
-		dev_info(hdev->dev,
-			"H/W state is dirty, must reset before initializing\n");
-		hdev->asic_funcs->hw_fini(hdev, true);
-	}
-
-=======
->>>>>>> 7505c06d
 	/* Before continuing in the initialization, we need to read the preboot
 	 * version to determine whether we run with a security-enabled firmware
 	 */
@@ -691,15 +665,12 @@
 			hdev->asic_funcs->hw_fini(hdev, true);
 		goto pci_fini;
 	}
-<<<<<<< HEAD
-=======
 
 	if (gaudi_get_hw_state(hdev) == HL_DEVICE_HW_STATE_DIRTY) {
 		dev_info(hdev->dev,
 			"H/W state is dirty, must reset before initializing\n");
 		hdev->asic_funcs->hw_fini(hdev, true);
 	}
->>>>>>> 7505c06d
 
 	return 0;
 
@@ -714,74 +685,6 @@
 {
 	kfree(hdev->asic_prop.hw_queues_props);
 	hl_pci_fini(hdev);
-
-	return 0;
-}
-
-/**
- * gaudi_fetch_pll_frequency - Fetch PLL frequency values
- *
- * @hdev: pointer to hl_device structure
- * @pll_index: index of the pll to fetch frequency from
- * @pll_freq: pointer to store the pll frequency in MHz in each of the available
- *            outputs. if a certain output is not available a 0 will be set
- *
- */
-<<<<<<< HEAD
-static int gaudi_fetch_pll_frequency(struct hl_device *hdev,
-				enum gaudi_pll_index pll_index,
-				u16 *pll_freq_arr)
-{
-	u32 nr = 0, nf = 0, od = 0, pll_clk = 0, div_fctr, div_sel,
-			pll_base_addr = gaudi_pll_base_addresses[pll_index];
-	u16 freq = 0;
-	int i, rc;
-
-	if (hdev->asic_prop.fw_security_status_valid &&
-			(hdev->asic_prop.fw_app_security_map &
-					CPU_BOOT_DEV_STS0_PLL_INFO_EN)) {
-		rc = hl_fw_cpucp_pll_info_get(hdev, pll_index, pll_freq_arr);
-
-		if (rc)
-			return rc;
-	} else if (hdev->asic_prop.fw_security_disabled) {
-		/* Backward compatibility */
-		nr = RREG32(pll_base_addr + PLL_NR_OFFSET);
-		nf = RREG32(pll_base_addr + PLL_NF_OFFSET);
-		od = RREG32(pll_base_addr + PLL_OD_OFFSET);
-
-		for (i = 0; i < HL_PLL_NUM_OUTPUTS; i++) {
-			div_fctr = RREG32(pll_base_addr +
-					PLL_DIV_FACTOR_0_OFFSET + i * 4);
-			div_sel = RREG32(pll_base_addr +
-					PLL_DIV_SEL_0_OFFSET + i * 4);
-
-			if (div_sel == DIV_SEL_REF_CLK ||
-				div_sel == DIV_SEL_DIVIDED_REF) {
-				if (div_sel == DIV_SEL_REF_CLK)
-					freq = PLL_REF_CLK;
-				else
-					freq = PLL_REF_CLK / (div_fctr + 1);
-			} else if (div_sel == DIV_SEL_PLL_CLK ||
-					div_sel == DIV_SEL_DIVIDED_PLL) {
-				pll_clk = PLL_REF_CLK * (nf + 1) /
-						((nr + 1) * (od + 1));
-				if (div_sel == DIV_SEL_PLL_CLK)
-					freq = pll_clk;
-				else
-					freq = pll_clk / (div_fctr + 1);
-			} else {
-				dev_warn(hdev->dev,
-					"Received invalid div select value: %d",
-					div_sel);
-			}
-
-			pll_freq_arr[i] = freq;
-		}
-	} else {
-		dev_err(hdev->dev, "Failed to fetch PLL frequency values\n");
-		return -EIO;
-	}
 
 	return 0;
 }
@@ -792,22 +695,6 @@
  * @hdev: pointer to hl_device structure
  *
  */
-static int gaudi_fetch_psoc_frequency(struct hl_device *hdev)
-{
-	struct asic_fixed_properties *prop = &hdev->asic_prop;
-	u16 pll_freq[HL_PLL_NUM_OUTPUTS];
-	int rc;
-
-	rc = gaudi_fetch_pll_frequency(hdev, CPU_PLL, pll_freq);
-	if (rc)
-		return rc;
-
-	prop->psoc_timestamp_frequency = pll_freq[2];
-	prop->psoc_pci_pll_nr = 0;
-	prop->psoc_pci_pll_nf = 0;
-	prop->psoc_pci_pll_od = 0;
-	prop->psoc_pci_pll_div_factor = 0;
-=======
 static int gaudi_fetch_psoc_frequency(struct hl_device *hdev)
 {
 	struct asic_fixed_properties *prop = &hdev->asic_prop;
@@ -857,7 +744,6 @@
 	prop->psoc_pci_pll_nf = nf;
 	prop->psoc_pci_pll_od = od;
 	prop->psoc_pci_pll_div_factor = div_fctr;
->>>>>>> 7505c06d
 
 	return 0;
 }
@@ -1184,11 +1070,7 @@
 		prop->collective_sob_id, queue_id);
 
 	cb_size += gaudi_gen_signal_cb(hdev, job->user_cb,
-<<<<<<< HEAD
-			prop->collective_sob_id, cb_size);
-=======
 			prop->collective_sob_id, cb_size, false);
->>>>>>> 7505c06d
 }
 
 static void gaudi_collective_wait_init_cs(struct hl_cs *cs)
@@ -2996,21 +2878,12 @@
 				mmSYNC_MNGR_W_S_SYNC_MNGR_OBJS_SOB_OBJ_0);
 	so_base_ws_hi = upper_32_bits(CFG_BASE +
 				mmSYNC_MNGR_W_S_SYNC_MNGR_OBJS_SOB_OBJ_0);
-<<<<<<< HEAD
 
 	q_off = tpc_offset + qman_id * 4;
 
 	tpc_id = tpc_offset /
 			(mmTPC1_QM_GLBL_CFG0 - mmTPC0_QM_GLBL_CFG0);
 
-=======
-
-	q_off = tpc_offset + qman_id * 4;
-
-	tpc_id = tpc_offset /
-			(mmTPC1_QM_GLBL_CFG0 - mmTPC0_QM_GLBL_CFG0);
-
->>>>>>> 7505c06d
 	if (qman_id < 4) {
 		WREG32(mmTPC0_QM_PQ_BASE_LO_0 + q_off,
 					lower_32_bits(qman_base_addr));
@@ -4022,14 +3895,10 @@
 	/* I don't know what is the state of the CPU so make sure it is
 	 * stopped in any means necessary
 	 */
-<<<<<<< HEAD
-	WREG32(mmPSOC_GLOBAL_CONF_KMD_MSG_TO_CPU, KMD_MSG_GOTO_WFE);
-=======
 	if (hdev->asic_prop.hard_reset_done_by_fw)
 		WREG32(mmPSOC_GLOBAL_CONF_KMD_MSG_TO_CPU, KMD_MSG_RST_DEV);
 	else
 		WREG32(mmPSOC_GLOBAL_CONF_KMD_MSG_TO_CPU, KMD_MSG_GOTO_WFE);
->>>>>>> 7505c06d
 
 	WREG32(mmGIC_DISTRIBUTOR__5_GICD_SETSPI_NSR, GAUDI_EVENT_HALT_MACHINE);
 
@@ -4073,13 +3942,6 @@
 
 		WREG32(mmPSOC_GLOBAL_CONF_SW_ALL_RST,
 			1 << PSOC_GLOBAL_CONF_SW_ALL_RST_IND_SHIFT);
-<<<<<<< HEAD
-	}
-
-	dev_info(hdev->dev,
-		"Issued HARD reset command, going to wait %dms\n",
-		reset_timeout_ms);
-=======
 
 		dev_info(hdev->dev,
 			"Issued HARD reset command, going to wait %dms\n",
@@ -4089,7 +3951,6 @@
 			"Firmware performs HARD reset, going to wait %dms\n",
 			reset_timeout_ms);
 	}
->>>>>>> 7505c06d
 
 	/*
 	 * After hard reset, we can't poll the BTM_FSM register because the PSOC
@@ -8050,11 +7911,7 @@
 }
 
 static u32 gaudi_gen_signal_cb(struct hl_device *hdev, void *data, u16 sob_id,
-<<<<<<< HEAD
-				u32 size)
-=======
 				u32 size, bool eb)
->>>>>>> 7505c06d
 {
 	struct hl_cb *cb = (struct hl_cb *) data;
 	struct packet_msg_short *pkt;
