// SPDX-License-Identifier: GPL-2.0-or-later
/*
 *	Bridge netlink control interface
 *
 *	Authors:
 *	Stephen Hemminger		<shemminger@osdl.org>
 */

#include <linux/kernel.h>
#include <linux/slab.h>
#include <linux/etherdevice.h>
#include <net/rtnetlink.h>
#include <net/net_namespace.h>
#include <net/sock.h>
#include <uapi/linux/if_bridge.h>

#include "br_private.h"
#include "br_private_stp.h"
#include "br_private_tunnel.h"

static int __get_num_vlan_infos(struct net_bridge_vlan_group *vg,
				u32 filter_mask)
{
	struct net_bridge_vlan *v;
	u16 vid_range_start = 0, vid_range_end = 0, vid_range_flags = 0;
	u16 flags, pvid;
	int num_vlans = 0;

	if (!(filter_mask & RTEXT_FILTER_BRVLAN_COMPRESSED))
		return 0;

	pvid = br_get_pvid(vg);
	/* Count number of vlan infos */
	list_for_each_entry_rcu(v, &vg->vlan_list, vlist) {
		flags = 0;
		/* only a context, bridge vlan not activated */
		if (!br_vlan_should_use(v))
			continue;
		if (v->vid == pvid)
			flags |= BRIDGE_VLAN_INFO_PVID;

		if (v->flags & BRIDGE_VLAN_INFO_UNTAGGED)
			flags |= BRIDGE_VLAN_INFO_UNTAGGED;

		if (vid_range_start == 0) {
			goto initvars;
		} else if ((v->vid - vid_range_end) == 1 &&
			flags == vid_range_flags) {
			vid_range_end = v->vid;
			continue;
		} else {
			if ((vid_range_end - vid_range_start) > 0)
				num_vlans += 2;
			else
				num_vlans += 1;
		}
initvars:
		vid_range_start = v->vid;
		vid_range_end = v->vid;
		vid_range_flags = flags;
	}

	if (vid_range_start != 0) {
		if ((vid_range_end - vid_range_start) > 0)
			num_vlans += 2;
		else
			num_vlans += 1;
	}

	return num_vlans;
}

static int br_get_num_vlan_infos(struct net_bridge_vlan_group *vg,
				 u32 filter_mask)
{
	int num_vlans;

	if (!vg)
		return 0;

	if (filter_mask & RTEXT_FILTER_BRVLAN)
		return vg->num_vlans;

	rcu_read_lock();
	num_vlans = __get_num_vlan_infos(vg, filter_mask);
	rcu_read_unlock();

	return num_vlans;
}

static size_t br_get_link_af_size_filtered(const struct net_device *dev,
					   u32 filter_mask)
{
	struct net_bridge_vlan_group *vg = NULL;
	struct net_bridge_port *p = NULL;
	struct net_bridge *br;
	int num_vlan_infos;
	size_t vinfo_sz = 0;

	rcu_read_lock();
	if (netif_is_bridge_port(dev)) {
		p = br_port_get_rcu(dev);
		vg = nbp_vlan_group_rcu(p);
	} else if (dev->priv_flags & IFF_EBRIDGE) {
		br = netdev_priv(dev);
		vg = br_vlan_group_rcu(br);
	}
	num_vlan_infos = br_get_num_vlan_infos(vg, filter_mask);
	rcu_read_unlock();

	if (p && (p->flags & BR_VLAN_TUNNEL))
		vinfo_sz += br_get_vlan_tunnel_info_size(vg);

	/* Each VLAN is returned in bridge_vlan_info along with flags */
	vinfo_sz += num_vlan_infos * nla_total_size(sizeof(struct bridge_vlan_info));

	return vinfo_sz;
}

static inline size_t br_port_info_size(void)
{
	return nla_total_size(1)	/* IFLA_BRPORT_STATE  */
		+ nla_total_size(2)	/* IFLA_BRPORT_PRIORITY */
		+ nla_total_size(4)	/* IFLA_BRPORT_COST */
		+ nla_total_size(1)	/* IFLA_BRPORT_MODE */
		+ nla_total_size(1)	/* IFLA_BRPORT_GUARD */
		+ nla_total_size(1)	/* IFLA_BRPORT_PROTECT */
		+ nla_total_size(1)	/* IFLA_BRPORT_FAST_LEAVE */
		+ nla_total_size(1)	/* IFLA_BRPORT_MCAST_TO_UCAST */
		+ nla_total_size(1)	/* IFLA_BRPORT_LEARNING */
		+ nla_total_size(1)	/* IFLA_BRPORT_UNICAST_FLOOD */
		+ nla_total_size(1)	/* IFLA_BRPORT_MCAST_FLOOD */
		+ nla_total_size(1)	/* IFLA_BRPORT_BCAST_FLOOD */
		+ nla_total_size(1)	/* IFLA_BRPORT_PROXYARP */
		+ nla_total_size(1)	/* IFLA_BRPORT_PROXYARP_WIFI */
		+ nla_total_size(1)	/* IFLA_BRPORT_VLAN_TUNNEL */
		+ nla_total_size(1)	/* IFLA_BRPORT_NEIGH_SUPPRESS */
		+ nla_total_size(1)	/* IFLA_BRPORT_ISOLATED */
		+ nla_total_size(sizeof(struct ifla_bridge_id))	/* IFLA_BRPORT_ROOT_ID */
		+ nla_total_size(sizeof(struct ifla_bridge_id))	/* IFLA_BRPORT_BRIDGE_ID */
		+ nla_total_size(sizeof(u16))	/* IFLA_BRPORT_DESIGNATED_PORT */
		+ nla_total_size(sizeof(u16))	/* IFLA_BRPORT_DESIGNATED_COST */
		+ nla_total_size(sizeof(u16))	/* IFLA_BRPORT_ID */
		+ nla_total_size(sizeof(u16))	/* IFLA_BRPORT_NO */
		+ nla_total_size(sizeof(u8))	/* IFLA_BRPORT_TOPOLOGY_CHANGE_ACK */
		+ nla_total_size(sizeof(u8))	/* IFLA_BRPORT_CONFIG_PENDING */
		+ nla_total_size_64bit(sizeof(u64)) /* IFLA_BRPORT_MESSAGE_AGE_TIMER */
		+ nla_total_size_64bit(sizeof(u64)) /* IFLA_BRPORT_FORWARD_DELAY_TIMER */
		+ nla_total_size_64bit(sizeof(u64)) /* IFLA_BRPORT_HOLD_TIMER */
#ifdef CONFIG_BRIDGE_IGMP_SNOOPING
		+ nla_total_size(sizeof(u8))	/* IFLA_BRPORT_MULTICAST_ROUTER */
#endif
		+ nla_total_size(sizeof(u16))	/* IFLA_BRPORT_GROUP_FWD_MASK */
		+ 0;
}

static inline size_t br_nlmsg_size(struct net_device *dev, u32 filter_mask)
{
	return NLMSG_ALIGN(sizeof(struct ifinfomsg))
		+ nla_total_size(IFNAMSIZ) /* IFLA_IFNAME */
		+ nla_total_size(MAX_ADDR_LEN) /* IFLA_ADDRESS */
		+ nla_total_size(4) /* IFLA_MASTER */
		+ nla_total_size(4) /* IFLA_MTU */
		+ nla_total_size(4) /* IFLA_LINK */
		+ nla_total_size(1) /* IFLA_OPERSTATE */
		+ nla_total_size(br_port_info_size()) /* IFLA_PROTINFO */
		+ nla_total_size(br_get_link_af_size_filtered(dev,
				 filter_mask)) /* IFLA_AF_SPEC */
		+ nla_total_size(4); /* IFLA_BRPORT_BACKUP_PORT */
}

static int br_port_fill_attrs(struct sk_buff *skb,
			      const struct net_bridge_port *p)
{
	u8 mode = !!(p->flags & BR_HAIRPIN_MODE);
	struct net_bridge_port *backup_p;
	u64 timerval;

	if (nla_put_u8(skb, IFLA_BRPORT_STATE, p->state) ||
	    nla_put_u16(skb, IFLA_BRPORT_PRIORITY, p->priority) ||
	    nla_put_u32(skb, IFLA_BRPORT_COST, p->path_cost) ||
	    nla_put_u8(skb, IFLA_BRPORT_MODE, mode) ||
	    nla_put_u8(skb, IFLA_BRPORT_GUARD, !!(p->flags & BR_BPDU_GUARD)) ||
	    nla_put_u8(skb, IFLA_BRPORT_PROTECT,
		       !!(p->flags & BR_ROOT_BLOCK)) ||
	    nla_put_u8(skb, IFLA_BRPORT_FAST_LEAVE,
		       !!(p->flags & BR_MULTICAST_FAST_LEAVE)) ||
	    nla_put_u8(skb, IFLA_BRPORT_MCAST_TO_UCAST,
		       !!(p->flags & BR_MULTICAST_TO_UNICAST)) ||
	    nla_put_u8(skb, IFLA_BRPORT_LEARNING, !!(p->flags & BR_LEARNING)) ||
	    nla_put_u8(skb, IFLA_BRPORT_UNICAST_FLOOD,
		       !!(p->flags & BR_FLOOD)) ||
	    nla_put_u8(skb, IFLA_BRPORT_MCAST_FLOOD,
		       !!(p->flags & BR_MCAST_FLOOD)) ||
	    nla_put_u8(skb, IFLA_BRPORT_BCAST_FLOOD,
		       !!(p->flags & BR_BCAST_FLOOD)) ||
	    nla_put_u8(skb, IFLA_BRPORT_PROXYARP, !!(p->flags & BR_PROXYARP)) ||
	    nla_put_u8(skb, IFLA_BRPORT_PROXYARP_WIFI,
		       !!(p->flags & BR_PROXYARP_WIFI)) ||
	    nla_put(skb, IFLA_BRPORT_ROOT_ID, sizeof(struct ifla_bridge_id),
		    &p->designated_root) ||
	    nla_put(skb, IFLA_BRPORT_BRIDGE_ID, sizeof(struct ifla_bridge_id),
		    &p->designated_bridge) ||
	    nla_put_u16(skb, IFLA_BRPORT_DESIGNATED_PORT, p->designated_port) ||
	    nla_put_u16(skb, IFLA_BRPORT_DESIGNATED_COST, p->designated_cost) ||
	    nla_put_u16(skb, IFLA_BRPORT_ID, p->port_id) ||
	    nla_put_u16(skb, IFLA_BRPORT_NO, p->port_no) ||
	    nla_put_u8(skb, IFLA_BRPORT_TOPOLOGY_CHANGE_ACK,
		       p->topology_change_ack) ||
	    nla_put_u8(skb, IFLA_BRPORT_CONFIG_PENDING, p->config_pending) ||
	    nla_put_u8(skb, IFLA_BRPORT_VLAN_TUNNEL, !!(p->flags &
							BR_VLAN_TUNNEL)) ||
	    nla_put_u16(skb, IFLA_BRPORT_GROUP_FWD_MASK, p->group_fwd_mask) ||
	    nla_put_u8(skb, IFLA_BRPORT_NEIGH_SUPPRESS,
		       !!(p->flags & BR_NEIGH_SUPPRESS)) ||
	    nla_put_u8(skb, IFLA_BRPORT_ISOLATED, !!(p->flags & BR_ISOLATED)))
		return -EMSGSIZE;

	timerval = br_timer_value(&p->message_age_timer);
	if (nla_put_u64_64bit(skb, IFLA_BRPORT_MESSAGE_AGE_TIMER, timerval,
			      IFLA_BRPORT_PAD))
		return -EMSGSIZE;
	timerval = br_timer_value(&p->forward_delay_timer);
	if (nla_put_u64_64bit(skb, IFLA_BRPORT_FORWARD_DELAY_TIMER, timerval,
			      IFLA_BRPORT_PAD))
		return -EMSGSIZE;
	timerval = br_timer_value(&p->hold_timer);
	if (nla_put_u64_64bit(skb, IFLA_BRPORT_HOLD_TIMER, timerval,
			      IFLA_BRPORT_PAD))
		return -EMSGSIZE;

#ifdef CONFIG_BRIDGE_IGMP_SNOOPING
	if (nla_put_u8(skb, IFLA_BRPORT_MULTICAST_ROUTER,
		       p->multicast_router))
		return -EMSGSIZE;
#endif

	/* we might be called only with br->lock */
	rcu_read_lock();
	backup_p = rcu_dereference(p->backup_port);
	if (backup_p)
		nla_put_u32(skb, IFLA_BRPORT_BACKUP_PORT,
			    backup_p->dev->ifindex);
	rcu_read_unlock();

	return 0;
}

static int br_fill_ifvlaninfo_range(struct sk_buff *skb, u16 vid_start,
				    u16 vid_end, u16 flags)
{
	struct  bridge_vlan_info vinfo;

	if ((vid_end - vid_start) > 0) {
		/* add range to skb */
		vinfo.vid = vid_start;
		vinfo.flags = flags | BRIDGE_VLAN_INFO_RANGE_BEGIN;
		if (nla_put(skb, IFLA_BRIDGE_VLAN_INFO,
			    sizeof(vinfo), &vinfo))
			goto nla_put_failure;

		vinfo.vid = vid_end;
		vinfo.flags = flags | BRIDGE_VLAN_INFO_RANGE_END;
		if (nla_put(skb, IFLA_BRIDGE_VLAN_INFO,
			    sizeof(vinfo), &vinfo))
			goto nla_put_failure;
	} else {
		vinfo.vid = vid_start;
		vinfo.flags = flags;
		if (nla_put(skb, IFLA_BRIDGE_VLAN_INFO,
			    sizeof(vinfo), &vinfo))
			goto nla_put_failure;
	}

	return 0;

nla_put_failure:
	return -EMSGSIZE;
}

static int br_fill_ifvlaninfo_compressed(struct sk_buff *skb,
					 struct net_bridge_vlan_group *vg)
{
	struct net_bridge_vlan *v;
	u16 vid_range_start = 0, vid_range_end = 0, vid_range_flags = 0;
	u16 flags, pvid;
	int err = 0;

	/* Pack IFLA_BRIDGE_VLAN_INFO's for every vlan
	 * and mark vlan info with begin and end flags
	 * if vlaninfo represents a range
	 */
	pvid = br_get_pvid(vg);
	list_for_each_entry_rcu(v, &vg->vlan_list, vlist) {
		flags = 0;
		if (!br_vlan_should_use(v))
			continue;
		if (v->vid == pvid)
			flags |= BRIDGE_VLAN_INFO_PVID;

		if (v->flags & BRIDGE_VLAN_INFO_UNTAGGED)
			flags |= BRIDGE_VLAN_INFO_UNTAGGED;

		if (vid_range_start == 0) {
			goto initvars;
		} else if ((v->vid - vid_range_end) == 1 &&
			flags == vid_range_flags) {
			vid_range_end = v->vid;
			continue;
		} else {
			err = br_fill_ifvlaninfo_range(skb, vid_range_start,
						       vid_range_end,
						       vid_range_flags);
			if (err)
				return err;
		}

initvars:
		vid_range_start = v->vid;
		vid_range_end = v->vid;
		vid_range_flags = flags;
	}

	if (vid_range_start != 0) {
		/* Call it once more to send any left over vlans */
		err = br_fill_ifvlaninfo_range(skb, vid_range_start,
					       vid_range_end,
					       vid_range_flags);
		if (err)
			return err;
	}

	return 0;
}

static int br_fill_ifvlaninfo(struct sk_buff *skb,
			      struct net_bridge_vlan_group *vg)
{
	struct bridge_vlan_info vinfo;
	struct net_bridge_vlan *v;
	u16 pvid;

	pvid = br_get_pvid(vg);
	list_for_each_entry_rcu(v, &vg->vlan_list, vlist) {
		if (!br_vlan_should_use(v))
			continue;

		vinfo.vid = v->vid;
		vinfo.flags = 0;
		if (v->vid == pvid)
			vinfo.flags |= BRIDGE_VLAN_INFO_PVID;

		if (v->flags & BRIDGE_VLAN_INFO_UNTAGGED)
			vinfo.flags |= BRIDGE_VLAN_INFO_UNTAGGED;

		if (nla_put(skb, IFLA_BRIDGE_VLAN_INFO,
			    sizeof(vinfo), &vinfo))
			goto nla_put_failure;
	}

	return 0;

nla_put_failure:
	return -EMSGSIZE;
}

/*
 * Create one netlink message for one interface
 * Contains port and master info as well as carrier and bridge state.
 */
static int br_fill_ifinfo(struct sk_buff *skb,
			  const struct net_bridge_port *port,
			  u32 pid, u32 seq, int event, unsigned int flags,
			  u32 filter_mask, const struct net_device *dev)
{
	u8 operstate = netif_running(dev) ? dev->operstate : IF_OPER_DOWN;
	struct net_bridge *br;
	struct ifinfomsg *hdr;
	struct nlmsghdr *nlh;

	if (port)
		br = port->br;
	else
		br = netdev_priv(dev);

	br_debug(br, "br_fill_info event %d port %s master %s\n",
		     event, dev->name, br->dev->name);

	nlh = nlmsg_put(skb, pid, seq, event, sizeof(*hdr), flags);
	if (nlh == NULL)
		return -EMSGSIZE;

	hdr = nlmsg_data(nlh);
	hdr->ifi_family = AF_BRIDGE;
	hdr->__ifi_pad = 0;
	hdr->ifi_type = dev->type;
	hdr->ifi_index = dev->ifindex;
	hdr->ifi_flags = dev_get_flags(dev);
	hdr->ifi_change = 0;

	if (nla_put_string(skb, IFLA_IFNAME, dev->name) ||
	    nla_put_u32(skb, IFLA_MASTER, br->dev->ifindex) ||
	    nla_put_u32(skb, IFLA_MTU, dev->mtu) ||
	    nla_put_u8(skb, IFLA_OPERSTATE, operstate) ||
	    (dev->addr_len &&
	     nla_put(skb, IFLA_ADDRESS, dev->addr_len, dev->dev_addr)) ||
	    (dev->ifindex != dev_get_iflink(dev) &&
	     nla_put_u32(skb, IFLA_LINK, dev_get_iflink(dev))))
		goto nla_put_failure;

	if (event == RTM_NEWLINK && port) {
		struct nlattr *nest;

		nest = nla_nest_start(skb, IFLA_PROTINFO);
		if (nest == NULL || br_port_fill_attrs(skb, port) < 0)
			goto nla_put_failure;
		nla_nest_end(skb, nest);
	}

	/* Check if  the VID information is requested */
	if ((filter_mask & RTEXT_FILTER_BRVLAN) ||
	    (filter_mask & RTEXT_FILTER_BRVLAN_COMPRESSED)) {
		struct net_bridge_vlan_group *vg;
		struct nlattr *af;
		int err;

		/* RCU needed because of the VLAN locking rules (rcu || rtnl) */
		rcu_read_lock();
		if (port)
			vg = nbp_vlan_group_rcu(port);
		else
			vg = br_vlan_group_rcu(br);

		if (!vg || !vg->num_vlans) {
			rcu_read_unlock();
			goto done;
		}
		af = nla_nest_start_noflag(skb, IFLA_AF_SPEC);
		if (!af) {
			rcu_read_unlock();
			goto nla_put_failure;
		}
		if (filter_mask & RTEXT_FILTER_BRVLAN_COMPRESSED)
			err = br_fill_ifvlaninfo_compressed(skb, vg);
		else
			err = br_fill_ifvlaninfo(skb, vg);

		if (port && (port->flags & BR_VLAN_TUNNEL))
			err = br_fill_vlan_tunnel_info(skb, vg);
		rcu_read_unlock();
		if (err)
			goto nla_put_failure;
		nla_nest_end(skb, af);
	}

done:
	nlmsg_end(skb, nlh);
	return 0;

nla_put_failure:
	nlmsg_cancel(skb, nlh);
	return -EMSGSIZE;
}

/* Notify listeners of a change in bridge or port information */
void br_ifinfo_notify(int event, const struct net_bridge *br,
		      const struct net_bridge_port *port)
{
	u32 filter = RTEXT_FILTER_BRVLAN_COMPRESSED;
	struct net_device *dev;
	struct sk_buff *skb;
	int err = -ENOBUFS;
	struct net *net;
	u16 port_no = 0;

	if (WARN_ON(!port && !br))
		return;

	if (port) {
		dev = port->dev;
		br = port->br;
		port_no = port->port_no;
	} else {
		dev = br->dev;
	}

	net = dev_net(dev);
	br_debug(br, "port %u(%s) event %d\n", port_no, dev->name, event);

	skb = nlmsg_new(br_nlmsg_size(dev, filter), GFP_ATOMIC);
	if (skb == NULL)
		goto errout;

	err = br_fill_ifinfo(skb, port, 0, 0, event, 0, filter, dev);
	if (err < 0) {
		/* -EMSGSIZE implies BUG in br_nlmsg_size() */
		WARN_ON(err == -EMSGSIZE);
		kfree_skb(skb);
		goto errout;
	}
	rtnl_notify(skb, net, 0, RTNLGRP_LINK, NULL, GFP_ATOMIC);
	return;
errout:
	rtnl_set_sk_err(net, RTNLGRP_LINK, err);
}

/*
 * Dump information about all ports, in response to GETLINK
 */
int br_getlink(struct sk_buff *skb, u32 pid, u32 seq,
	       struct net_device *dev, u32 filter_mask, int nlflags)
{
	struct net_bridge_port *port = br_port_get_rtnl(dev);

	if (!port && !(filter_mask & RTEXT_FILTER_BRVLAN) &&
	    !(filter_mask & RTEXT_FILTER_BRVLAN_COMPRESSED))
		return 0;

	return br_fill_ifinfo(skb, port, pid, seq, RTM_NEWLINK, nlflags,
			      filter_mask, dev);
}

static int br_vlan_info(struct net_bridge *br, struct net_bridge_port *p,
			int cmd, struct bridge_vlan_info *vinfo, bool *changed,
			struct netlink_ext_ack *extack)
{
	bool curr_change;
	int err = 0;

	switch (cmd) {
	case RTM_SETLINK:
		if (p) {
			/* if the MASTER flag is set this will act on the global
			 * per-VLAN entry as well
			 */
			err = nbp_vlan_add(p, vinfo->vid, vinfo->flags,
					   &curr_change, extack);
		} else {
			vinfo->flags |= BRIDGE_VLAN_INFO_BRENTRY;
			err = br_vlan_add(br, vinfo->vid, vinfo->flags,
					  &curr_change, extack);
		}
		if (curr_change)
			*changed = true;
		break;

	case RTM_DELLINK:
		if (p) {
			if (!nbp_vlan_delete(p, vinfo->vid))
				*changed = true;

			if ((vinfo->flags & BRIDGE_VLAN_INFO_MASTER) &&
			    !br_vlan_delete(p->br, vinfo->vid))
				*changed = true;
		} else if (!br_vlan_delete(br, vinfo->vid)) {
			*changed = true;
		}
		break;
	}

	return err;
}

int br_process_vlan_info(struct net_bridge *br,
			 struct net_bridge_port *p, int cmd,
			 struct bridge_vlan_info *vinfo_curr,
			 struct bridge_vlan_info **vinfo_last,
			 bool *changed,
			 struct netlink_ext_ack *extack)
{
	int err, rtm_cmd;

	if (!br_vlan_valid_id(vinfo_curr->vid, extack))
		return -EINVAL;

	/* needed for vlan-only NEWVLAN/DELVLAN notifications */
	rtm_cmd = br_afspec_cmd_to_rtm(cmd);

	if (vinfo_curr->flags & BRIDGE_VLAN_INFO_RANGE_BEGIN) {
		if (!br_vlan_valid_range(vinfo_curr, *vinfo_last, extack))
			return -EINVAL;
		*vinfo_last = vinfo_curr;
		return 0;
	}

	if (*vinfo_last) {
		struct bridge_vlan_info tmp_vinfo;
		int v, v_change_start = 0;

		if (!br_vlan_valid_range(vinfo_curr, *vinfo_last, extack))
			return -EINVAL;

		memcpy(&tmp_vinfo, *vinfo_last,
		       sizeof(struct bridge_vlan_info));
		for (v = (*vinfo_last)->vid; v <= vinfo_curr->vid; v++) {
			bool curr_change = false;

			tmp_vinfo.vid = v;
			err = br_vlan_info(br, p, cmd, &tmp_vinfo, &curr_change,
					   extack);
			if (err)
				break;
			if (curr_change) {
				*changed = curr_change;
				if (!v_change_start)
					v_change_start = v;
			} else {
				/* nothing to notify yet */
				if (!v_change_start)
					continue;
				br_vlan_notify(br, p, v_change_start,
					       v - 1, rtm_cmd);
				v_change_start = 0;
			}
<<<<<<< HEAD
=======
			cond_resched();
>>>>>>> 04d5ce62
		}
		/* v_change_start is set only if the last/whole range changed */
		if (v_change_start)
			br_vlan_notify(br, p, v_change_start,
				       v - 1, rtm_cmd);

		*vinfo_last = NULL;

		return err;
	}

	err = br_vlan_info(br, p, cmd, vinfo_curr, changed, extack);
	if (*changed)
		br_vlan_notify(br, p, vinfo_curr->vid, 0, rtm_cmd);

	return err;
}

static int br_afspec(struct net_bridge *br,
		     struct net_bridge_port *p,
		     struct nlattr *af_spec,
		     int cmd, bool *changed,
		     struct netlink_ext_ack *extack)
{
	struct bridge_vlan_info *vinfo_curr = NULL;
	struct bridge_vlan_info *vinfo_last = NULL;
	struct nlattr *attr;
	struct vtunnel_info tinfo_last = {};
	struct vtunnel_info tinfo_curr = {};
	int err = 0, rem;

	nla_for_each_nested(attr, af_spec, rem) {
		err = 0;
		switch (nla_type(attr)) {
		case IFLA_BRIDGE_VLAN_TUNNEL_INFO:
			if (!p || !(p->flags & BR_VLAN_TUNNEL))
				return -EINVAL;
			err = br_parse_vlan_tunnel_info(attr, &tinfo_curr);
			if (err)
				return err;
			err = br_process_vlan_tunnel_info(br, p, cmd,
							  &tinfo_curr,
							  &tinfo_last,
							  changed);
			if (err)
				return err;
			break;
		case IFLA_BRIDGE_VLAN_INFO:
			if (nla_len(attr) != sizeof(struct bridge_vlan_info))
				return -EINVAL;
			vinfo_curr = nla_data(attr);
			err = br_process_vlan_info(br, p, cmd, vinfo_curr,
						   &vinfo_last, changed,
						   extack);
			if (err)
				return err;
			break;
		}
	}

	return err;
}

static const struct nla_policy br_port_policy[IFLA_BRPORT_MAX + 1] = {
	[IFLA_BRPORT_STATE]	= { .type = NLA_U8 },
	[IFLA_BRPORT_COST]	= { .type = NLA_U32 },
	[IFLA_BRPORT_PRIORITY]	= { .type = NLA_U16 },
	[IFLA_BRPORT_MODE]	= { .type = NLA_U8 },
	[IFLA_BRPORT_GUARD]	= { .type = NLA_U8 },
	[IFLA_BRPORT_PROTECT]	= { .type = NLA_U8 },
	[IFLA_BRPORT_FAST_LEAVE]= { .type = NLA_U8 },
	[IFLA_BRPORT_LEARNING]	= { .type = NLA_U8 },
	[IFLA_BRPORT_UNICAST_FLOOD] = { .type = NLA_U8 },
	[IFLA_BRPORT_PROXYARP]	= { .type = NLA_U8 },
	[IFLA_BRPORT_PROXYARP_WIFI] = { .type = NLA_U8 },
	[IFLA_BRPORT_MULTICAST_ROUTER] = { .type = NLA_U8 },
	[IFLA_BRPORT_MCAST_TO_UCAST] = { .type = NLA_U8 },
	[IFLA_BRPORT_MCAST_FLOOD] = { .type = NLA_U8 },
	[IFLA_BRPORT_BCAST_FLOOD] = { .type = NLA_U8 },
	[IFLA_BRPORT_VLAN_TUNNEL] = { .type = NLA_U8 },
	[IFLA_BRPORT_GROUP_FWD_MASK] = { .type = NLA_U16 },
	[IFLA_BRPORT_NEIGH_SUPPRESS] = { .type = NLA_U8 },
	[IFLA_BRPORT_ISOLATED]	= { .type = NLA_U8 },
	[IFLA_BRPORT_BACKUP_PORT] = { .type = NLA_U32 },
};

/* Change the state of the port and notify spanning tree */
static int br_set_port_state(struct net_bridge_port *p, u8 state)
{
	if (state > BR_STATE_BLOCKING)
		return -EINVAL;

	/* if kernel STP is running, don't allow changes */
	if (p->br->stp_enabled == BR_KERNEL_STP)
		return -EBUSY;

	/* if device is not up, change is not allowed
	 * if link is not present, only allowable state is disabled
	 */
	if (!netif_running(p->dev) ||
	    (!netif_oper_up(p->dev) && state != BR_STATE_DISABLED))
		return -ENETDOWN;

	br_set_state(p, state);
	br_port_state_selection(p->br);
	return 0;
}

/* Set/clear or port flags based on attribute */
static int br_set_port_flag(struct net_bridge_port *p, struct nlattr *tb[],
			    int attrtype, unsigned long mask)
{
	unsigned long flags;
	int err;

	if (!tb[attrtype])
		return 0;

	if (nla_get_u8(tb[attrtype]))
		flags = p->flags | mask;
	else
		flags = p->flags & ~mask;

	err = br_switchdev_set_port_flag(p, flags, mask);
	if (err)
		return err;

	p->flags = flags;
	return 0;
}

/* Process bridge protocol info on port */
static int br_setport(struct net_bridge_port *p, struct nlattr *tb[])
{
	unsigned long old_flags = p->flags;
	bool br_vlan_tunnel_old = false;
	int err;

	err = br_set_port_flag(p, tb, IFLA_BRPORT_MODE, BR_HAIRPIN_MODE);
	if (err)
		return err;

	err = br_set_port_flag(p, tb, IFLA_BRPORT_GUARD, BR_BPDU_GUARD);
	if (err)
		return err;

	err = br_set_port_flag(p, tb, IFLA_BRPORT_FAST_LEAVE, BR_MULTICAST_FAST_LEAVE);
	if (err)
		return err;

	err = br_set_port_flag(p, tb, IFLA_BRPORT_PROTECT, BR_ROOT_BLOCK);
	if (err)
		return err;

	err = br_set_port_flag(p, tb, IFLA_BRPORT_LEARNING, BR_LEARNING);
	if (err)
		return err;

	err = br_set_port_flag(p, tb, IFLA_BRPORT_UNICAST_FLOOD, BR_FLOOD);
	if (err)
		return err;

	err = br_set_port_flag(p, tb, IFLA_BRPORT_MCAST_FLOOD, BR_MCAST_FLOOD);
	if (err)
		return err;

	err = br_set_port_flag(p, tb, IFLA_BRPORT_MCAST_TO_UCAST, BR_MULTICAST_TO_UNICAST);
	if (err)
		return err;

	err = br_set_port_flag(p, tb, IFLA_BRPORT_BCAST_FLOOD, BR_BCAST_FLOOD);
	if (err)
		return err;

	err = br_set_port_flag(p, tb, IFLA_BRPORT_PROXYARP, BR_PROXYARP);
	if (err)
		return err;

	err = br_set_port_flag(p, tb, IFLA_BRPORT_PROXYARP_WIFI, BR_PROXYARP_WIFI);
	if (err)
		return err;

	br_vlan_tunnel_old = (p->flags & BR_VLAN_TUNNEL) ? true : false;
	err = br_set_port_flag(p, tb, IFLA_BRPORT_VLAN_TUNNEL, BR_VLAN_TUNNEL);
	if (err)
		return err;

	if (br_vlan_tunnel_old && !(p->flags & BR_VLAN_TUNNEL))
		nbp_vlan_tunnel_info_flush(p);

	if (tb[IFLA_BRPORT_COST]) {
		err = br_stp_set_path_cost(p, nla_get_u32(tb[IFLA_BRPORT_COST]));
		if (err)
			return err;
	}

	if (tb[IFLA_BRPORT_PRIORITY]) {
		err = br_stp_set_port_priority(p, nla_get_u16(tb[IFLA_BRPORT_PRIORITY]));
		if (err)
			return err;
	}

	if (tb[IFLA_BRPORT_STATE]) {
		err = br_set_port_state(p, nla_get_u8(tb[IFLA_BRPORT_STATE]));
		if (err)
			return err;
	}

	if (tb[IFLA_BRPORT_FLUSH])
		br_fdb_delete_by_port(p->br, p, 0, 0);

#ifdef CONFIG_BRIDGE_IGMP_SNOOPING
	if (tb[IFLA_BRPORT_MULTICAST_ROUTER]) {
		u8 mcast_router = nla_get_u8(tb[IFLA_BRPORT_MULTICAST_ROUTER]);

		err = br_multicast_set_port_router(p, mcast_router);
		if (err)
			return err;
	}
#endif

	if (tb[IFLA_BRPORT_GROUP_FWD_MASK]) {
		u16 fwd_mask = nla_get_u16(tb[IFLA_BRPORT_GROUP_FWD_MASK]);

		if (fwd_mask & BR_GROUPFWD_MACPAUSE)
			return -EINVAL;
		p->group_fwd_mask = fwd_mask;
	}

	err = br_set_port_flag(p, tb, IFLA_BRPORT_NEIGH_SUPPRESS,
			       BR_NEIGH_SUPPRESS);
	if (err)
		return err;

	err = br_set_port_flag(p, tb, IFLA_BRPORT_ISOLATED, BR_ISOLATED);
	if (err)
		return err;

	if (tb[IFLA_BRPORT_BACKUP_PORT]) {
		struct net_device *backup_dev = NULL;
		u32 backup_ifindex;

		backup_ifindex = nla_get_u32(tb[IFLA_BRPORT_BACKUP_PORT]);
		if (backup_ifindex) {
			backup_dev = __dev_get_by_index(dev_net(p->dev),
							backup_ifindex);
			if (!backup_dev)
				return -ENOENT;
		}

		err = nbp_backup_change(p, backup_dev);
		if (err)
			return err;
	}

	br_port_flags_change(p, old_flags ^ p->flags);
	return 0;
}

/* Change state and parameters on port. */
int br_setlink(struct net_device *dev, struct nlmsghdr *nlh, u16 flags,
	       struct netlink_ext_ack *extack)
{
	struct net_bridge *br = (struct net_bridge *)netdev_priv(dev);
	struct nlattr *tb[IFLA_BRPORT_MAX + 1];
	struct net_bridge_port *p;
	struct nlattr *protinfo;
	struct nlattr *afspec;
	bool changed = false;
	int err = 0;

	protinfo = nlmsg_find_attr(nlh, sizeof(struct ifinfomsg), IFLA_PROTINFO);
	afspec = nlmsg_find_attr(nlh, sizeof(struct ifinfomsg), IFLA_AF_SPEC);
	if (!protinfo && !afspec)
		return 0;

	p = br_port_get_rtnl(dev);
	/* We want to accept dev as bridge itself if the AF_SPEC
	 * is set to see if someone is setting vlan info on the bridge
	 */
	if (!p && !afspec)
		return -EINVAL;

	if (p && protinfo) {
		if (protinfo->nla_type & NLA_F_NESTED) {
			err = nla_parse_nested_deprecated(tb, IFLA_BRPORT_MAX,
							  protinfo,
							  br_port_policy,
							  NULL);
			if (err)
				return err;

			spin_lock_bh(&p->br->lock);
			err = br_setport(p, tb);
			spin_unlock_bh(&p->br->lock);
		} else {
			/* Binary compatibility with old RSTP */
			if (nla_len(protinfo) < sizeof(u8))
				return -EINVAL;

			spin_lock_bh(&p->br->lock);
			err = br_set_port_state(p, nla_get_u8(protinfo));
			spin_unlock_bh(&p->br->lock);
		}
		if (err)
			goto out;
		changed = true;
	}

	if (afspec)
		err = br_afspec(br, p, afspec, RTM_SETLINK, &changed, extack);

	if (changed)
		br_ifinfo_notify(RTM_NEWLINK, br, p);
out:
	return err;
}

/* Delete port information */
int br_dellink(struct net_device *dev, struct nlmsghdr *nlh, u16 flags)
{
	struct net_bridge *br = (struct net_bridge *)netdev_priv(dev);
	struct net_bridge_port *p;
	struct nlattr *afspec;
	bool changed = false;
	int err = 0;

	afspec = nlmsg_find_attr(nlh, sizeof(struct ifinfomsg), IFLA_AF_SPEC);
	if (!afspec)
		return 0;

	p = br_port_get_rtnl(dev);
	/* We want to accept dev as bridge itself as well */
	if (!p && !(dev->priv_flags & IFF_EBRIDGE))
		return -EINVAL;

	err = br_afspec(br, p, afspec, RTM_DELLINK, &changed, NULL);
	if (changed)
		/* Send RTM_NEWLINK because userspace
		 * expects RTM_NEWLINK for vlan dels
		 */
		br_ifinfo_notify(RTM_NEWLINK, br, p);

	return err;
}

static int br_validate(struct nlattr *tb[], struct nlattr *data[],
		       struct netlink_ext_ack *extack)
{
	if (tb[IFLA_ADDRESS]) {
		if (nla_len(tb[IFLA_ADDRESS]) != ETH_ALEN)
			return -EINVAL;
		if (!is_valid_ether_addr(nla_data(tb[IFLA_ADDRESS])))
			return -EADDRNOTAVAIL;
	}

	if (!data)
		return 0;

#ifdef CONFIG_BRIDGE_VLAN_FILTERING
	if (data[IFLA_BR_VLAN_PROTOCOL]) {
		switch (nla_get_be16(data[IFLA_BR_VLAN_PROTOCOL])) {
		case htons(ETH_P_8021Q):
		case htons(ETH_P_8021AD):
			break;
		default:
			return -EPROTONOSUPPORT;
		}
	}

	if (data[IFLA_BR_VLAN_DEFAULT_PVID]) {
		__u16 defpvid = nla_get_u16(data[IFLA_BR_VLAN_DEFAULT_PVID]);

		if (defpvid >= VLAN_VID_MASK)
			return -EINVAL;
	}
#endif

	return 0;
}

static int br_port_slave_changelink(struct net_device *brdev,
				    struct net_device *dev,
				    struct nlattr *tb[],
				    struct nlattr *data[],
				    struct netlink_ext_ack *extack)
{
	struct net_bridge *br = netdev_priv(brdev);
	int ret;

	if (!data)
		return 0;

	spin_lock_bh(&br->lock);
	ret = br_setport(br_port_get_rtnl(dev), data);
	spin_unlock_bh(&br->lock);

	return ret;
}

static int br_port_fill_slave_info(struct sk_buff *skb,
				   const struct net_device *brdev,
				   const struct net_device *dev)
{
	return br_port_fill_attrs(skb, br_port_get_rtnl(dev));
}

static size_t br_port_get_slave_size(const struct net_device *brdev,
				     const struct net_device *dev)
{
	return br_port_info_size();
}

static const struct nla_policy br_policy[IFLA_BR_MAX + 1] = {
	[IFLA_BR_FORWARD_DELAY]	= { .type = NLA_U32 },
	[IFLA_BR_HELLO_TIME]	= { .type = NLA_U32 },
	[IFLA_BR_MAX_AGE]	= { .type = NLA_U32 },
	[IFLA_BR_AGEING_TIME] = { .type = NLA_U32 },
	[IFLA_BR_STP_STATE] = { .type = NLA_U32 },
	[IFLA_BR_PRIORITY] = { .type = NLA_U16 },
	[IFLA_BR_VLAN_FILTERING] = { .type = NLA_U8 },
	[IFLA_BR_VLAN_PROTOCOL] = { .type = NLA_U16 },
	[IFLA_BR_GROUP_FWD_MASK] = { .type = NLA_U16 },
	[IFLA_BR_GROUP_ADDR] = { .type = NLA_BINARY,
				 .len  = ETH_ALEN },
	[IFLA_BR_MCAST_ROUTER] = { .type = NLA_U8 },
	[IFLA_BR_MCAST_SNOOPING] = { .type = NLA_U8 },
	[IFLA_BR_MCAST_QUERY_USE_IFADDR] = { .type = NLA_U8 },
	[IFLA_BR_MCAST_QUERIER] = { .type = NLA_U8 },
	[IFLA_BR_MCAST_HASH_ELASTICITY] = { .type = NLA_U32 },
	[IFLA_BR_MCAST_HASH_MAX] = { .type = NLA_U32 },
	[IFLA_BR_MCAST_LAST_MEMBER_CNT] = { .type = NLA_U32 },
	[IFLA_BR_MCAST_STARTUP_QUERY_CNT] = { .type = NLA_U32 },
	[IFLA_BR_MCAST_LAST_MEMBER_INTVL] = { .type = NLA_U64 },
	[IFLA_BR_MCAST_MEMBERSHIP_INTVL] = { .type = NLA_U64 },
	[IFLA_BR_MCAST_QUERIER_INTVL] = { .type = NLA_U64 },
	[IFLA_BR_MCAST_QUERY_INTVL] = { .type = NLA_U64 },
	[IFLA_BR_MCAST_QUERY_RESPONSE_INTVL] = { .type = NLA_U64 },
	[IFLA_BR_MCAST_STARTUP_QUERY_INTVL] = { .type = NLA_U64 },
	[IFLA_BR_NF_CALL_IPTABLES] = { .type = NLA_U8 },
	[IFLA_BR_NF_CALL_IP6TABLES] = { .type = NLA_U8 },
	[IFLA_BR_NF_CALL_ARPTABLES] = { .type = NLA_U8 },
	[IFLA_BR_VLAN_DEFAULT_PVID] = { .type = NLA_U16 },
	[IFLA_BR_VLAN_STATS_ENABLED] = { .type = NLA_U8 },
	[IFLA_BR_MCAST_STATS_ENABLED] = { .type = NLA_U8 },
	[IFLA_BR_MCAST_IGMP_VERSION] = { .type = NLA_U8 },
	[IFLA_BR_MCAST_MLD_VERSION] = { .type = NLA_U8 },
	[IFLA_BR_VLAN_STATS_PER_PORT] = { .type = NLA_U8 },
	[IFLA_BR_MULTI_BOOLOPT] = { .type = NLA_EXACT_LEN,
				    .len = sizeof(struct br_boolopt_multi) },
};

static int br_changelink(struct net_device *brdev, struct nlattr *tb[],
			 struct nlattr *data[],
			 struct netlink_ext_ack *extack)
{
	struct net_bridge *br = netdev_priv(brdev);
	int err;

	if (!data)
		return 0;

	if (data[IFLA_BR_FORWARD_DELAY]) {
		err = br_set_forward_delay(br, nla_get_u32(data[IFLA_BR_FORWARD_DELAY]));
		if (err)
			return err;
	}

	if (data[IFLA_BR_HELLO_TIME]) {
		err = br_set_hello_time(br, nla_get_u32(data[IFLA_BR_HELLO_TIME]));
		if (err)
			return err;
	}

	if (data[IFLA_BR_MAX_AGE]) {
		err = br_set_max_age(br, nla_get_u32(data[IFLA_BR_MAX_AGE]));
		if (err)
			return err;
	}

	if (data[IFLA_BR_AGEING_TIME]) {
		err = br_set_ageing_time(br, nla_get_u32(data[IFLA_BR_AGEING_TIME]));
		if (err)
			return err;
	}

	if (data[IFLA_BR_STP_STATE]) {
		u32 stp_enabled = nla_get_u32(data[IFLA_BR_STP_STATE]);

		br_stp_set_enabled(br, stp_enabled);
	}

	if (data[IFLA_BR_PRIORITY]) {
		u32 priority = nla_get_u16(data[IFLA_BR_PRIORITY]);

		br_stp_set_bridge_priority(br, priority);
	}

	if (data[IFLA_BR_VLAN_FILTERING]) {
		u8 vlan_filter = nla_get_u8(data[IFLA_BR_VLAN_FILTERING]);

		err = __br_vlan_filter_toggle(br, vlan_filter);
		if (err)
			return err;
	}

#ifdef CONFIG_BRIDGE_VLAN_FILTERING
	if (data[IFLA_BR_VLAN_PROTOCOL]) {
		__be16 vlan_proto = nla_get_be16(data[IFLA_BR_VLAN_PROTOCOL]);

		err = __br_vlan_set_proto(br, vlan_proto);
		if (err)
			return err;
	}

	if (data[IFLA_BR_VLAN_DEFAULT_PVID]) {
		__u16 defpvid = nla_get_u16(data[IFLA_BR_VLAN_DEFAULT_PVID]);

		err = __br_vlan_set_default_pvid(br, defpvid, extack);
		if (err)
			return err;
	}

	if (data[IFLA_BR_VLAN_STATS_ENABLED]) {
		__u8 vlan_stats = nla_get_u8(data[IFLA_BR_VLAN_STATS_ENABLED]);

		err = br_vlan_set_stats(br, vlan_stats);
		if (err)
			return err;
	}

	if (data[IFLA_BR_VLAN_STATS_PER_PORT]) {
		__u8 per_port = nla_get_u8(data[IFLA_BR_VLAN_STATS_PER_PORT]);

		err = br_vlan_set_stats_per_port(br, per_port);
		if (err)
			return err;
	}
#endif

	if (data[IFLA_BR_GROUP_FWD_MASK]) {
		u16 fwd_mask = nla_get_u16(data[IFLA_BR_GROUP_FWD_MASK]);

		if (fwd_mask & BR_GROUPFWD_RESTRICTED)
			return -EINVAL;
		br->group_fwd_mask = fwd_mask;
	}

	if (data[IFLA_BR_GROUP_ADDR]) {
		u8 new_addr[ETH_ALEN];

		if (nla_len(data[IFLA_BR_GROUP_ADDR]) != ETH_ALEN)
			return -EINVAL;
		memcpy(new_addr, nla_data(data[IFLA_BR_GROUP_ADDR]), ETH_ALEN);
		if (!is_link_local_ether_addr(new_addr))
			return -EINVAL;
		if (new_addr[5] == 1 ||		/* 802.3x Pause address */
		    new_addr[5] == 2 ||		/* 802.3ad Slow protocols */
		    new_addr[5] == 3)		/* 802.1X PAE address */
			return -EINVAL;
		spin_lock_bh(&br->lock);
		memcpy(br->group_addr, new_addr, sizeof(br->group_addr));
		spin_unlock_bh(&br->lock);
		br_opt_toggle(br, BROPT_GROUP_ADDR_SET, true);
		br_recalculate_fwd_mask(br);
	}

	if (data[IFLA_BR_FDB_FLUSH])
		br_fdb_flush(br);

#ifdef CONFIG_BRIDGE_IGMP_SNOOPING
	if (data[IFLA_BR_MCAST_ROUTER]) {
		u8 multicast_router = nla_get_u8(data[IFLA_BR_MCAST_ROUTER]);

		err = br_multicast_set_router(br, multicast_router);
		if (err)
			return err;
	}

	if (data[IFLA_BR_MCAST_SNOOPING]) {
		u8 mcast_snooping = nla_get_u8(data[IFLA_BR_MCAST_SNOOPING]);

		br_multicast_toggle(br, mcast_snooping);
	}

	if (data[IFLA_BR_MCAST_QUERY_USE_IFADDR]) {
		u8 val;

		val = nla_get_u8(data[IFLA_BR_MCAST_QUERY_USE_IFADDR]);
		br_opt_toggle(br, BROPT_MULTICAST_QUERY_USE_IFADDR, !!val);
	}

	if (data[IFLA_BR_MCAST_QUERIER]) {
		u8 mcast_querier = nla_get_u8(data[IFLA_BR_MCAST_QUERIER]);

		err = br_multicast_set_querier(br, mcast_querier);
		if (err)
			return err;
	}

	if (data[IFLA_BR_MCAST_HASH_ELASTICITY])
		br_warn(br, "the hash_elasticity option has been deprecated and is always %u\n",
			RHT_ELASTICITY);

	if (data[IFLA_BR_MCAST_HASH_MAX])
		br->hash_max = nla_get_u32(data[IFLA_BR_MCAST_HASH_MAX]);

	if (data[IFLA_BR_MCAST_LAST_MEMBER_CNT]) {
		u32 val = nla_get_u32(data[IFLA_BR_MCAST_LAST_MEMBER_CNT]);

		br->multicast_last_member_count = val;
	}

	if (data[IFLA_BR_MCAST_STARTUP_QUERY_CNT]) {
		u32 val = nla_get_u32(data[IFLA_BR_MCAST_STARTUP_QUERY_CNT]);

		br->multicast_startup_query_count = val;
	}

	if (data[IFLA_BR_MCAST_LAST_MEMBER_INTVL]) {
		u64 val = nla_get_u64(data[IFLA_BR_MCAST_LAST_MEMBER_INTVL]);

		br->multicast_last_member_interval = clock_t_to_jiffies(val);
	}

	if (data[IFLA_BR_MCAST_MEMBERSHIP_INTVL]) {
		u64 val = nla_get_u64(data[IFLA_BR_MCAST_MEMBERSHIP_INTVL]);

		br->multicast_membership_interval = clock_t_to_jiffies(val);
	}

	if (data[IFLA_BR_MCAST_QUERIER_INTVL]) {
		u64 val = nla_get_u64(data[IFLA_BR_MCAST_QUERIER_INTVL]);

		br->multicast_querier_interval = clock_t_to_jiffies(val);
	}

	if (data[IFLA_BR_MCAST_QUERY_INTVL]) {
		u64 val = nla_get_u64(data[IFLA_BR_MCAST_QUERY_INTVL]);

		br->multicast_query_interval = clock_t_to_jiffies(val);
	}

	if (data[IFLA_BR_MCAST_QUERY_RESPONSE_INTVL]) {
		u64 val = nla_get_u64(data[IFLA_BR_MCAST_QUERY_RESPONSE_INTVL]);

		br->multicast_query_response_interval = clock_t_to_jiffies(val);
	}

	if (data[IFLA_BR_MCAST_STARTUP_QUERY_INTVL]) {
		u64 val = nla_get_u64(data[IFLA_BR_MCAST_STARTUP_QUERY_INTVL]);

		br->multicast_startup_query_interval = clock_t_to_jiffies(val);
	}

	if (data[IFLA_BR_MCAST_STATS_ENABLED]) {
		__u8 mcast_stats;

		mcast_stats = nla_get_u8(data[IFLA_BR_MCAST_STATS_ENABLED]);
		br_opt_toggle(br, BROPT_MULTICAST_STATS_ENABLED, !!mcast_stats);
	}

	if (data[IFLA_BR_MCAST_IGMP_VERSION]) {
		__u8 igmp_version;

		igmp_version = nla_get_u8(data[IFLA_BR_MCAST_IGMP_VERSION]);
		err = br_multicast_set_igmp_version(br, igmp_version);
		if (err)
			return err;
	}

#if IS_ENABLED(CONFIG_IPV6)
	if (data[IFLA_BR_MCAST_MLD_VERSION]) {
		__u8 mld_version;

		mld_version = nla_get_u8(data[IFLA_BR_MCAST_MLD_VERSION]);
		err = br_multicast_set_mld_version(br, mld_version);
		if (err)
			return err;
	}
#endif
#endif
#if IS_ENABLED(CONFIG_BRIDGE_NETFILTER)
	if (data[IFLA_BR_NF_CALL_IPTABLES]) {
		u8 val = nla_get_u8(data[IFLA_BR_NF_CALL_IPTABLES]);

		br_opt_toggle(br, BROPT_NF_CALL_IPTABLES, !!val);
	}

	if (data[IFLA_BR_NF_CALL_IP6TABLES]) {
		u8 val = nla_get_u8(data[IFLA_BR_NF_CALL_IP6TABLES]);

		br_opt_toggle(br, BROPT_NF_CALL_IP6TABLES, !!val);
	}

	if (data[IFLA_BR_NF_CALL_ARPTABLES]) {
		u8 val = nla_get_u8(data[IFLA_BR_NF_CALL_ARPTABLES]);

		br_opt_toggle(br, BROPT_NF_CALL_ARPTABLES, !!val);
	}
#endif

	if (data[IFLA_BR_MULTI_BOOLOPT]) {
		struct br_boolopt_multi *bm;

		bm = nla_data(data[IFLA_BR_MULTI_BOOLOPT]);
		err = br_boolopt_multi_toggle(br, bm, extack);
		if (err)
			return err;
	}

	return 0;
}

static int br_dev_newlink(struct net *src_net, struct net_device *dev,
			  struct nlattr *tb[], struct nlattr *data[],
			  struct netlink_ext_ack *extack)
{
	struct net_bridge *br = netdev_priv(dev);
	int err;

	err = register_netdevice(dev);
	if (err)
		return err;

	if (tb[IFLA_ADDRESS]) {
		spin_lock_bh(&br->lock);
		br_stp_change_bridge_id(br, nla_data(tb[IFLA_ADDRESS]));
		spin_unlock_bh(&br->lock);
	}

	err = br_changelink(dev, tb, data, extack);
	if (err)
		br_dev_delete(dev, NULL);

	return err;
}

static size_t br_get_size(const struct net_device *brdev)
{
	return nla_total_size(sizeof(u32)) +	/* IFLA_BR_FORWARD_DELAY  */
	       nla_total_size(sizeof(u32)) +	/* IFLA_BR_HELLO_TIME */
	       nla_total_size(sizeof(u32)) +	/* IFLA_BR_MAX_AGE */
	       nla_total_size(sizeof(u32)) +    /* IFLA_BR_AGEING_TIME */
	       nla_total_size(sizeof(u32)) +    /* IFLA_BR_STP_STATE */
	       nla_total_size(sizeof(u16)) +    /* IFLA_BR_PRIORITY */
	       nla_total_size(sizeof(u8)) +     /* IFLA_BR_VLAN_FILTERING */
#ifdef CONFIG_BRIDGE_VLAN_FILTERING
	       nla_total_size(sizeof(__be16)) +	/* IFLA_BR_VLAN_PROTOCOL */
	       nla_total_size(sizeof(u16)) +    /* IFLA_BR_VLAN_DEFAULT_PVID */
	       nla_total_size(sizeof(u8)) +     /* IFLA_BR_VLAN_STATS_ENABLED */
	       nla_total_size(sizeof(u8)) +	/* IFLA_BR_VLAN_STATS_PER_PORT */
#endif
	       nla_total_size(sizeof(u16)) +    /* IFLA_BR_GROUP_FWD_MASK */
	       nla_total_size(sizeof(struct ifla_bridge_id)) +   /* IFLA_BR_ROOT_ID */
	       nla_total_size(sizeof(struct ifla_bridge_id)) +   /* IFLA_BR_BRIDGE_ID */
	       nla_total_size(sizeof(u16)) +    /* IFLA_BR_ROOT_PORT */
	       nla_total_size(sizeof(u32)) +    /* IFLA_BR_ROOT_PATH_COST */
	       nla_total_size(sizeof(u8)) +     /* IFLA_BR_TOPOLOGY_CHANGE */
	       nla_total_size(sizeof(u8)) +     /* IFLA_BR_TOPOLOGY_CHANGE_DETECTED */
	       nla_total_size_64bit(sizeof(u64)) + /* IFLA_BR_HELLO_TIMER */
	       nla_total_size_64bit(sizeof(u64)) + /* IFLA_BR_TCN_TIMER */
	       nla_total_size_64bit(sizeof(u64)) + /* IFLA_BR_TOPOLOGY_CHANGE_TIMER */
	       nla_total_size_64bit(sizeof(u64)) + /* IFLA_BR_GC_TIMER */
	       nla_total_size(ETH_ALEN) +       /* IFLA_BR_GROUP_ADDR */
#ifdef CONFIG_BRIDGE_IGMP_SNOOPING
	       nla_total_size(sizeof(u8)) +     /* IFLA_BR_MCAST_ROUTER */
	       nla_total_size(sizeof(u8)) +     /* IFLA_BR_MCAST_SNOOPING */
	       nla_total_size(sizeof(u8)) +     /* IFLA_BR_MCAST_QUERY_USE_IFADDR */
	       nla_total_size(sizeof(u8)) +     /* IFLA_BR_MCAST_QUERIER */
	       nla_total_size(sizeof(u8)) +     /* IFLA_BR_MCAST_STATS_ENABLED */
	       nla_total_size(sizeof(u32)) +    /* IFLA_BR_MCAST_HASH_ELASTICITY */
	       nla_total_size(sizeof(u32)) +    /* IFLA_BR_MCAST_HASH_MAX */
	       nla_total_size(sizeof(u32)) +    /* IFLA_BR_MCAST_LAST_MEMBER_CNT */
	       nla_total_size(sizeof(u32)) +    /* IFLA_BR_MCAST_STARTUP_QUERY_CNT */
	       nla_total_size_64bit(sizeof(u64)) + /* IFLA_BR_MCAST_LAST_MEMBER_INTVL */
	       nla_total_size_64bit(sizeof(u64)) + /* IFLA_BR_MCAST_MEMBERSHIP_INTVL */
	       nla_total_size_64bit(sizeof(u64)) + /* IFLA_BR_MCAST_QUERIER_INTVL */
	       nla_total_size_64bit(sizeof(u64)) + /* IFLA_BR_MCAST_QUERY_INTVL */
	       nla_total_size_64bit(sizeof(u64)) + /* IFLA_BR_MCAST_QUERY_RESPONSE_INTVL */
	       nla_total_size_64bit(sizeof(u64)) + /* IFLA_BR_MCAST_STARTUP_QUERY_INTVL */
	       nla_total_size(sizeof(u8)) +	/* IFLA_BR_MCAST_IGMP_VERSION */
	       nla_total_size(sizeof(u8)) +	/* IFLA_BR_MCAST_MLD_VERSION */
#endif
#if IS_ENABLED(CONFIG_BRIDGE_NETFILTER)
	       nla_total_size(sizeof(u8)) +     /* IFLA_BR_NF_CALL_IPTABLES */
	       nla_total_size(sizeof(u8)) +     /* IFLA_BR_NF_CALL_IP6TABLES */
	       nla_total_size(sizeof(u8)) +     /* IFLA_BR_NF_CALL_ARPTABLES */
#endif
	       nla_total_size(sizeof(struct br_boolopt_multi)) + /* IFLA_BR_MULTI_BOOLOPT */
	       0;
}

static int br_fill_info(struct sk_buff *skb, const struct net_device *brdev)
{
	struct net_bridge *br = netdev_priv(brdev);
	u32 forward_delay = jiffies_to_clock_t(br->forward_delay);
	u32 hello_time = jiffies_to_clock_t(br->hello_time);
	u32 age_time = jiffies_to_clock_t(br->max_age);
	u32 ageing_time = jiffies_to_clock_t(br->ageing_time);
	u32 stp_enabled = br->stp_enabled;
	u16 priority = (br->bridge_id.prio[0] << 8) | br->bridge_id.prio[1];
	u8 vlan_enabled = br_vlan_enabled(br->dev);
	struct br_boolopt_multi bm;
	u64 clockval;

	clockval = br_timer_value(&br->hello_timer);
	if (nla_put_u64_64bit(skb, IFLA_BR_HELLO_TIMER, clockval, IFLA_BR_PAD))
		return -EMSGSIZE;
	clockval = br_timer_value(&br->tcn_timer);
	if (nla_put_u64_64bit(skb, IFLA_BR_TCN_TIMER, clockval, IFLA_BR_PAD))
		return -EMSGSIZE;
	clockval = br_timer_value(&br->topology_change_timer);
	if (nla_put_u64_64bit(skb, IFLA_BR_TOPOLOGY_CHANGE_TIMER, clockval,
			      IFLA_BR_PAD))
		return -EMSGSIZE;
	clockval = br_timer_value(&br->gc_work.timer);
	if (nla_put_u64_64bit(skb, IFLA_BR_GC_TIMER, clockval, IFLA_BR_PAD))
		return -EMSGSIZE;

	br_boolopt_multi_get(br, &bm);
	if (nla_put_u32(skb, IFLA_BR_FORWARD_DELAY, forward_delay) ||
	    nla_put_u32(skb, IFLA_BR_HELLO_TIME, hello_time) ||
	    nla_put_u32(skb, IFLA_BR_MAX_AGE, age_time) ||
	    nla_put_u32(skb, IFLA_BR_AGEING_TIME, ageing_time) ||
	    nla_put_u32(skb, IFLA_BR_STP_STATE, stp_enabled) ||
	    nla_put_u16(skb, IFLA_BR_PRIORITY, priority) ||
	    nla_put_u8(skb, IFLA_BR_VLAN_FILTERING, vlan_enabled) ||
	    nla_put_u16(skb, IFLA_BR_GROUP_FWD_MASK, br->group_fwd_mask) ||
	    nla_put(skb, IFLA_BR_BRIDGE_ID, sizeof(struct ifla_bridge_id),
		    &br->bridge_id) ||
	    nla_put(skb, IFLA_BR_ROOT_ID, sizeof(struct ifla_bridge_id),
		    &br->designated_root) ||
	    nla_put_u16(skb, IFLA_BR_ROOT_PORT, br->root_port) ||
	    nla_put_u32(skb, IFLA_BR_ROOT_PATH_COST, br->root_path_cost) ||
	    nla_put_u8(skb, IFLA_BR_TOPOLOGY_CHANGE, br->topology_change) ||
	    nla_put_u8(skb, IFLA_BR_TOPOLOGY_CHANGE_DETECTED,
		       br->topology_change_detected) ||
	    nla_put(skb, IFLA_BR_GROUP_ADDR, ETH_ALEN, br->group_addr) ||
	    nla_put(skb, IFLA_BR_MULTI_BOOLOPT, sizeof(bm), &bm))
		return -EMSGSIZE;

#ifdef CONFIG_BRIDGE_VLAN_FILTERING
	if (nla_put_be16(skb, IFLA_BR_VLAN_PROTOCOL, br->vlan_proto) ||
	    nla_put_u16(skb, IFLA_BR_VLAN_DEFAULT_PVID, br->default_pvid) ||
	    nla_put_u8(skb, IFLA_BR_VLAN_STATS_ENABLED,
		       br_opt_get(br, BROPT_VLAN_STATS_ENABLED)) ||
	    nla_put_u8(skb, IFLA_BR_VLAN_STATS_PER_PORT,
		       br_opt_get(br, BROPT_VLAN_STATS_PER_PORT)))
		return -EMSGSIZE;
#endif
#ifdef CONFIG_BRIDGE_IGMP_SNOOPING
	if (nla_put_u8(skb, IFLA_BR_MCAST_ROUTER, br->multicast_router) ||
	    nla_put_u8(skb, IFLA_BR_MCAST_SNOOPING,
		       br_opt_get(br, BROPT_MULTICAST_ENABLED)) ||
	    nla_put_u8(skb, IFLA_BR_MCAST_QUERY_USE_IFADDR,
		       br_opt_get(br, BROPT_MULTICAST_QUERY_USE_IFADDR)) ||
	    nla_put_u8(skb, IFLA_BR_MCAST_QUERIER,
		       br_opt_get(br, BROPT_MULTICAST_QUERIER)) ||
	    nla_put_u8(skb, IFLA_BR_MCAST_STATS_ENABLED,
		       br_opt_get(br, BROPT_MULTICAST_STATS_ENABLED)) ||
	    nla_put_u32(skb, IFLA_BR_MCAST_HASH_ELASTICITY, RHT_ELASTICITY) ||
	    nla_put_u32(skb, IFLA_BR_MCAST_HASH_MAX, br->hash_max) ||
	    nla_put_u32(skb, IFLA_BR_MCAST_LAST_MEMBER_CNT,
			br->multicast_last_member_count) ||
	    nla_put_u32(skb, IFLA_BR_MCAST_STARTUP_QUERY_CNT,
			br->multicast_startup_query_count) ||
	    nla_put_u8(skb, IFLA_BR_MCAST_IGMP_VERSION,
		       br->multicast_igmp_version))
		return -EMSGSIZE;
#if IS_ENABLED(CONFIG_IPV6)
	if (nla_put_u8(skb, IFLA_BR_MCAST_MLD_VERSION,
		       br->multicast_mld_version))
		return -EMSGSIZE;
#endif
	clockval = jiffies_to_clock_t(br->multicast_last_member_interval);
	if (nla_put_u64_64bit(skb, IFLA_BR_MCAST_LAST_MEMBER_INTVL, clockval,
			      IFLA_BR_PAD))
		return -EMSGSIZE;
	clockval = jiffies_to_clock_t(br->multicast_membership_interval);
	if (nla_put_u64_64bit(skb, IFLA_BR_MCAST_MEMBERSHIP_INTVL, clockval,
			      IFLA_BR_PAD))
		return -EMSGSIZE;
	clockval = jiffies_to_clock_t(br->multicast_querier_interval);
	if (nla_put_u64_64bit(skb, IFLA_BR_MCAST_QUERIER_INTVL, clockval,
			      IFLA_BR_PAD))
		return -EMSGSIZE;
	clockval = jiffies_to_clock_t(br->multicast_query_interval);
	if (nla_put_u64_64bit(skb, IFLA_BR_MCAST_QUERY_INTVL, clockval,
			      IFLA_BR_PAD))
		return -EMSGSIZE;
	clockval = jiffies_to_clock_t(br->multicast_query_response_interval);
	if (nla_put_u64_64bit(skb, IFLA_BR_MCAST_QUERY_RESPONSE_INTVL, clockval,
			      IFLA_BR_PAD))
		return -EMSGSIZE;
	clockval = jiffies_to_clock_t(br->multicast_startup_query_interval);
	if (nla_put_u64_64bit(skb, IFLA_BR_MCAST_STARTUP_QUERY_INTVL, clockval,
			      IFLA_BR_PAD))
		return -EMSGSIZE;
#endif
#if IS_ENABLED(CONFIG_BRIDGE_NETFILTER)
	if (nla_put_u8(skb, IFLA_BR_NF_CALL_IPTABLES,
		       br_opt_get(br, BROPT_NF_CALL_IPTABLES) ? 1 : 0) ||
	    nla_put_u8(skb, IFLA_BR_NF_CALL_IP6TABLES,
		       br_opt_get(br, BROPT_NF_CALL_IP6TABLES) ? 1 : 0) ||
	    nla_put_u8(skb, IFLA_BR_NF_CALL_ARPTABLES,
		       br_opt_get(br, BROPT_NF_CALL_ARPTABLES) ? 1 : 0))
		return -EMSGSIZE;
#endif

	return 0;
}

static size_t br_get_linkxstats_size(const struct net_device *dev, int attr)
{
	struct net_bridge_port *p = NULL;
	struct net_bridge_vlan_group *vg;
	struct net_bridge_vlan *v;
	struct net_bridge *br;
	int numvls = 0;

	switch (attr) {
	case IFLA_STATS_LINK_XSTATS:
		br = netdev_priv(dev);
		vg = br_vlan_group(br);
		break;
	case IFLA_STATS_LINK_XSTATS_SLAVE:
		p = br_port_get_rtnl(dev);
		if (!p)
			return 0;
		br = p->br;
		vg = nbp_vlan_group(p);
		break;
	default:
		return 0;
	}

	if (vg) {
		/* we need to count all, even placeholder entries */
		list_for_each_entry(v, &vg->vlan_list, vlist)
			numvls++;
	}

	return numvls * nla_total_size(sizeof(struct bridge_vlan_xstats)) +
	       nla_total_size(sizeof(struct br_mcast_stats)) +
	       nla_total_size(0);
}

static int br_fill_linkxstats(struct sk_buff *skb,
			      const struct net_device *dev,
			      int *prividx, int attr)
{
	struct nlattr *nla __maybe_unused;
	struct net_bridge_port *p = NULL;
	struct net_bridge_vlan_group *vg;
	struct net_bridge_vlan *v;
	struct net_bridge *br;
	struct nlattr *nest;
	int vl_idx = 0;

	switch (attr) {
	case IFLA_STATS_LINK_XSTATS:
		br = netdev_priv(dev);
		vg = br_vlan_group(br);
		break;
	case IFLA_STATS_LINK_XSTATS_SLAVE:
		p = br_port_get_rtnl(dev);
		if (!p)
			return 0;
		br = p->br;
		vg = nbp_vlan_group(p);
		break;
	default:
		return -EINVAL;
	}

	nest = nla_nest_start_noflag(skb, LINK_XSTATS_TYPE_BRIDGE);
	if (!nest)
		return -EMSGSIZE;

	if (vg) {
		u16 pvid;

		pvid = br_get_pvid(vg);
		list_for_each_entry(v, &vg->vlan_list, vlist) {
			struct bridge_vlan_xstats vxi;
			struct br_vlan_stats stats;

			if (++vl_idx < *prividx)
				continue;
			memset(&vxi, 0, sizeof(vxi));
			vxi.vid = v->vid;
			vxi.flags = v->flags;
			if (v->vid == pvid)
				vxi.flags |= BRIDGE_VLAN_INFO_PVID;
			br_vlan_get_stats(v, &stats);
			vxi.rx_bytes = stats.rx_bytes;
			vxi.rx_packets = stats.rx_packets;
			vxi.tx_bytes = stats.tx_bytes;
			vxi.tx_packets = stats.tx_packets;

			if (nla_put(skb, BRIDGE_XSTATS_VLAN, sizeof(vxi), &vxi))
				goto nla_put_failure;
		}
	}

#ifdef CONFIG_BRIDGE_IGMP_SNOOPING
	if (++vl_idx >= *prividx) {
		nla = nla_reserve_64bit(skb, BRIDGE_XSTATS_MCAST,
					sizeof(struct br_mcast_stats),
					BRIDGE_XSTATS_PAD);
		if (!nla)
			goto nla_put_failure;
		br_multicast_get_stats(br, p, nla_data(nla));
	}
#endif

	if (p) {
		nla = nla_reserve_64bit(skb, BRIDGE_XSTATS_STP,
					sizeof(p->stp_xstats),
					BRIDGE_XSTATS_PAD);
		if (!nla)
			goto nla_put_failure;

		spin_lock_bh(&br->lock);
		memcpy(nla_data(nla), &p->stp_xstats, sizeof(p->stp_xstats));
		spin_unlock_bh(&br->lock);
	}

	nla_nest_end(skb, nest);
	*prividx = 0;

	return 0;

nla_put_failure:
	nla_nest_end(skb, nest);
	*prividx = vl_idx;

	return -EMSGSIZE;
}

static struct rtnl_af_ops br_af_ops __read_mostly = {
	.family			= AF_BRIDGE,
	.get_link_af_size	= br_get_link_af_size_filtered,
};

struct rtnl_link_ops br_link_ops __read_mostly = {
	.kind			= "bridge",
	.priv_size		= sizeof(struct net_bridge),
	.setup			= br_dev_setup,
	.maxtype		= IFLA_BR_MAX,
	.policy			= br_policy,
	.validate		= br_validate,
	.newlink		= br_dev_newlink,
	.changelink		= br_changelink,
	.dellink		= br_dev_delete,
	.get_size		= br_get_size,
	.fill_info		= br_fill_info,
	.fill_linkxstats	= br_fill_linkxstats,
	.get_linkxstats_size	= br_get_linkxstats_size,

	.slave_maxtype		= IFLA_BRPORT_MAX,
	.slave_policy		= br_port_policy,
	.slave_changelink	= br_port_slave_changelink,
	.get_slave_size		= br_port_get_slave_size,
	.fill_slave_info	= br_port_fill_slave_info,
};

int __init br_netlink_init(void)
{
	int err;

	br_mdb_init();
	br_vlan_rtnl_init();
	rtnl_af_register(&br_af_ops);

	err = rtnl_link_register(&br_link_ops);
	if (err)
		goto out_af;

	return 0;

out_af:
	rtnl_af_unregister(&br_af_ops);
	br_mdb_uninit();
	return err;
}

void br_netlink_fini(void)
{
	br_mdb_uninit();
	br_vlan_rtnl_uninit();
	rtnl_af_unregister(&br_af_ops);
	rtnl_link_unregister(&br_link_ops);
}<|MERGE_RESOLUTION|>--- conflicted
+++ resolved
@@ -612,10 +612,7 @@
 					       v - 1, rtm_cmd);
 				v_change_start = 0;
 			}
-<<<<<<< HEAD
-=======
 			cond_resched();
->>>>>>> 04d5ce62
 		}
 		/* v_change_start is set only if the last/whole range changed */
 		if (v_change_start)
