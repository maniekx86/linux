--- conflicted
+++ resolved
@@ -146,18 +146,18 @@
 	return &iter_all->bv;
 }
 
+static inline struct page *bvec_nth_page(struct page *page, int idx)
+{
+	return idx == 0 ? page : nth_page(page, idx);
+}
+
 static inline void bvec_advance(const struct bio_vec *bvec,
 				struct bvec_iter_all *iter_all)
 {
 	struct bio_vec *bv = &iter_all->bv;
 
-<<<<<<< HEAD
-	if (bv->bv_page) {
+	if (iter_all->done) {
 		bv->bv_page++;
-=======
-	if (iter_all->done) {
-		bv->bv_page = nth_page(bv->bv_page, 1);
->>>>>>> 085b7755
 		bv->bv_offset = 0;
 	} else {
 		bv->bv_page = bvec_nth_page(bvec->bv_page, bvec->bv_offset /
