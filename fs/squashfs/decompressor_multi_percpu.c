// SPDX-License-Identifier: GPL-2.0-only
/*
 * Copyright (c) 2013
 * Phillip Lougher <phillip@squashfs.org.uk>
 */

#include <linux/types.h>
#include <linux/slab.h>
#include <linux/percpu.h>
#include <linux/buffer_head.h>
#include <linux/local_lock.h>

#include "squashfs_fs.h"
#include "squashfs_fs_sb.h"
#include "decompressor.h"
#include "squashfs.h"

/*
 * This file implements multi-threaded decompression using percpu
 * variables, one thread per cpu core.
 */

struct squashfs_stream {
	void			*stream;
	local_lock_t	lock;
};

void *squashfs_decompressor_create(struct squashfs_sb_info *msblk,
						void *comp_opts)
{
	struct squashfs_stream *stream;
	struct squashfs_stream __percpu *percpu;
	int err, cpu;

	percpu = alloc_percpu(struct squashfs_stream);
	if (percpu == NULL)
		return ERR_PTR(-ENOMEM);

	for_each_possible_cpu(cpu) {
		stream = per_cpu_ptr(percpu, cpu);
		stream->stream = msblk->decompressor->init(msblk, comp_opts);
		if (IS_ERR(stream->stream)) {
			err = PTR_ERR(stream->stream);
			goto out;
		}
		local_lock_init(&stream->lock);
	}

	kfree(comp_opts);
	return (__force void *) percpu;

out:
	for_each_possible_cpu(cpu) {
		stream = per_cpu_ptr(percpu, cpu);
		if (!IS_ERR_OR_NULL(stream->stream))
			msblk->decompressor->free(stream->stream);
	}
	free_percpu(percpu);
	return ERR_PTR(err);
}

void squashfs_decompressor_destroy(struct squashfs_sb_info *msblk)
{
	struct squashfs_stream __percpu *percpu =
			(struct squashfs_stream __percpu *) msblk->stream;
	struct squashfs_stream *stream;
	int cpu;

	if (msblk->stream) {
		for_each_possible_cpu(cpu) {
			stream = per_cpu_ptr(percpu, cpu);
			msblk->decompressor->free(stream->stream);
		}
		free_percpu(percpu);
	}
}

int squashfs_decompress(struct squashfs_sb_info *msblk, struct bio *bio,
	int offset, int length, struct squashfs_page_actor *output)
{
<<<<<<< HEAD
	struct squashfs_stream *stream;
	int res;

	local_lock(&msblk->stream->lock);
	stream = this_cpu_ptr(msblk->stream);

	res = msblk->decompressor->decompress(msblk, stream->stream, bh, b,
			offset, length, output);

	local_unlock(&msblk->stream->lock);
=======
	struct squashfs_stream __percpu *percpu;
	struct squashfs_stream *stream;
	int res;

	percpu = (struct squashfs_stream __percpu *)msblk->stream;
	stream = get_cpu_ptr(percpu);
	res = msblk->decompressor->decompress(msblk, stream->stream, bio,
					      offset, length, output);
	put_cpu_ptr(stream);
>>>>>>> 4fba3758

	if (res < 0)
		ERROR("%s decompression failed, data probably corrupt\n",
			msblk->decompressor->name);

	return res;
}

int squashfs_max_decompressors(void)
{
	return num_possible_cpus();
}<|MERGE_RESOLUTION|>--- conflicted
+++ resolved
@@ -78,28 +78,16 @@
 int squashfs_decompress(struct squashfs_sb_info *msblk, struct bio *bio,
 	int offset, int length, struct squashfs_page_actor *output)
 {
-<<<<<<< HEAD
 	struct squashfs_stream *stream;
 	int res;
 
 	local_lock(&msblk->stream->lock);
 	stream = this_cpu_ptr(msblk->stream);
 
-	res = msblk->decompressor->decompress(msblk, stream->stream, bh, b,
-			offset, length, output);
+	res = msblk->decompressor->decompress(msblk, stream->stream, bio,
+					      offset, length, output);
 
 	local_unlock(&msblk->stream->lock);
-=======
-	struct squashfs_stream __percpu *percpu;
-	struct squashfs_stream *stream;
-	int res;
-
-	percpu = (struct squashfs_stream __percpu *)msblk->stream;
-	stream = get_cpu_ptr(percpu);
-	res = msblk->decompressor->decompress(msblk, stream->stream, bio,
-					      offset, length, output);
-	put_cpu_ptr(stream);
->>>>>>> 4fba3758
 
 	if (res < 0)
 		ERROR("%s decompression failed, data probably corrupt\n",
