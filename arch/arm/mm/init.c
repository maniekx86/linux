// SPDX-License-Identifier: GPL-2.0-only
/*
 *  linux/arch/arm/mm/init.c
 *
 *  Copyright (C) 1995-2005 Russell King
 */
#include <linux/kernel.h>
#include <linux/errno.h>
#include <linux/swap.h>
#include <linux/init.h>
#include <linux/mman.h>
#include <linux/sched/signal.h>
#include <linux/sched/task.h>
#include <linux/export.h>
#include <linux/nodemask.h>
#include <linux/initrd.h>
#include <linux/of_fdt.h>
#include <linux/highmem.h>
#include <linux/gfp.h>
#include <linux/memblock.h>
#include <linux/dma-contiguous.h>
#include <linux/sizes.h>
#include <linux/stop_machine.h>
#include <linux/swiotlb.h>

#include <asm/cp15.h>
#include <asm/mach-types.h>
#include <asm/memblock.h>
#include <asm/memory.h>
#include <asm/prom.h>
#include <asm/sections.h>
#include <asm/setup.h>
#include <asm/system_info.h>
#include <asm/tlb.h>
#include <asm/fixmap.h>
#include <asm/ptdump.h>

#include <asm/mach/arch.h>
#include <asm/mach/map.h>

#include "mm.h"

#ifdef CONFIG_CPU_CP15_MMU
unsigned long __init __clear_cr(unsigned long mask)
{
	cr_alignment = cr_alignment & ~mask;
	return cr_alignment;
}
#endif

#ifdef CONFIG_BLK_DEV_INITRD
static int __init parse_tag_initrd(const struct tag *tag)
{
	pr_warn("ATAG_INITRD is deprecated; "
		"please update your bootloader.\n");
	phys_initrd_start = __virt_to_phys(tag->u.initrd.start);
	phys_initrd_size = tag->u.initrd.size;
	return 0;
}

__tagtable(ATAG_INITRD, parse_tag_initrd);

static int __init parse_tag_initrd2(const struct tag *tag)
{
	phys_initrd_start = tag->u.initrd.start;
	phys_initrd_size = tag->u.initrd.size;
	return 0;
}

__tagtable(ATAG_INITRD2, parse_tag_initrd2);
#endif

static void __init find_limits(unsigned long *min, unsigned long *max_low,
			       unsigned long *max_high)
{
	*max_low = PFN_DOWN(memblock_get_current_limit());
	*min = PFN_UP(memblock_start_of_DRAM());
	*max_high = PFN_DOWN(memblock_end_of_DRAM());
}

#ifdef CONFIG_ZONE_DMA

phys_addr_t arm_dma_zone_size __read_mostly;
EXPORT_SYMBOL(arm_dma_zone_size);

/*
 * The DMA mask corresponding to the maximum bus address allocatable
 * using GFP_DMA.  The default here places no restriction on DMA
 * allocations.  This must be the smallest DMA mask in the system,
 * so a successful GFP_DMA allocation will always satisfy this.
 */
phys_addr_t arm_dma_limit;
unsigned long arm_dma_pfn_limit;

static void __init arm_adjust_dma_zone(unsigned long *size, unsigned long *hole,
	unsigned long dma_size)
{
	if (size[0] <= dma_size)
		return;

	size[ZONE_NORMAL] = size[0] - dma_size;
	size[ZONE_DMA] = dma_size;
	hole[ZONE_NORMAL] = hole[0];
	hole[ZONE_DMA] = 0;
}
#endif

void __init setup_dma_zone(const struct machine_desc *mdesc)
{
#ifdef CONFIG_ZONE_DMA
	if (mdesc->dma_zone_size) {
		arm_dma_zone_size = mdesc->dma_zone_size;
		arm_dma_limit = PHYS_OFFSET + arm_dma_zone_size - 1;
	} else
		arm_dma_limit = 0xffffffff;
	arm_dma_pfn_limit = arm_dma_limit >> PAGE_SHIFT;
#endif
}

static void __init zone_sizes_init(unsigned long min, unsigned long max_low,
	unsigned long max_high)
{
	unsigned long zone_size[MAX_NR_ZONES], zhole_size[MAX_NR_ZONES];
	struct memblock_region *reg;

	/*
	 * initialise the zones.
	 */
	memset(zone_size, 0, sizeof(zone_size));

	/*
	 * The memory size has already been determined.  If we need
	 * to do anything fancy with the allocation of this memory
	 * to the zones, now is the time to do it.
	 */
	zone_size[0] = max_low - min;
#ifdef CONFIG_HIGHMEM
	zone_size[ZONE_HIGHMEM] = max_high - max_low;
#endif

	/*
	 * Calculate the size of the holes.
	 *  holes = node_size - sum(bank_sizes)
	 */
	memcpy(zhole_size, zone_size, sizeof(zhole_size));
	for_each_memblock(memory, reg) {
		unsigned long start = memblock_region_memory_base_pfn(reg);
		unsigned long end = memblock_region_memory_end_pfn(reg);

		if (start < max_low) {
			unsigned long low_end = min(end, max_low);
			zhole_size[0] -= low_end - start;
		}
#ifdef CONFIG_HIGHMEM
		if (end > max_low) {
			unsigned long high_start = max(start, max_low);
			zhole_size[ZONE_HIGHMEM] -= end - high_start;
		}
#endif
	}

#ifdef CONFIG_ZONE_DMA
	/*
	 * Adjust the sizes according to any special requirements for
	 * this machine type.
	 */
	if (arm_dma_zone_size)
		arm_adjust_dma_zone(zone_size, zhole_size,
			arm_dma_zone_size >> PAGE_SHIFT);
#endif

	free_area_init_node(0, zone_size, min, zhole_size);
}

#ifdef CONFIG_HAVE_ARCH_PFN_VALID
int pfn_valid(unsigned long pfn)
{
	phys_addr_t addr = __pfn_to_phys(pfn);

	if (__phys_to_pfn(addr) != pfn)
		return 0;

	return memblock_is_map_memory(__pfn_to_phys(pfn));
}
EXPORT_SYMBOL(pfn_valid);
#endif

static bool arm_memblock_steal_permitted = true;

phys_addr_t __init arm_memblock_steal(phys_addr_t size, phys_addr_t align)
{
	phys_addr_t phys;

	BUG_ON(!arm_memblock_steal_permitted);

	phys = memblock_phys_alloc(size, align);
	if (!phys)
		panic("Failed to steal %pa bytes at %pS\n",
		      &size, (void *)_RET_IP_);

	memblock_free(phys, size);
	memblock_remove(phys, size);

	return phys;
}

static void __init arm_initrd_init(void)
{
#ifdef CONFIG_BLK_DEV_INITRD
	phys_addr_t start;
	unsigned long size;

	initrd_start = initrd_end = 0;

	if (!phys_initrd_size)
		return;

	/*
	 * Round the memory region to page boundaries as per free_initrd_mem()
	 * This allows us to detect whether the pages overlapping the initrd
	 * are in use, but more importantly, reserves the entire set of pages
	 * as we don't want these pages allocated for other purposes.
	 */
	start = round_down(phys_initrd_start, PAGE_SIZE);
	size = phys_initrd_size + (phys_initrd_start - start);
	size = round_up(size, PAGE_SIZE);

	if (!memblock_is_region_memory(start, size)) {
		pr_err("INITRD: 0x%08llx+0x%08lx is not a memory region - disabling initrd\n",
		       (u64)start, size);
		return;
	}

	if (memblock_is_region_reserved(start, size)) {
		pr_err("INITRD: 0x%08llx+0x%08lx overlaps in-use memory region - disabling initrd\n",
		       (u64)start, size);
		return;
	}

	memblock_reserve(start, size);

	/* Now convert initrd to virtual addresses */
	initrd_start = __phys_to_virt(phys_initrd_start);
	initrd_end = initrd_start + phys_initrd_size;
#endif
}

#ifdef CONFIG_CPU_ICACHE_MISMATCH_WORKAROUND
void check_cpu_icache_size(int cpuid)
{
	u32 size, ctr;

	asm("mrc p15, 0, %0, c0, c0, 1" : "=r" (ctr));

	size = 1 << ((ctr & 0xf) + 2);
	if (cpuid != 0 && icache_size != size)
		pr_info("CPU%u: detected I-Cache line size mismatch, workaround enabled\n",
			cpuid);
	if (icache_size > size)
		icache_size = size;
}
#endif

void __init arm_memblock_init(const struct machine_desc *mdesc)
{
	/* Register the kernel text, kernel data and initrd with memblock. */
	memblock_reserve(__pa(KERNEL_START), KERNEL_END - KERNEL_START);

	arm_initrd_init();

	arm_mm_memblock_reserve();

	/* reserve any platform specific memblock areas */
	if (mdesc->reserve)
		mdesc->reserve();

	early_init_fdt_reserve_self();
	early_init_fdt_scan_reserved_mem();

	/* reserve memory for DMA contiguous allocations */
	dma_contiguous_reserve(arm_dma_limit);

	arm_memblock_steal_permitted = false;
	memblock_dump_all();
}

void __init bootmem_init(void)
{
	memblock_allow_resize();

	find_limits(&min_low_pfn, &max_low_pfn, &max_pfn);

	early_memtest((phys_addr_t)min_low_pfn << PAGE_SHIFT,
		      (phys_addr_t)max_low_pfn << PAGE_SHIFT);

	/*
	 * Sparsemem tries to allocate bootmem in memory_present(),
	 * so must be done after the fixed reservations
	 */
	memblocks_present();

	/*
	 * sparse_init() needs the bootmem allocator up and running.
	 */
	sparse_init();

	/*
	 * Now free the memory - free_area_init_node needs
	 * the sparse mem_map arrays initialized by sparse_init()
	 * for memmap_init_zone(), otherwise all PFNs are invalid.
	 */
	zone_sizes_init(min_low_pfn, max_low_pfn, max_pfn);
}

/*
 * Poison init memory with an undefined instruction (ARM) or a branch to an
 * undefined instruction (Thumb).
 */
static inline void poison_init_mem(void *s, size_t count)
{
	u32 *p = (u32 *)s;
	for (; count != 0; count -= 4)
		*p++ = 0xe7fddef0;
}

static inline void
free_memmap(unsigned long start_pfn, unsigned long end_pfn)
{
	struct page *start_pg, *end_pg;
	phys_addr_t pg, pgend;

	/*
	 * Convert start_pfn/end_pfn to a struct page pointer.
	 */
	start_pg = pfn_to_page(start_pfn - 1) + 1;
	end_pg = pfn_to_page(end_pfn - 1) + 1;

	/*
	 * Convert to physical addresses, and
	 * round start upwards and end downwards.
	 */
	pg = PAGE_ALIGN(__pa(start_pg));
	pgend = __pa(end_pg) & PAGE_MASK;

	/*
	 * If there are free pages between these,
	 * free the section of the memmap array.
	 */
	if (pg < pgend)
		memblock_free_early(pg, pgend - pg);
}

/*
 * The mem_map array can get very big.  Free the unused area of the memory map.
 */
static void __init free_unused_memmap(void)
{
	unsigned long start, prev_end = 0;
	struct memblock_region *reg;

	/*
	 * This relies on each bank being in address order.
	 * The banks are sorted previously in bootmem_init().
	 */
	for_each_memblock(memory, reg) {
		start = memblock_region_memory_base_pfn(reg);

#ifdef CONFIG_SPARSEMEM
		/*
		 * Take care not to free memmap entries that don't exist
		 * due to SPARSEMEM sections which aren't present.
		 */
		start = min(start,
				 ALIGN(prev_end, PAGES_PER_SECTION));
#else
		/*
		 * Align down here since the VM subsystem insists that the
		 * memmap entries are valid from the bank start aligned to
		 * MAX_ORDER_NR_PAGES.
		 */
		start = round_down(start, MAX_ORDER_NR_PAGES);
#endif
		/*
		 * If we had a previous bank, and there is a space
		 * between the current bank and the previous, free it.
		 */
		if (prev_end && prev_end < start)
			free_memmap(prev_end, start);

		/*
		 * Align up here since the VM subsystem insists that the
		 * memmap entries are valid from the bank end aligned to
		 * MAX_ORDER_NR_PAGES.
		 */
		prev_end = ALIGN(memblock_region_memory_end_pfn(reg),
				 MAX_ORDER_NR_PAGES);
	}

#ifdef CONFIG_SPARSEMEM
	if (!IS_ALIGNED(prev_end, PAGES_PER_SECTION))
		free_memmap(prev_end,
			    ALIGN(prev_end, PAGES_PER_SECTION));
#endif
}

#ifdef CONFIG_HIGHMEM
static inline void free_area_high(unsigned long pfn, unsigned long end)
{
	for (; pfn < end; pfn++)
		free_highmem_page(pfn_to_page(pfn));
}
#endif

static void __init free_highpages(void)
{
#ifdef CONFIG_HIGHMEM
	unsigned long max_low = max_low_pfn;
	struct memblock_region *mem, *res;

	/* set highmem page free */
	for_each_memblock(memory, mem) {
		unsigned long start = memblock_region_memory_base_pfn(mem);
		unsigned long end = memblock_region_memory_end_pfn(mem);

		/* Ignore complete lowmem entries */
		if (end <= max_low)
			continue;

		if (memblock_is_nomap(mem))
			continue;

		/* Truncate partial highmem entries */
		if (start < max_low)
			start = max_low;

		/* Find and exclude any reserved regions */
		for_each_memblock(reserved, res) {
			unsigned long res_start, res_end;

			res_start = memblock_region_reserved_base_pfn(res);
			res_end = memblock_region_reserved_end_pfn(res);

			if (res_end < start)
				continue;
			if (res_start < start)
				res_start = start;
			if (res_start > end)
				res_start = end;
			if (res_end > end)
				res_end = end;
			if (res_start != start)
				free_area_high(start, res_start);
			start = res_end;
			if (start == end)
				break;
		}

		/* And now free anything which remains */
		if (start < end)
			free_area_high(start, end);
	}
#endif
}

/*
 * mem_init() marks the free areas in the mem_map and tells us how much
 * memory is free.  This is done after various parts of the system have
 * claimed their memory after the kernel image.
 */
void __init mem_init(void)
{
<<<<<<< HEAD
=======
#ifdef CONFIG_ARM_LPAE
	swiotlb_init(1);
#endif

>>>>>>> bb831786
	set_max_mapnr(pfn_to_page(max_pfn) - mem_map);

	/* this will put all unused low memory onto the freelists */
	free_unused_memmap();
	memblock_free_all();

#ifdef CONFIG_SA1111
	/* now that our DMA memory is actually so designated, we can free it */
	free_reserved_area(__va(PHYS_OFFSET), swapper_pg_dir, -1, NULL);
#endif

	free_highpages();

	mem_init_print_info(NULL);

	/*
	 * Check boundaries twice: Some fundamental inconsistencies can
	 * be detected at build time already.
	 */
#ifdef CONFIG_MMU
	BUILD_BUG_ON(TASK_SIZE				> MODULES_VADDR);
	BUG_ON(TASK_SIZE 				> MODULES_VADDR);
#endif

#ifdef CONFIG_HIGHMEM
	BUILD_BUG_ON(PKMAP_BASE + LAST_PKMAP * PAGE_SIZE > PAGE_OFFSET);
	BUG_ON(PKMAP_BASE + LAST_PKMAP * PAGE_SIZE	> PAGE_OFFSET);
#endif
}

#ifdef CONFIG_STRICT_KERNEL_RWX
struct section_perm {
	const char *name;
	unsigned long start;
	unsigned long end;
	pmdval_t mask;
	pmdval_t prot;
	pmdval_t clear;
};

/* First section-aligned location at or after __start_rodata. */
extern char __start_rodata_section_aligned[];

static struct section_perm nx_perms[] = {
	/* Make pages tables, etc before _stext RW (set NX). */
	{
		.name	= "pre-text NX",
		.start	= PAGE_OFFSET,
		.end	= (unsigned long)_stext,
		.mask	= ~PMD_SECT_XN,
		.prot	= PMD_SECT_XN,
	},
	/* Make init RW (set NX). */
	{
		.name	= "init NX",
		.start	= (unsigned long)__init_begin,
		.end	= (unsigned long)_sdata,
		.mask	= ~PMD_SECT_XN,
		.prot	= PMD_SECT_XN,
	},
	/* Make rodata NX (set RO in ro_perms below). */
	{
		.name	= "rodata NX",
		.start  = (unsigned long)__start_rodata_section_aligned,
		.end    = (unsigned long)__init_begin,
		.mask   = ~PMD_SECT_XN,
		.prot   = PMD_SECT_XN,
	},
};

static struct section_perm ro_perms[] = {
	/* Make kernel code and rodata RX (set RO). */
	{
		.name	= "text/rodata RO",
		.start  = (unsigned long)_stext,
		.end    = (unsigned long)__init_begin,
#ifdef CONFIG_ARM_LPAE
		.mask   = ~(L_PMD_SECT_RDONLY | PMD_SECT_AP2),
		.prot   = L_PMD_SECT_RDONLY | PMD_SECT_AP2,
#else
		.mask   = ~(PMD_SECT_APX | PMD_SECT_AP_WRITE),
		.prot   = PMD_SECT_APX | PMD_SECT_AP_WRITE,
		.clear  = PMD_SECT_AP_WRITE,
#endif
	},
};

/*
 * Updates section permissions only for the current mm (sections are
 * copied into each mm). During startup, this is the init_mm. Is only
 * safe to be called with preemption disabled, as under stop_machine().
 */
static inline void section_update(unsigned long addr, pmdval_t mask,
				  pmdval_t prot, struct mm_struct *mm)
{
	pmd_t *pmd;

	pmd = pmd_offset(pud_offset(pgd_offset(mm, addr), addr), addr);

#ifdef CONFIG_ARM_LPAE
	pmd[0] = __pmd((pmd_val(pmd[0]) & mask) | prot);
#else
	if (addr & SECTION_SIZE)
		pmd[1] = __pmd((pmd_val(pmd[1]) & mask) | prot);
	else
		pmd[0] = __pmd((pmd_val(pmd[0]) & mask) | prot);
#endif
	flush_pmd_entry(pmd);
	local_flush_tlb_kernel_range(addr, addr + SECTION_SIZE);
}

/* Make sure extended page tables are in use. */
static inline bool arch_has_strict_perms(void)
{
	if (cpu_architecture() < CPU_ARCH_ARMv6)
		return false;

	return !!(get_cr() & CR_XP);
}

void set_section_perms(struct section_perm *perms, int n, bool set,
			struct mm_struct *mm)
{
	size_t i;
	unsigned long addr;

	if (!arch_has_strict_perms())
		return;

	for (i = 0; i < n; i++) {
		if (!IS_ALIGNED(perms[i].start, SECTION_SIZE) ||
		    !IS_ALIGNED(perms[i].end, SECTION_SIZE)) {
			pr_err("BUG: %s section %lx-%lx not aligned to %lx\n",
				perms[i].name, perms[i].start, perms[i].end,
				SECTION_SIZE);
			continue;
		}

		for (addr = perms[i].start;
		     addr < perms[i].end;
		     addr += SECTION_SIZE)
			section_update(addr, perms[i].mask,
				set ? perms[i].prot : perms[i].clear, mm);
	}

}

/**
 * update_sections_early intended to be called only through stop_machine
 * framework and executed by only one CPU while all other CPUs will spin and
 * wait, so no locking is required in this function.
 */
static void update_sections_early(struct section_perm perms[], int n)
{
	struct task_struct *t, *s;

	for_each_process(t) {
		if (t->flags & PF_KTHREAD)
			continue;
		for_each_thread(t, s)
			if (s->mm)
				set_section_perms(perms, n, true, s->mm);
	}
	set_section_perms(perms, n, true, current->active_mm);
	set_section_perms(perms, n, true, &init_mm);
}

static int __fix_kernmem_perms(void *unused)
{
	update_sections_early(nx_perms, ARRAY_SIZE(nx_perms));
	return 0;
}

static void fix_kernmem_perms(void)
{
	stop_machine(__fix_kernmem_perms, NULL, NULL);
}

static int __mark_rodata_ro(void *unused)
{
	update_sections_early(ro_perms, ARRAY_SIZE(ro_perms));
	return 0;
}

static int kernel_set_to_readonly __read_mostly;

void mark_rodata_ro(void)
{
	kernel_set_to_readonly = 1;
	stop_machine(__mark_rodata_ro, NULL, NULL);
	debug_checkwx();
}

void set_kernel_text_rw(void)
{
	if (!kernel_set_to_readonly)
		return;

	set_section_perms(ro_perms, ARRAY_SIZE(ro_perms), false,
				current->active_mm);
}

void set_kernel_text_ro(void)
{
	if (!kernel_set_to_readonly)
		return;

	set_section_perms(ro_perms, ARRAY_SIZE(ro_perms), true,
				current->active_mm);
}

#else
static inline void fix_kernmem_perms(void) { }
#endif /* CONFIG_STRICT_KERNEL_RWX */

void free_initmem(void)
{
	fix_kernmem_perms();

	poison_init_mem(__init_begin, __init_end - __init_begin);
	if (!machine_is_integrator() && !machine_is_cintegrator())
		free_initmem_default(-1);
}

#ifdef CONFIG_BLK_DEV_INITRD
void free_initrd_mem(unsigned long start, unsigned long end)
{
	if (start == initrd_start)
		start = round_down(start, PAGE_SIZE);
	if (end == initrd_end)
		end = round_up(end, PAGE_SIZE);

	poison_init_mem((void *)start, PAGE_ALIGN(end) - start);
	free_reserved_area((void *)start, (void *)end, -1, "initrd");
}
#endif<|MERGE_RESOLUTION|>--- conflicted
+++ resolved
@@ -469,13 +469,10 @@
  */
 void __init mem_init(void)
 {
-<<<<<<< HEAD
-=======
 #ifdef CONFIG_ARM_LPAE
 	swiotlb_init(1);
 #endif
 
->>>>>>> bb831786
 	set_max_mapnr(pfn_to_page(max_pfn) - mem_map);
 
 	/* this will put all unused low memory onto the freelists */
