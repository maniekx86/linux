/dts-v1/;

/include/ "tegra20.dtsi"

/ {
	model = "NVIDIA Tegra20 Harmony evaluation board";
	compatible = "nvidia,harmony", "nvidia,tegra20";

	memory {
		reg = <0x00000000 0x40000000>;
	};

	host1x {
		hdmi {
			status = "okay";

			vdd-supply = <&hdmi_vdd_reg>;
			pll-supply = <&hdmi_pll_reg>;

			nvidia,ddc-i2c-bus = <&hdmi_ddc>;
			nvidia,hpd-gpio = <&gpio 111 0>; /* PN7 */
		};
	};

	pinmux {
		pinctrl-names = "default";
		pinctrl-0 = <&state_default>;

		state_default: pinmux {
			ata {
				nvidia,pins = "ata";
				nvidia,function = "ide";
			};
			atb {
				nvidia,pins = "atb", "gma", "gme";
				nvidia,function = "sdio4";
			};
			atc {
				nvidia,pins = "atc";
				nvidia,function = "nand";
			};
			atd {
				nvidia,pins = "atd", "ate", "gmb", "gmd", "gpu",
					"spia", "spib", "spic";
				nvidia,function = "gmi";
			};
			cdev1 {
				nvidia,pins = "cdev1";
				nvidia,function = "plla_out";
			};
			cdev2 {
				nvidia,pins = "cdev2";
				nvidia,function = "pllp_out4";
			};
			crtp {
				nvidia,pins = "crtp";
				nvidia,function = "crt";
			};
			csus {
				nvidia,pins = "csus";
				nvidia,function = "vi_sensor_clk";
			};
			dap1 {
				nvidia,pins = "dap1";
				nvidia,function = "dap1";
			};
			dap2 {
				nvidia,pins = "dap2";
				nvidia,function = "dap2";
			};
			dap3 {
				nvidia,pins = "dap3";
				nvidia,function = "dap3";
			};
			dap4 {
				nvidia,pins = "dap4";
				nvidia,function = "dap4";
			};
			ddc {
				nvidia,pins = "ddc";
				nvidia,function = "i2c2";
			};
			dta {
				nvidia,pins = "dta", "dtd";
				nvidia,function = "sdio2";
			};
			dtb {
				nvidia,pins = "dtb", "dtc", "dte";
				nvidia,function = "rsvd1";
			};
			dtf {
				nvidia,pins = "dtf";
				nvidia,function = "i2c3";
			};
			gmc {
				nvidia,pins = "gmc";
				nvidia,function = "uartd";
			};
			gpu7 {
				nvidia,pins = "gpu7";
				nvidia,function = "rtck";
			};
			gpv {
				nvidia,pins = "gpv", "slxa", "slxk";
				nvidia,function = "pcie";
			};
			hdint {
				nvidia,pins = "hdint", "pta";
				nvidia,function = "hdmi";
			};
			i2cp {
				nvidia,pins = "i2cp";
				nvidia,function = "i2cp";
			};
			irrx {
				nvidia,pins = "irrx", "irtx";
				nvidia,function = "uarta";
			};
			kbca {
				nvidia,pins = "kbca", "kbcb", "kbcc", "kbcd",
					"kbce", "kbcf";
				nvidia,function = "kbc";
			};
			lcsn {
				nvidia,pins = "lcsn", "ld0", "ld1", "ld2",
					"ld3", "ld4", "ld5", "ld6", "ld7",
					"ld8", "ld9", "ld10", "ld11", "ld12",
					"ld13", "ld14", "ld15", "ld16", "ld17",
					"ldc", "ldi", "lhp0", "lhp1", "lhp2",
					"lhs", "lm0", "lm1", "lpp", "lpw0",
					"lpw1", "lpw2", "lsc0", "lsc1", "lsck",
					"lsda", "lsdi", "lspi", "lvp0", "lvp1",
					"lvs";
				nvidia,function = "displaya";
			};
			owc {
				nvidia,pins = "owc", "spdi", "spdo", "uac";
				nvidia,function = "rsvd2";
			};
			pmc {
				nvidia,pins = "pmc";
				nvidia,function = "pwr_on";
			};
			rm {
				nvidia,pins = "rm";
				nvidia,function = "i2c1";
			};
			sdb {
				nvidia,pins = "sdb", "sdc", "sdd";
				nvidia,function = "pwm";
			};
			sdio1 {
				nvidia,pins = "sdio1";
				nvidia,function = "sdio1";
			};
			slxc {
				nvidia,pins = "slxc", "slxd";
				nvidia,function = "spdif";
			};
			spid {
				nvidia,pins = "spid", "spie", "spif";
				nvidia,function = "spi1";
			};
			spig {
				nvidia,pins = "spig", "spih";
				nvidia,function = "spi2_alt";
			};
			uaa {
				nvidia,pins = "uaa", "uab", "uda";
				nvidia,function = "ulpi";
			};
			uad {
				nvidia,pins = "uad";
				nvidia,function = "irda";
			};
			uca {
				nvidia,pins = "uca", "ucb";
				nvidia,function = "uartc";
			};
			conf_ata {
				nvidia,pins = "ata", "atb", "atc", "atd", "ate",
					"cdev1", "cdev2", "dap1", "dtb", "gma",
					"gmb", "gmc", "gmd", "gme", "gpu7",
					"gpv", "i2cp", "pta", "rm", "slxa",
					"slxk", "spia", "spib", "uac";
				nvidia,pull = <0>;
				nvidia,tristate = <0>;
			};
			conf_ck32 {
				nvidia,pins = "ck32", "ddrc", "pmca", "pmcb",
					"pmcc", "pmcd", "pmce", "xm2c", "xm2d";
				nvidia,pull = <0>;
			};
			conf_csus {
				nvidia,pins = "csus", "spid", "spif";
				nvidia,pull = <1>;
				nvidia,tristate = <1>;
			};
			conf_crtp {
				nvidia,pins = "crtp", "dap2", "dap3", "dap4",
					"dtc", "dte", "dtf", "gpu", "sdio1",
					"slxc", "slxd", "spdi", "spdo", "spig",
					"uda";
				nvidia,pull = <0>;
				nvidia,tristate = <1>;
			};
			conf_ddc {
				nvidia,pins = "ddc", "dta", "dtd", "kbca",
					"kbcb", "kbcc", "kbcd", "kbce", "kbcf",
					"sdc";
				nvidia,pull = <2>;
				nvidia,tristate = <0>;
			};
			conf_hdint {
				nvidia,pins = "hdint", "lcsn", "ldc", "lm1",
					"lpw1", "lsc1", "lsck", "lsda", "lsdi",
					"lvp0", "owc", "sdb";
				nvidia,tristate = <1>;
			};
			conf_irrx {
				nvidia,pins = "irrx", "irtx", "sdd", "spic",
					"spie", "spih", "uaa", "uab", "uad",
					"uca", "ucb";
				nvidia,pull = <2>;
				nvidia,tristate = <1>;
			};
			conf_lc {
				nvidia,pins = "lc", "ls";
				nvidia,pull = <2>;
			};
			conf_ld0 {
				nvidia,pins = "ld0", "ld1", "ld2", "ld3", "ld4",
					"ld5", "ld6", "ld7", "ld8", "ld9",
					"ld10", "ld11", "ld12", "ld13", "ld14",
					"ld15", "ld16", "ld17", "ldi", "lhp0",
					"lhp1", "lhp2", "lhs", "lm0", "lpp",
					"lpw0", "lpw2", "lsc0", "lspi", "lvp1",
					"lvs", "pmc";
				nvidia,tristate = <0>;
			};
			conf_ld17_0 {
				nvidia,pins = "ld17_0", "ld19_18", "ld21_20",
					"ld23_22";
				nvidia,pull = <1>;
			};
		};
	};

	i2s@70002800 {
		status = "okay";
	};

	serial@70006300 {
		status = "okay";
	};

	i2c@7000c000 {
		status = "okay";
		clock-frequency = <400000>;

		wm8903: wm8903@1a {
			compatible = "wlf,wm8903";
			reg = <0x1a>;
			interrupt-parent = <&gpio>;
			interrupts = <187 0x04>;

			gpio-controller;
			#gpio-cells = <2>;

			micdet-cfg = <0>;
			micdet-delay = <100>;
			gpio-cfg = <0xffffffff 0xffffffff 0 0xffffffff 0xffffffff>;
		};
	};

	hdmi_ddc: i2c@7000c400 {
		status = "okay";
		clock-frequency = <100000>;
	};

	i2c@7000c500 {
		status = "okay";
		clock-frequency = <400000>;
	};

	i2c@7000d000 {
		status = "okay";
		clock-frequency = <400000>;

		pmic: tps6586x@34 {
			compatible = "ti,tps6586x";
			reg = <0x34>;
			interrupts = <0 86 0x4>;

			ti,system-power-controller;

			#gpio-cells = <2>;
			gpio-controller;

			sys-supply = <&vdd_5v0_reg>;
			vin-sm0-supply = <&sys_reg>;
			vin-sm1-supply = <&sys_reg>;
			vin-sm2-supply = <&sys_reg>;
			vinldo01-supply = <&sm2_reg>;
			vinldo23-supply = <&sm2_reg>;
			vinldo4-supply = <&sm2_reg>;
			vinldo678-supply = <&sm2_reg>;
			vinldo9-supply = <&sm2_reg>;

			regulators {
				sys_reg: sys {
					regulator-name = "vdd_sys";
					regulator-always-on;
				};

				sm0 {
					regulator-name = "vdd_sm0,vdd_core";
					regulator-min-microvolt = <1200000>;
					regulator-max-microvolt = <1200000>;
					regulator-always-on;
				};

				sm1 {
					regulator-name = "vdd_sm1,vdd_cpu";
					regulator-min-microvolt = <1000000>;
					regulator-max-microvolt = <1000000>;
					regulator-always-on;
				};

				sm2_reg: sm2 {
					regulator-name = "vdd_sm2,vin_ldo*";
					regulator-min-microvolt = <3700000>;
					regulator-max-microvolt = <3700000>;
					regulator-always-on;
				};

				ldo0 {
					regulator-name = "vdd_ldo0,vddio_pex_clk";
					regulator-min-microvolt = <3300000>;
					regulator-max-microvolt = <3300000>;
				};

				ldo1 {
					regulator-name = "vdd_ldo1,avdd_pll*";
					regulator-min-microvolt = <1100000>;
					regulator-max-microvolt = <1100000>;
					regulator-always-on;
				};

				ldo2 {
					regulator-name = "vdd_ldo2,vdd_rtc";
					regulator-min-microvolt = <1200000>;
					regulator-max-microvolt = <1200000>;
				};

				ldo3 {
					regulator-name = "vdd_ldo3,avdd_usb*";
					regulator-min-microvolt = <3300000>;
					regulator-max-microvolt = <3300000>;
					regulator-always-on;
				};

				ldo4 {
					regulator-name = "vdd_ldo4,avdd_osc,vddio_sys";
					regulator-min-microvolt = <1800000>;
					regulator-max-microvolt = <1800000>;
					regulator-always-on;
				};

				ldo5 {
					regulator-name = "vdd_ldo5,vcore_mmc";
					regulator-min-microvolt = <2850000>;
					regulator-max-microvolt = <2850000>;
					regulator-always-on;
				};

				ldo6 {
					regulator-name = "vdd_ldo6,avdd_vdac";
					regulator-min-microvolt = <1800000>;
					regulator-max-microvolt = <1800000>;
				};

				hdmi_vdd_reg: ldo7 {
					regulator-name = "vdd_ldo7,avdd_hdmi";
					regulator-min-microvolt = <3300000>;
					regulator-max-microvolt = <3300000>;
				};

				hdmi_pll_reg: ldo8 {
					regulator-name = "vdd_ldo8,avdd_hdmi_pll";
					regulator-min-microvolt = <1800000>;
					regulator-max-microvolt = <1800000>;
				};

				ldo9 {
					regulator-name = "vdd_ldo9,avdd_2v85,vdd_ddr_rx";
					regulator-min-microvolt = <2850000>;
					regulator-max-microvolt = <2850000>;
					regulator-always-on;
				};

				ldo_rtc {
					regulator-name = "vdd_rtc_out,vdd_cell";
					regulator-min-microvolt = <3300000>;
					regulator-max-microvolt = <3300000>;
					regulator-always-on;
				};
			};
		};

		temperature-sensor@4c {
			compatible = "adi,adt7461";
			reg = <0x4c>;
		};
	};

	pmc {
		nvidia,invert-interrupt;
		nvidia,suspend-mode = <2>;
		nvidia,cpu-pwr-good-time = <5000>;
		nvidia,cpu-pwr-off-time = <5000>;
		nvidia,core-pwr-good-time = <3845 3845>;
		nvidia,core-pwr-off-time = <3875>;
		nvidia,sys-clock-req-active-high;
	};

	usb@c5000000 {
		status = "okay";
	};

	usb@c5004000 {
		status = "okay";
		nvidia,phy-reset-gpio = <&gpio 169 0>; /* gpio PV1 */
	};

	usb@c5008000 {
		status = "okay";
	};

	usb-phy@c5004400 {
		nvidia,phy-reset-gpio = <&gpio 169 0>; /* gpio PV1 */
	};

	sdhci@c8000200 {
		status = "okay";
		cd-gpios = <&gpio 69 1>; /* gpio PI5 */
		wp-gpios = <&gpio 57 0>; /* gpio PH1 */
		power-gpios = <&gpio 155 0>; /* gpio PT3 */
		bus-width = <4>;
	};

	sdhci@c8000600 {
		status = "okay";
		cd-gpios = <&gpio 58 1>; /* gpio PH2 */
		wp-gpios = <&gpio 59 0>; /* gpio PH3 */
		power-gpios = <&gpio 70 0>; /* gpio PI6 */
		bus-width = <8>;
	};

	clocks {
		compatible = "simple-bus";
		#address-cells = <1>;
		#size-cells = <0>;

		clk32k_in: clock {
			compatible = "fixed-clock";
			reg=<0>;
			#clock-cells = <0>;
			clock-frequency = <32768>;
		};
	};

<<<<<<< HEAD
=======
	gpio-keys {
		compatible = "gpio-keys";

		power {
			label = "Power";
			gpios = <&gpio 170 1>; /* gpio PV2, active low */
			linux,code = <116>; /* KEY_POWER */
			gpio-key,wakeup;
		};
	};

>>>>>>> 4183bef2
	kbc {
		status = "okay";
		nvidia,debounce-delay-ms = <2>;
		nvidia,repeat-delay-ms = <160>;
		nvidia,kbc-row-pins = <0 1 2 3 4 5 6 7 8 9 10 11 12 13 14 15>;
		nvidia,kbc-col-pins = <16 17 18 19 20 21 22 23>;
		linux,keymap = <0x00020011	/* KEY_W */
				0x0003001F	/* KEY_S */
				0x0004001E	/* KEY_A */
				0x0005002C	/* KEY_Z */
				0x000701D0	/* KEY_FN */
				0x0107008B	/* KEY_MENU */
				0x02060038	/* KEY_LEFTALT */
				0x02070064	/* KEY_RIGHTALT */
				0x03000006	/* KEY_5 */
				0x03010005	/* KEY_4 */
				0x03020013	/* KEY_R */
				0x03030012	/* KEY_E */
				0x03040021	/* KEY_F */
				0x03050020	/* KEY_D */
				0x0306002D	/* KEY_X */
				0x04000008	/* KEY_7 */
				0x04010007	/* KEY_6 */
				0x04020014	/* KEY_T */
				0x04030023	/* KEY_H */
				0x04040022	/* KEY_G */
				0x0405002F	/* KEY_V */
				0x0406002E	/* KEY_C */
				0x04070039	/* KEY_SPACE */
				0x0500000A	/* KEY_9 */
				0x05010009	/* KEY_8 */
				0x05020016	/* KEY_U */
				0x05030015	/* KEY_Y */
				0x05040024	/* KEY_J */
				0x05050031	/* KEY_N */
				0x05060030	/* KEY_B */
				0x0507002B	/* KEY_BACKSLASH */
				0x0600000C	/* KEY_MINUS */
				0x0601000B	/* KEY_0 */
				0x06020018	/* KEY_O */
				0x06030017	/* KEY_I */
				0x06040026	/* KEY_L */
				0x06050025	/* KEY_K */
				0x06060033	/* KEY_COMMA */
				0x06070032	/* KEY_M */
				0x0701000D	/* KEY_EQUAL */
				0x0702001B	/* KEY_RIGHTBRACE */
				0x0703001C	/* KEY_ENTER */
				0x0707008B	/* KEY_MENU */
				0x0804002A	/* KEY_LEFTSHIFT */
				0x08050036	/* KEY_RIGHTSHIFT */
				0x0905001D	/* KEY_LEFTCTRL */
				0x09070061	/* KEY_RIGHTCTRL */
				0x0B00001A	/* KEY_LEFTBRACE */
				0x0B010019	/* KEY_P */
				0x0B020028	/* KEY_APOSTROPHE */
				0x0B030027	/* KEY_SEMICOLON */
				0x0B040035	/* KEY_SLASH */
				0x0B050034	/* KEY_DOT */
				0x0C000044	/* KEY_F10 */
				0x0C010043	/* KEY_F9 */
				0x0C02000E	/* KEY_BACKSPACE */
				0x0C030004	/* KEY_3 */
				0x0C040003	/* KEY_2 */
				0x0C050067	/* KEY_UP */
				0x0C0600D2	/* KEY_PRINT */
				0x0C070077	/* KEY_PAUSE */
				0x0D00006E	/* KEY_INSERT */
				0x0D01006F	/* KEY_DELETE */
				0x0D030068	/* KEY_PAGEUP */
				0x0D04006D	/* KEY_PAGEDOWN */
				0x0D05006A	/* KEY_RIGHT */
				0x0D06006C	/* KEY_DOWN */
				0x0D070069	/* KEY_LEFT */
				0x0E000057	/* KEY_F11 */
				0x0E010058	/* KEY_F12 */
				0x0E020042	/* KEY_F8 */
				0x0E030010	/* KEY_Q */
				0x0E04003E	/* KEY_F4 */
				0x0E05003D	/* KEY_F3 */
				0x0E060002	/* KEY_1 */
				0x0E070041	/* KEY_F7 */
				0x0F000001	/* KEY_ESC */
				0x0F010029	/* KEY_GRAVE */
				0x0F02003F	/* KEY_F5 */
				0x0F03000F	/* KEY_TAB */
				0x0F04003B	/* KEY_F1 */
				0x0F05003C	/* KEY_F2 */
				0x0F06003A	/* KEY_CAPSLOCK */
				0x0F070040	/* KEY_F6 */
				0x14000047	/* KEY_KP7 */
				0x15000049	/* KEY_KP9 */
				0x15010048	/* KEY_KP8 */
				0x1502004B	/* KEY_KP4 */
				0x1504004F	/* KEY_KP1 */
				0x1601004E	/* KEY_KPSLASH */
				0x1602004D	/* KEY_KP6 */
				0x1603004C	/* KEY_KP5 */
				0x16040051	/* KEY_KP3 */
				0x16050050	/* KEY_KP2 */
				0x16070052	/* KEY_KP0 */
				0x1B010037	/* KEY_KPASTERISK */
				0x1B03004A	/* KEY_KPMINUS */
				0x1B04004E	/* KEY_KPPLUS */
				0x1B050053	/* KEY_KPDOT */
				0x1C050073	/* KEY_VOLUMEUP */
				0x1D030066	/* KEY_HOME */
				0x1D04006B	/* KEY_END */
				0x1D0500E1	/* KEY_BRIGHTNESSUP */
				0x1D060072	/* KEY_VOLUMEDOWN */
				0x1D0700E0	/* KEY_BRIGHTNESSDOWN */
				0x1E000045	/* KEY_NUMLOCK */
				0x1E010046	/* KEY_SCROLLLOCK */
				0x1E020071	/* KEY_MUTE */
				0x1F0400D6>;	/* KEY_QUESTION */
	};

	regulators {
		compatible = "simple-bus";
		#address-cells = <1>;
		#size-cells = <0>;

		vdd_5v0_reg: regulator@0 {
			compatible = "regulator-fixed";
			reg = <0>;
			regulator-name = "vdd_5v0";
			regulator-min-microvolt = <5000000>;
			regulator-max-microvolt = <5000000>;
			regulator-always-on;
		};

		regulator@1 {
			compatible = "regulator-fixed";
			reg = <1>;
			regulator-name = "vdd_1v5";
			regulator-min-microvolt = <1500000>;
			regulator-max-microvolt = <1500000>;
			gpio = <&pmic 0 0>;
		};

		regulator@2 {
			compatible = "regulator-fixed";
			reg = <2>;
			regulator-name = "vdd_1v2";
			regulator-min-microvolt = <1200000>;
			regulator-max-microvolt = <1200000>;
			gpio = <&pmic 1 0>;
			enable-active-high;
		};

		regulator@3 {
			compatible = "regulator-fixed";
			reg = <3>;
			regulator-name = "vdd_1v05";
			regulator-min-microvolt = <1050000>;
			regulator-max-microvolt = <1050000>;
			gpio = <&pmic 2 0>;
			enable-active-high;
			/* Hack until board-harmony-pcie.c is removed */
			status = "disabled";
		};

		regulator@4 {
			compatible = "regulator-fixed";
			reg = <4>;
			regulator-name = "vdd_pnl";
			regulator-min-microvolt = <2800000>;
			regulator-max-microvolt = <2800000>;
			gpio = <&gpio 22 0>; /* gpio PC6 */
			enable-active-high;
		};

		regulator@5 {
			compatible = "regulator-fixed";
			reg = <5>;
			regulator-name = "vdd_bl";
			regulator-min-microvolt = <2800000>;
			regulator-max-microvolt = <2800000>;
			gpio = <&gpio 176 0>; /* gpio PW0 */
			enable-active-high;
		};
	};

	sound {
		compatible = "nvidia,tegra-audio-wm8903-harmony",
			     "nvidia,tegra-audio-wm8903";
		nvidia,model = "NVIDIA Tegra Harmony";

		nvidia,audio-routing =
			"Headphone Jack", "HPOUTR",
			"Headphone Jack", "HPOUTL",
			"Int Spk", "ROP",
			"Int Spk", "RON",
			"Int Spk", "LOP",
			"Int Spk", "LON",
			"Mic Jack", "MICBIAS",
			"IN1L", "Mic Jack";

		nvidia,i2s-controller = <&tegra_i2s1>;
		nvidia,audio-codec = <&wm8903>;

		nvidia,spkr-en-gpios = <&wm8903 2 0>;
		nvidia,hp-det-gpios = <&gpio 178 0>; /* gpio PW2 */
		nvidia,int-mic-en-gpios = <&gpio 184 0>; /*gpio PX0 */
		nvidia,ext-mic-en-gpios = <&gpio 185 0>; /* gpio PX1 */

		clocks = <&tegra_car 112>, <&tegra_car 113>, <&tegra_car 94>;
		clock-names = "pll_a", "pll_a_out0", "mclk";
	};
};<|MERGE_RESOLUTION|>--- conflicted
+++ resolved
@@ -470,8 +470,6 @@
 		};
 	};
 
-<<<<<<< HEAD
-=======
 	gpio-keys {
 		compatible = "gpio-keys";
 
@@ -483,7 +481,6 @@
 		};
 	};
 
->>>>>>> 4183bef2
 	kbc {
 		status = "okay";
 		nvidia,debounce-delay-ms = <2>;
