--- conflicted
+++ resolved
@@ -3605,21 +3605,13 @@
 		 */
 		s->offset = size;
 		size += sizeof(void *);
-<<<<<<< HEAD
-	} else if (size > sizeof(void *)) {
-=======
 	} else if (freepointer_area > sizeof(void *)) {
->>>>>>> 358c7c61
 		/*
 		 * Store freelist pointer near middle of object to keep
 		 * it away from the edges of the object to avoid small
 		 * sized over/underflows from neighboring allocations.
 		 */
-<<<<<<< HEAD
-		s->offset = ALIGN(size / 2, sizeof(void *));
-=======
 		s->offset = ALIGN(freepointer_area / 2, sizeof(void *));
->>>>>>> 358c7c61
 	}
 
 #ifdef CONFIG_SLUB_DEBUG
